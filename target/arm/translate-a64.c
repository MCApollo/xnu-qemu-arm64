/*
 *  AArch64 translation
 *
 *  Copyright (c) 2013 Alexander Graf <agraf@suse.de>
 *
 * This library is free software; you can redistribute it and/or
 * modify it under the terms of the GNU Lesser General Public
 * License as published by the Free Software Foundation; either
 * version 2 of the License, or (at your option) any later version.
 *
 * This library is distributed in the hope that it will be useful,
 * but WITHOUT ANY WARRANTY; without even the implied warranty of
 * MERCHANTABILITY or FITNESS FOR A PARTICULAR PURPOSE.  See the GNU
 * Lesser General Public License for more details.
 *
 * You should have received a copy of the GNU Lesser General Public
 * License along with this library; if not, see <http://www.gnu.org/licenses/>.
 */
#include "qemu/osdep.h"

#include "cpu.h"
#include "exec/exec-all.h"
#include "tcg-op.h"
#include "tcg-op-gvec.h"
#include "qemu/log.h"
#include "arm_ldst.h"
#include "translate.h"
#include "internals.h"
#include "qemu/host-utils.h"

#include "hw/semihosting/semihost.h"
#include "exec/gen-icount.h"

#include "exec/helper-proto.h"
#include "exec/helper-gen.h"
#include "exec/log.h"

#include "trace-tcg.h"
#include "translate-a64.h"
#include "qemu/atomic128.h"

static TCGv_i64 cpu_X[32];
static TCGv_i64 cpu_pc;

/* Load/store exclusive handling */
static TCGv_i64 cpu_exclusive_high;

static const char *regnames[] = {
    "x0", "x1", "x2", "x3", "x4", "x5", "x6", "x7",
    "x8", "x9", "x10", "x11", "x12", "x13", "x14", "x15",
    "x16", "x17", "x18", "x19", "x20", "x21", "x22", "x23",
    "x24", "x25", "x26", "x27", "x28", "x29", "lr", "sp"
};

enum a64_shift_type {
    A64_SHIFT_TYPE_LSL = 0,
    A64_SHIFT_TYPE_LSR = 1,
    A64_SHIFT_TYPE_ASR = 2,
    A64_SHIFT_TYPE_ROR = 3
};

/* Table based decoder typedefs - used when the relevant bits for decode
 * are too awkwardly scattered across the instruction (eg SIMD).
 */
typedef void AArch64DecodeFn(DisasContext *s, uint32_t insn);

typedef struct AArch64DecodeTable {
    uint32_t pattern;
    uint32_t mask;
    AArch64DecodeFn *disas_fn;
} AArch64DecodeTable;

/* Function prototype for gen_ functions for calling Neon helpers */
typedef void NeonGenOneOpEnvFn(TCGv_i32, TCGv_ptr, TCGv_i32);
typedef void NeonGenTwoOpFn(TCGv_i32, TCGv_i32, TCGv_i32);
typedef void NeonGenTwoOpEnvFn(TCGv_i32, TCGv_ptr, TCGv_i32, TCGv_i32);
typedef void NeonGenTwo64OpFn(TCGv_i64, TCGv_i64, TCGv_i64);
typedef void NeonGenTwo64OpEnvFn(TCGv_i64, TCGv_ptr, TCGv_i64, TCGv_i64);
typedef void NeonGenNarrowFn(TCGv_i32, TCGv_i64);
typedef void NeonGenNarrowEnvFn(TCGv_i32, TCGv_ptr, TCGv_i64);
typedef void NeonGenWidenFn(TCGv_i64, TCGv_i32);
typedef void NeonGenTwoSingleOPFn(TCGv_i32, TCGv_i32, TCGv_i32, TCGv_ptr);
typedef void NeonGenTwoDoubleOPFn(TCGv_i64, TCGv_i64, TCGv_i64, TCGv_ptr);
typedef void NeonGenOneOpFn(TCGv_i64, TCGv_i64);
typedef void CryptoTwoOpFn(TCGv_ptr, TCGv_ptr);
typedef void CryptoThreeOpIntFn(TCGv_ptr, TCGv_ptr, TCGv_i32);
typedef void CryptoThreeOpFn(TCGv_ptr, TCGv_ptr, TCGv_ptr);
typedef void AtomicThreeOpFn(TCGv_i64, TCGv_i64, TCGv_i64, TCGArg, MemOp);

/* initialize TCG globals.  */
void a64_translate_init(void)
{
    int i;

    cpu_pc = tcg_global_mem_new_i64(cpu_env,
                                    offsetof(CPUARMState, pc),
                                    "pc");
    for (i = 0; i < 32; i++) {
        cpu_X[i] = tcg_global_mem_new_i64(cpu_env,
                                          offsetof(CPUARMState, xregs[i]),
                                          regnames[i]);
    }

    cpu_exclusive_high = tcg_global_mem_new_i64(cpu_env,
        offsetof(CPUARMState, exclusive_high), "exclusive_high");
}

static inline int get_a64_user_mem_index(DisasContext *s)
{
    /* Return the core mmu_idx to use for A64 "unprivileged load/store" insns:
     *  if EL1, access as if EL0; otherwise access at current EL
     */
    ARMMMUIdx useridx;

    switch (s->mmu_idx) {
    case ARMMMUIdx_S12NSE1:
        useridx = ARMMMUIdx_S12NSE0;
        break;
    case ARMMMUIdx_S1SE1:
        useridx = ARMMMUIdx_S1SE0;
        break;
    case ARMMMUIdx_S2NS:
        g_assert_not_reached();
    default:
        useridx = s->mmu_idx;
        break;
    }
    return arm_to_core_mmu_idx(useridx);
}

static void reset_btype(DisasContext *s)
{
    if (s->btype != 0) {
        TCGv_i32 zero = tcg_const_i32(0);
        tcg_gen_st_i32(zero, cpu_env, offsetof(CPUARMState, btype));
        tcg_temp_free_i32(zero);
        s->btype = 0;
    }
}

static void set_btype(DisasContext *s, int val)
{
    TCGv_i32 tcg_val;

    /* BTYPE is a 2-bit field, and 0 should be done with reset_btype.  */
    tcg_debug_assert(val >= 1 && val <= 3);

    tcg_val = tcg_const_i32(val);
    tcg_gen_st_i32(tcg_val, cpu_env, offsetof(CPUARMState, btype));
    tcg_temp_free_i32(tcg_val);
    s->btype = -1;
}

void gen_a64_set_pc_im(uint64_t val)
{
    tcg_gen_movi_i64(cpu_pc, val);
}

/*
 * Handle Top Byte Ignore (TBI) bits.
 *
 * If address tagging is enabled via the TCR TBI bits:
 *  + for EL2 and EL3 there is only one TBI bit, and if it is set
 *    then the address is zero-extended, clearing bits [63:56]
 *  + for EL0 and EL1, TBI0 controls addresses with bit 55 == 0
 *    and TBI1 controls addressses with bit 55 == 1.
 *    If the appropriate TBI bit is set for the address then
 *    the address is sign-extended from bit 55 into bits [63:56]
 *
 * Here We have concatenated TBI{1,0} into tbi.
 */
static void gen_top_byte_ignore(DisasContext *s, TCGv_i64 dst,
                                TCGv_i64 src, int tbi)
{
    if (tbi == 0) {
        /* Load unmodified address */
        tcg_gen_mov_i64(dst, src);
    } else if (s->current_el >= 2) {
        /* FIXME: ARMv8.1-VHE S2 translation regime.  */
        /* Force tag byte to all zero */
        tcg_gen_extract_i64(dst, src, 0, 56);
    } else {
        /* Sign-extend from bit 55.  */
        tcg_gen_sextract_i64(dst, src, 0, 56);

        if (tbi != 3) {
            TCGv_i64 tcg_zero = tcg_const_i64(0);

            /*
             * The two TBI bits differ.
             * If tbi0, then !tbi1: only use the extension if positive.
             * if !tbi0, then tbi1: only use the extension if negative.
             */
            tcg_gen_movcond_i64(tbi == 1 ? TCG_COND_GE : TCG_COND_LT,
                                dst, dst, tcg_zero, dst, src);
            tcg_temp_free_i64(tcg_zero);
        }
    }
}

static void gen_a64_set_pc(DisasContext *s, TCGv_i64 src)
{
    /*
     * If address tagging is enabled for instructions via the TCR TBI bits,
     * then loading an address into the PC will clear out any tag.
     */
    gen_top_byte_ignore(s, cpu_pc, src, s->tbii);
}

/*
 * Return a "clean" address for ADDR according to TBID.
 * This is always a fresh temporary, as we need to be able to
 * increment this independently of a dirty write-back address.
 */
static TCGv_i64 clean_data_tbi(DisasContext *s, TCGv_i64 addr)
{
    TCGv_i64 clean = new_tmp_a64(s);
    gen_top_byte_ignore(s, clean, addr, s->tbid);
    return clean;
}

typedef struct DisasCompare64 {
    TCGCond cond;
    TCGv_i64 value;
} DisasCompare64;

static void a64_test_cc(DisasCompare64 *c64, int cc)
{
    DisasCompare c32;

    arm_test_cc(&c32, cc);

    /* Sign-extend the 32-bit value so that the GE/LT comparisons work
       * properly.  The NE/EQ comparisons are also fine with this choice.  */
    c64->cond = c32.cond;
    c64->value = tcg_temp_new_i64();
    tcg_gen_ext_i32_i64(c64->value, c32.value);

    arm_free_cc(&c32);
}

static void a64_free_cc(DisasCompare64 *c64)
{
    tcg_temp_free_i64(c64->value);
}

static void gen_exception_internal(int excp)
{
    TCGv_i32 tcg_excp = tcg_const_i32(excp);

    assert(excp_is_internal(excp));
    gen_helper_exception_internal(cpu_env, tcg_excp);
    tcg_temp_free_i32(tcg_excp);
}

static void gen_exception_internal_insn(DisasContext *s, uint64_t pc, int excp)
{
    gen_a64_set_pc_im(pc);
    gen_exception_internal(excp);
    s->base.is_jmp = DISAS_NORETURN;
}

static void gen_exception_insn(DisasContext *s, uint64_t pc, int excp,
                               uint32_t syndrome, uint32_t target_el)
{
    gen_a64_set_pc_im(pc);
    gen_exception(excp, syndrome, target_el);
    s->base.is_jmp = DISAS_NORETURN;
}

static void gen_exception_bkpt_insn(DisasContext *s, uint32_t syndrome)
{
    TCGv_i32 tcg_syn;

    gen_a64_set_pc_im(s->pc_curr);
    tcg_syn = tcg_const_i32(syndrome);
    gen_helper_exception_bkpt_insn(cpu_env, tcg_syn);
    tcg_temp_free_i32(tcg_syn);
    s->base.is_jmp = DISAS_NORETURN;
}

static void gen_step_complete_exception(DisasContext *s)
{
    /* We just completed step of an insn. Move from Active-not-pending
     * to Active-pending, and then also take the swstep exception.
     * This corresponds to making the (IMPDEF) choice to prioritize
     * swstep exceptions over asynchronous exceptions taken to an exception
     * level where debug is disabled. This choice has the advantage that
     * we do not need to maintain internal state corresponding to the
     * ISV/EX syndrome bits between completion of the step and generation
     * of the exception, and our syndrome information is always correct.
     */
    gen_ss_advance(s);
    gen_swstep_exception(s, 1, s->is_ldex);
    s->base.is_jmp = DISAS_NORETURN;
}

static inline bool use_goto_tb(DisasContext *s, int n, uint64_t dest)
{
    /* No direct tb linking with singlestep (either QEMU's or the ARM
     * debug architecture kind) or deterministic io
     */
    if (s->base.singlestep_enabled || s->ss_active ||
        (tb_cflags(s->base.tb) & CF_LAST_IO)) {
        return false;
    }

#ifndef CONFIG_USER_ONLY
    /* Only link tbs from inside the same guest page */
    if ((s->base.tb->pc & TARGET_PAGE_MASK) != (dest & TARGET_PAGE_MASK)) {
        return false;
    }
#endif

    return true;
}

static inline void gen_goto_tb(DisasContext *s, int n, uint64_t dest)
{
    TranslationBlock *tb;

    tb = s->base.tb;
    if (use_goto_tb(s, n, dest)) {
        tcg_gen_goto_tb(n);
        gen_a64_set_pc_im(dest);
        tcg_gen_exit_tb(tb, n);
        s->base.is_jmp = DISAS_NORETURN;
    } else {
        gen_a64_set_pc_im(dest);
        if (s->ss_active) {
            gen_step_complete_exception(s);
        } else if (s->base.singlestep_enabled) {
            gen_exception_internal(EXCP_DEBUG);
        } else {
            tcg_gen_lookup_and_goto_ptr();
            s->base.is_jmp = DISAS_NORETURN;
        }
    }
}

void unallocated_encoding(DisasContext *s)
{
    /* Unallocated and reserved encodings are uncategorized */
    gen_exception_insn(s, s->pc_curr, EXCP_UDEF, syn_uncategorized(),
                       default_exception_el(s));
}

static void init_tmp_a64_array(DisasContext *s)
{
#ifdef CONFIG_DEBUG_TCG
    memset(s->tmp_a64, 0, sizeof(s->tmp_a64));
#endif
    s->tmp_a64_count = 0;
}

static void free_tmp_a64(DisasContext *s)
{
    int i;
    for (i = 0; i < s->tmp_a64_count; i++) {
        tcg_temp_free_i64(s->tmp_a64[i]);
    }
    init_tmp_a64_array(s);
}

TCGv_i64 new_tmp_a64(DisasContext *s)
{
    assert(s->tmp_a64_count < TMP_A64_MAX);
    return s->tmp_a64[s->tmp_a64_count++] = tcg_temp_new_i64();
}

TCGv_i64 new_tmp_a64_zero(DisasContext *s)
{
    TCGv_i64 t = new_tmp_a64(s);
    tcg_gen_movi_i64(t, 0);
    return t;
}

/*
 * Register access functions
 *
 * These functions are used for directly accessing a register in where
 * changes to the final register value are likely to be made. If you
 * need to use a register for temporary calculation (e.g. index type
 * operations) use the read_* form.
 *
 * B1.2.1 Register mappings
 *
 * In instruction register encoding 31 can refer to ZR (zero register) or
 * the SP (stack pointer) depending on context. In QEMU's case we map SP
 * to cpu_X[31] and ZR accesses to a temporary which can be discarded.
 * This is the point of the _sp forms.
 */
TCGv_i64 cpu_reg(DisasContext *s, int reg)
{
    if (reg == 31) {
        return new_tmp_a64_zero(s);
    } else {
        return cpu_X[reg];
    }
}

/* register access for when 31 == SP */
TCGv_i64 cpu_reg_sp(DisasContext *s, int reg)
{
    return cpu_X[reg];
}

/* read a cpu register in 32bit/64bit mode. Returns a TCGv_i64
 * representing the register contents. This TCGv is an auto-freed
 * temporary so it need not be explicitly freed, and may be modified.
 */
TCGv_i64 read_cpu_reg(DisasContext *s, int reg, int sf)
{
    TCGv_i64 v = new_tmp_a64(s);
    if (reg != 31) {
        if (sf) {
            tcg_gen_mov_i64(v, cpu_X[reg]);
        } else {
            tcg_gen_ext32u_i64(v, cpu_X[reg]);
        }
    } else {
        tcg_gen_movi_i64(v, 0);
    }
    return v;
}

TCGv_i64 read_cpu_reg_sp(DisasContext *s, int reg, int sf)
{
    TCGv_i64 v = new_tmp_a64(s);
    if (sf) {
        tcg_gen_mov_i64(v, cpu_X[reg]);
    } else {
        tcg_gen_ext32u_i64(v, cpu_X[reg]);
    }
    return v;
}

/* Return the offset into CPUARMState of a slice (from
 * the least significant end) of FP register Qn (ie
 * Dn, Sn, Hn or Bn).
 * (Note that this is not the same mapping as for A32; see cpu.h)
 */
static inline int fp_reg_offset(DisasContext *s, int regno, MemOp size)
{
    return vec_reg_offset(s, regno, 0, size);
}

/* Offset of the high half of the 128 bit vector Qn */
static inline int fp_reg_hi_offset(DisasContext *s, int regno)
{
    return vec_reg_offset(s, regno, 1, MO_64);
}

/* Convenience accessors for reading and writing single and double
 * FP registers. Writing clears the upper parts of the associated
 * 128 bit vector register, as required by the architecture.
 * Note that unlike the GP register accessors, the values returned
 * by the read functions must be manually freed.
 */
static TCGv_i64 read_fp_dreg(DisasContext *s, int reg)
{
    TCGv_i64 v = tcg_temp_new_i64();

    tcg_gen_ld_i64(v, cpu_env, fp_reg_offset(s, reg, MO_64));
    return v;
}

static TCGv_i32 read_fp_sreg(DisasContext *s, int reg)
{
    TCGv_i32 v = tcg_temp_new_i32();

    tcg_gen_ld_i32(v, cpu_env, fp_reg_offset(s, reg, MO_32));
    return v;
}

static TCGv_i32 read_fp_hreg(DisasContext *s, int reg)
{
    TCGv_i32 v = tcg_temp_new_i32();

    tcg_gen_ld16u_i32(v, cpu_env, fp_reg_offset(s, reg, MO_16));
    return v;
}

/* Clear the bits above an N-bit vector, for N = (is_q ? 128 : 64).
 * If SVE is not enabled, then there are only 128 bits in the vector.
 */
static void clear_vec_high(DisasContext *s, bool is_q, int rd)
{
    unsigned ofs = fp_reg_offset(s, rd, MO_64);
    unsigned vsz = vec_full_reg_size(s);

    if (!is_q) {
        TCGv_i64 tcg_zero = tcg_const_i64(0);
        tcg_gen_st_i64(tcg_zero, cpu_env, ofs + 8);
        tcg_temp_free_i64(tcg_zero);
    }
    if (vsz > 16) {
        tcg_gen_gvec_dup8i(ofs + 16, vsz - 16, vsz - 16, 0);
    }
}

void write_fp_dreg(DisasContext *s, int reg, TCGv_i64 v)
{
    unsigned ofs = fp_reg_offset(s, reg, MO_64);

    tcg_gen_st_i64(v, cpu_env, ofs);
    clear_vec_high(s, false, reg);
}

static void write_fp_sreg(DisasContext *s, int reg, TCGv_i32 v)
{
    TCGv_i64 tmp = tcg_temp_new_i64();

    tcg_gen_extu_i32_i64(tmp, v);
    write_fp_dreg(s, reg, tmp);
    tcg_temp_free_i64(tmp);
}

TCGv_ptr get_fpstatus_ptr(bool is_f16)
{
    TCGv_ptr statusptr = tcg_temp_new_ptr();
    int offset;

    /* In A64 all instructions (both FP and Neon) use the FPCR; there
     * is no equivalent of the A32 Neon "standard FPSCR value".
     * However half-precision operations operate under a different
     * FZ16 flag and use vfp.fp_status_f16 instead of vfp.fp_status.
     */
    if (is_f16) {
        offset = offsetof(CPUARMState, vfp.fp_status_f16);
    } else {
        offset = offsetof(CPUARMState, vfp.fp_status);
    }
    tcg_gen_addi_ptr(statusptr, cpu_env, offset);
    return statusptr;
}

/* Expand a 2-operand AdvSIMD vector operation using an expander function.  */
static void gen_gvec_fn2(DisasContext *s, bool is_q, int rd, int rn,
                         GVecGen2Fn *gvec_fn, int vece)
{
    gvec_fn(vece, vec_full_reg_offset(s, rd), vec_full_reg_offset(s, rn),
            is_q ? 16 : 8, vec_full_reg_size(s));
}

/* Expand a 2-operand + immediate AdvSIMD vector operation using
 * an expander function.
 */
static void gen_gvec_fn2i(DisasContext *s, bool is_q, int rd, int rn,
                          int64_t imm, GVecGen2iFn *gvec_fn, int vece)
{
    gvec_fn(vece, vec_full_reg_offset(s, rd), vec_full_reg_offset(s, rn),
            imm, is_q ? 16 : 8, vec_full_reg_size(s));
}

/* Expand a 3-operand AdvSIMD vector operation using an expander function.  */
static void gen_gvec_fn3(DisasContext *s, bool is_q, int rd, int rn, int rm,
                         GVecGen3Fn *gvec_fn, int vece)
{
    gvec_fn(vece, vec_full_reg_offset(s, rd), vec_full_reg_offset(s, rn),
            vec_full_reg_offset(s, rm), is_q ? 16 : 8, vec_full_reg_size(s));
}

/* Expand a 4-operand AdvSIMD vector operation using an expander function.  */
static void gen_gvec_fn4(DisasContext *s, bool is_q, int rd, int rn, int rm,
                         int rx, GVecGen4Fn *gvec_fn, int vece)
{
    gvec_fn(vece, vec_full_reg_offset(s, rd), vec_full_reg_offset(s, rn),
            vec_full_reg_offset(s, rm), vec_full_reg_offset(s, rx),
            is_q ? 16 : 8, vec_full_reg_size(s));
}

/* Expand a 2-operand + immediate AdvSIMD vector operation using
 * an op descriptor.
 */
static void gen_gvec_op2i(DisasContext *s, bool is_q, int rd,
                          int rn, int64_t imm, const GVecGen2i *gvec_op)
{
    tcg_gen_gvec_2i(vec_full_reg_offset(s, rd), vec_full_reg_offset(s, rn),
                    is_q ? 16 : 8, vec_full_reg_size(s), imm, gvec_op);
}

/* Expand a 3-operand AdvSIMD vector operation using an op descriptor.  */
static void gen_gvec_op3(DisasContext *s, bool is_q, int rd,
                         int rn, int rm, const GVecGen3 *gvec_op)
{
    tcg_gen_gvec_3(vec_full_reg_offset(s, rd), vec_full_reg_offset(s, rn),
                   vec_full_reg_offset(s, rm), is_q ? 16 : 8,
                   vec_full_reg_size(s), gvec_op);
}

/* Expand a 3-operand operation using an out-of-line helper.  */
static void gen_gvec_op3_ool(DisasContext *s, bool is_q, int rd,
                             int rn, int rm, int data, gen_helper_gvec_3 *fn)
{
    tcg_gen_gvec_3_ool(vec_full_reg_offset(s, rd),
                       vec_full_reg_offset(s, rn),
                       vec_full_reg_offset(s, rm),
                       is_q ? 16 : 8, vec_full_reg_size(s), data, fn);
}

/* Expand a 3-operand + env pointer operation using
 * an out-of-line helper.
 */
static void gen_gvec_op3_env(DisasContext *s, bool is_q, int rd,
                             int rn, int rm, gen_helper_gvec_3_ptr *fn)
{
    tcg_gen_gvec_3_ptr(vec_full_reg_offset(s, rd),
                       vec_full_reg_offset(s, rn),
                       vec_full_reg_offset(s, rm), cpu_env,
                       is_q ? 16 : 8, vec_full_reg_size(s), 0, fn);
}

/* Expand a 3-operand + fpstatus pointer + simd data value operation using
 * an out-of-line helper.
 */
static void gen_gvec_op3_fpst(DisasContext *s, bool is_q, int rd, int rn,
                              int rm, bool is_fp16, int data,
                              gen_helper_gvec_3_ptr *fn)
{
    TCGv_ptr fpst = get_fpstatus_ptr(is_fp16);
    tcg_gen_gvec_3_ptr(vec_full_reg_offset(s, rd),
                       vec_full_reg_offset(s, rn),
                       vec_full_reg_offset(s, rm), fpst,
                       is_q ? 16 : 8, vec_full_reg_size(s), data, fn);
    tcg_temp_free_ptr(fpst);
}

/* Set ZF and NF based on a 64 bit result. This is alas fiddlier
 * than the 32 bit equivalent.
 */
static inline void gen_set_NZ64(TCGv_i64 result)
{
    tcg_gen_extr_i64_i32(cpu_ZF, cpu_NF, result);
    tcg_gen_or_i32(cpu_ZF, cpu_ZF, cpu_NF);
}

/* Set NZCV as for a logical operation: NZ as per result, CV cleared. */
static inline void gen_logic_CC(int sf, TCGv_i64 result)
{
    if (sf) {
        gen_set_NZ64(result);
    } else {
        tcg_gen_extrl_i64_i32(cpu_ZF, result);
        tcg_gen_mov_i32(cpu_NF, cpu_ZF);
    }
    tcg_gen_movi_i32(cpu_CF, 0);
    tcg_gen_movi_i32(cpu_VF, 0);
}

/* dest = T0 + T1; compute C, N, V and Z flags */
static void gen_add_CC(int sf, TCGv_i64 dest, TCGv_i64 t0, TCGv_i64 t1)
{
    if (sf) {
        TCGv_i64 result, flag, tmp;
        result = tcg_temp_new_i64();
        flag = tcg_temp_new_i64();
        tmp = tcg_temp_new_i64();

        tcg_gen_movi_i64(tmp, 0);
        tcg_gen_add2_i64(result, flag, t0, tmp, t1, tmp);

        tcg_gen_extrl_i64_i32(cpu_CF, flag);

        gen_set_NZ64(result);

        tcg_gen_xor_i64(flag, result, t0);
        tcg_gen_xor_i64(tmp, t0, t1);
        tcg_gen_andc_i64(flag, flag, tmp);
        tcg_temp_free_i64(tmp);
        tcg_gen_extrh_i64_i32(cpu_VF, flag);

        tcg_gen_mov_i64(dest, result);
        tcg_temp_free_i64(result);
        tcg_temp_free_i64(flag);
    } else {
        /* 32 bit arithmetic */
        TCGv_i32 t0_32 = tcg_temp_new_i32();
        TCGv_i32 t1_32 = tcg_temp_new_i32();
        TCGv_i32 tmp = tcg_temp_new_i32();

        tcg_gen_movi_i32(tmp, 0);
        tcg_gen_extrl_i64_i32(t0_32, t0);
        tcg_gen_extrl_i64_i32(t1_32, t1);
        tcg_gen_add2_i32(cpu_NF, cpu_CF, t0_32, tmp, t1_32, tmp);
        tcg_gen_mov_i32(cpu_ZF, cpu_NF);
        tcg_gen_xor_i32(cpu_VF, cpu_NF, t0_32);
        tcg_gen_xor_i32(tmp, t0_32, t1_32);
        tcg_gen_andc_i32(cpu_VF, cpu_VF, tmp);
        tcg_gen_extu_i32_i64(dest, cpu_NF);

        tcg_temp_free_i32(tmp);
        tcg_temp_free_i32(t0_32);
        tcg_temp_free_i32(t1_32);
    }
}

/* dest = T0 - T1; compute C, N, V and Z flags */
static void gen_sub_CC(int sf, TCGv_i64 dest, TCGv_i64 t0, TCGv_i64 t1)
{
    if (sf) {
        /* 64 bit arithmetic */
        TCGv_i64 result, flag, tmp;

        result = tcg_temp_new_i64();
        flag = tcg_temp_new_i64();
        tcg_gen_sub_i64(result, t0, t1);

        gen_set_NZ64(result);

        tcg_gen_setcond_i64(TCG_COND_GEU, flag, t0, t1);
        tcg_gen_extrl_i64_i32(cpu_CF, flag);

        tcg_gen_xor_i64(flag, result, t0);
        tmp = tcg_temp_new_i64();
        tcg_gen_xor_i64(tmp, t0, t1);
        tcg_gen_and_i64(flag, flag, tmp);
        tcg_temp_free_i64(tmp);
        tcg_gen_extrh_i64_i32(cpu_VF, flag);
        tcg_gen_mov_i64(dest, result);
        tcg_temp_free_i64(flag);
        tcg_temp_free_i64(result);
    } else {
        /* 32 bit arithmetic */
        TCGv_i32 t0_32 = tcg_temp_new_i32();
        TCGv_i32 t1_32 = tcg_temp_new_i32();
        TCGv_i32 tmp;

        tcg_gen_extrl_i64_i32(t0_32, t0);
        tcg_gen_extrl_i64_i32(t1_32, t1);
        tcg_gen_sub_i32(cpu_NF, t0_32, t1_32);
        tcg_gen_mov_i32(cpu_ZF, cpu_NF);
        tcg_gen_setcond_i32(TCG_COND_GEU, cpu_CF, t0_32, t1_32);
        tcg_gen_xor_i32(cpu_VF, cpu_NF, t0_32);
        tmp = tcg_temp_new_i32();
        tcg_gen_xor_i32(tmp, t0_32, t1_32);
        tcg_temp_free_i32(t0_32);
        tcg_temp_free_i32(t1_32);
        tcg_gen_and_i32(cpu_VF, cpu_VF, tmp);
        tcg_temp_free_i32(tmp);
        tcg_gen_extu_i32_i64(dest, cpu_NF);
    }
}

/* dest = T0 + T1 + CF; do not compute flags. */
static void gen_adc(int sf, TCGv_i64 dest, TCGv_i64 t0, TCGv_i64 t1)
{
    TCGv_i64 flag = tcg_temp_new_i64();
    tcg_gen_extu_i32_i64(flag, cpu_CF);
    tcg_gen_add_i64(dest, t0, t1);
    tcg_gen_add_i64(dest, dest, flag);
    tcg_temp_free_i64(flag);

    if (!sf) {
        tcg_gen_ext32u_i64(dest, dest);
    }
}

/* dest = T0 + T1 + CF; compute C, N, V and Z flags. */
static void gen_adc_CC(int sf, TCGv_i64 dest, TCGv_i64 t0, TCGv_i64 t1)
{
    if (sf) {
        TCGv_i64 result, cf_64, vf_64, tmp;
        result = tcg_temp_new_i64();
        cf_64 = tcg_temp_new_i64();
        vf_64 = tcg_temp_new_i64();
        tmp = tcg_const_i64(0);

        tcg_gen_extu_i32_i64(cf_64, cpu_CF);
        tcg_gen_add2_i64(result, cf_64, t0, tmp, cf_64, tmp);
        tcg_gen_add2_i64(result, cf_64, result, cf_64, t1, tmp);
        tcg_gen_extrl_i64_i32(cpu_CF, cf_64);
        gen_set_NZ64(result);

        tcg_gen_xor_i64(vf_64, result, t0);
        tcg_gen_xor_i64(tmp, t0, t1);
        tcg_gen_andc_i64(vf_64, vf_64, tmp);
        tcg_gen_extrh_i64_i32(cpu_VF, vf_64);

        tcg_gen_mov_i64(dest, result);

        tcg_temp_free_i64(tmp);
        tcg_temp_free_i64(vf_64);
        tcg_temp_free_i64(cf_64);
        tcg_temp_free_i64(result);
    } else {
        TCGv_i32 t0_32, t1_32, tmp;
        t0_32 = tcg_temp_new_i32();
        t1_32 = tcg_temp_new_i32();
        tmp = tcg_const_i32(0);

        tcg_gen_extrl_i64_i32(t0_32, t0);
        tcg_gen_extrl_i64_i32(t1_32, t1);
        tcg_gen_add2_i32(cpu_NF, cpu_CF, t0_32, tmp, cpu_CF, tmp);
        tcg_gen_add2_i32(cpu_NF, cpu_CF, cpu_NF, cpu_CF, t1_32, tmp);

        tcg_gen_mov_i32(cpu_ZF, cpu_NF);
        tcg_gen_xor_i32(cpu_VF, cpu_NF, t0_32);
        tcg_gen_xor_i32(tmp, t0_32, t1_32);
        tcg_gen_andc_i32(cpu_VF, cpu_VF, tmp);
        tcg_gen_extu_i32_i64(dest, cpu_NF);

        tcg_temp_free_i32(tmp);
        tcg_temp_free_i32(t1_32);
        tcg_temp_free_i32(t0_32);
    }
}

/*
 * Load/Store generators
 */

/*
 * Store from GPR register to memory.
 */
static void do_gpr_st_memidx(DisasContext *s, TCGv_i64 source,
                             TCGv_i64 tcg_addr, int size, int memidx,
                             bool iss_valid,
                             unsigned int iss_srt,
                             bool iss_sf, bool iss_ar)
{
    g_assert(size <= 3);
    tcg_gen_qemu_st_i64(source, tcg_addr, memidx, s->be_data + size);

    if (iss_valid) {
        uint32_t syn;

        syn = syn_data_abort_with_iss(0,
                                      size,
                                      false,
                                      iss_srt,
                                      iss_sf,
                                      iss_ar,
                                      0, 0, 0, 0, 0, false);
        disas_set_insn_syndrome(s, syn);
    }
}

static void do_gpr_st(DisasContext *s, TCGv_i64 source,
                      TCGv_i64 tcg_addr, int size,
                      bool iss_valid,
                      unsigned int iss_srt,
                      bool iss_sf, bool iss_ar)
{
    do_gpr_st_memidx(s, source, tcg_addr, size, get_mem_index(s),
                     iss_valid, iss_srt, iss_sf, iss_ar);
}

/*
 * Load from memory to GPR register
 */
static void do_gpr_ld_memidx(DisasContext *s,
                             TCGv_i64 dest, TCGv_i64 tcg_addr,
                             int size, bool is_signed,
                             bool extend, int memidx,
                             bool iss_valid, unsigned int iss_srt,
                             bool iss_sf, bool iss_ar)
{
    MemOp memop = s->be_data + size;

    g_assert(size <= 3);

    if (is_signed) {
        memop += MO_SIGN;
    }

    tcg_gen_qemu_ld_i64(dest, tcg_addr, memidx, memop);

    if (extend && is_signed) {
        g_assert(size < 3);
        tcg_gen_ext32u_i64(dest, dest);
    }

    if (iss_valid) {
        uint32_t syn;

        syn = syn_data_abort_with_iss(0,
                                      size,
                                      is_signed,
                                      iss_srt,
                                      iss_sf,
                                      iss_ar,
                                      0, 0, 0, 0, 0, false);
        disas_set_insn_syndrome(s, syn);
    }
}

static void do_gpr_ld(DisasContext *s,
                      TCGv_i64 dest, TCGv_i64 tcg_addr,
                      int size, bool is_signed, bool extend,
                      bool iss_valid, unsigned int iss_srt,
                      bool iss_sf, bool iss_ar)
{
    do_gpr_ld_memidx(s, dest, tcg_addr, size, is_signed, extend,
                     get_mem_index(s),
                     iss_valid, iss_srt, iss_sf, iss_ar);
}

/*
 * Store from FP register to memory
 */
static void do_fp_st(DisasContext *s, int srcidx, TCGv_i64 tcg_addr, int size)
{
    /* This writes the bottom N bits of a 128 bit wide vector to memory */
    TCGv_i64 tmp = tcg_temp_new_i64();
    tcg_gen_ld_i64(tmp, cpu_env, fp_reg_offset(s, srcidx, MO_64));
    if (size < 4) {
        tcg_gen_qemu_st_i64(tmp, tcg_addr, get_mem_index(s),
                            s->be_data + size);
    } else {
        bool be = s->be_data == MO_BE;
        TCGv_i64 tcg_hiaddr = tcg_temp_new_i64();

        tcg_gen_addi_i64(tcg_hiaddr, tcg_addr, 8);
        tcg_gen_qemu_st_i64(tmp, be ? tcg_hiaddr : tcg_addr, get_mem_index(s),
                            s->be_data | MO_Q);
        tcg_gen_ld_i64(tmp, cpu_env, fp_reg_hi_offset(s, srcidx));
        tcg_gen_qemu_st_i64(tmp, be ? tcg_addr : tcg_hiaddr, get_mem_index(s),
                            s->be_data | MO_Q);
        tcg_temp_free_i64(tcg_hiaddr);
    }

    tcg_temp_free_i64(tmp);
}

/*
 * Load from memory to FP register
 */
static void do_fp_ld(DisasContext *s, int destidx, TCGv_i64 tcg_addr, int size)
{
    /* This always zero-extends and writes to a full 128 bit wide vector */
    TCGv_i64 tmplo = tcg_temp_new_i64();
    TCGv_i64 tmphi;

    if (size < 4) {
        MemOp memop = s->be_data + size;
        tmphi = tcg_const_i64(0);
        tcg_gen_qemu_ld_i64(tmplo, tcg_addr, get_mem_index(s), memop);
    } else {
        bool be = s->be_data == MO_BE;
        TCGv_i64 tcg_hiaddr;

        tmphi = tcg_temp_new_i64();
        tcg_hiaddr = tcg_temp_new_i64();

        tcg_gen_addi_i64(tcg_hiaddr, tcg_addr, 8);
        tcg_gen_qemu_ld_i64(tmplo, be ? tcg_hiaddr : tcg_addr, get_mem_index(s),
                            s->be_data | MO_Q);
        tcg_gen_qemu_ld_i64(tmphi, be ? tcg_addr : tcg_hiaddr, get_mem_index(s),
                            s->be_data | MO_Q);
        tcg_temp_free_i64(tcg_hiaddr);
    }

    tcg_gen_st_i64(tmplo, cpu_env, fp_reg_offset(s, destidx, MO_64));
    tcg_gen_st_i64(tmphi, cpu_env, fp_reg_hi_offset(s, destidx));

    tcg_temp_free_i64(tmplo);
    tcg_temp_free_i64(tmphi);

    clear_vec_high(s, true, destidx);
}

/*
 * Vector load/store helpers.
 *
 * The principal difference between this and a FP load is that we don't
 * zero extend as we are filling a partial chunk of the vector register.
 * These functions don't support 128 bit loads/stores, which would be
 * normal load/store operations.
 *
 * The _i32 versions are useful when operating on 32 bit quantities
 * (eg for floating point single or using Neon helper functions).
 */

/* Get value of an element within a vector register */
static void read_vec_element(DisasContext *s, TCGv_i64 tcg_dest, int srcidx,
                             int element, MemOp memop)
{
    int vect_off = vec_reg_offset(s, srcidx, element, memop & MO_SIZE);
    switch (memop) {
    case MO_8:
        tcg_gen_ld8u_i64(tcg_dest, cpu_env, vect_off);
        break;
    case MO_16:
        tcg_gen_ld16u_i64(tcg_dest, cpu_env, vect_off);
        break;
    case MO_32:
        tcg_gen_ld32u_i64(tcg_dest, cpu_env, vect_off);
        break;
    case MO_8|MO_SIGN:
        tcg_gen_ld8s_i64(tcg_dest, cpu_env, vect_off);
        break;
    case MO_16|MO_SIGN:
        tcg_gen_ld16s_i64(tcg_dest, cpu_env, vect_off);
        break;
    case MO_32|MO_SIGN:
        tcg_gen_ld32s_i64(tcg_dest, cpu_env, vect_off);
        break;
    case MO_64:
    case MO_64|MO_SIGN:
        tcg_gen_ld_i64(tcg_dest, cpu_env, vect_off);
        break;
    default:
        g_assert_not_reached();
    }
}

static void read_vec_element_i32(DisasContext *s, TCGv_i32 tcg_dest, int srcidx,
                                 int element, MemOp memop)
{
    int vect_off = vec_reg_offset(s, srcidx, element, memop & MO_SIZE);
    switch (memop) {
    case MO_8:
        tcg_gen_ld8u_i32(tcg_dest, cpu_env, vect_off);
        break;
    case MO_16:
        tcg_gen_ld16u_i32(tcg_dest, cpu_env, vect_off);
        break;
    case MO_8|MO_SIGN:
        tcg_gen_ld8s_i32(tcg_dest, cpu_env, vect_off);
        break;
    case MO_16|MO_SIGN:
        tcg_gen_ld16s_i32(tcg_dest, cpu_env, vect_off);
        break;
    case MO_32:
    case MO_32|MO_SIGN:
        tcg_gen_ld_i32(tcg_dest, cpu_env, vect_off);
        break;
    default:
        g_assert_not_reached();
    }
}

/* Set value of an element within a vector register */
static void write_vec_element(DisasContext *s, TCGv_i64 tcg_src, int destidx,
                              int element, MemOp memop)
{
    int vect_off = vec_reg_offset(s, destidx, element, memop & MO_SIZE);
    switch (memop) {
    case MO_8:
        tcg_gen_st8_i64(tcg_src, cpu_env, vect_off);
        break;
    case MO_16:
        tcg_gen_st16_i64(tcg_src, cpu_env, vect_off);
        break;
    case MO_32:
        tcg_gen_st32_i64(tcg_src, cpu_env, vect_off);
        break;
    case MO_64:
        tcg_gen_st_i64(tcg_src, cpu_env, vect_off);
        break;
    default:
        g_assert_not_reached();
    }
}

static void write_vec_element_i32(DisasContext *s, TCGv_i32 tcg_src,
                                  int destidx, int element, MemOp memop)
{
    int vect_off = vec_reg_offset(s, destidx, element, memop & MO_SIZE);
    switch (memop) {
    case MO_8:
        tcg_gen_st8_i32(tcg_src, cpu_env, vect_off);
        break;
    case MO_16:
        tcg_gen_st16_i32(tcg_src, cpu_env, vect_off);
        break;
    case MO_32:
        tcg_gen_st_i32(tcg_src, cpu_env, vect_off);
        break;
    default:
        g_assert_not_reached();
    }
}

/* Store from vector register to memory */
static void do_vec_st(DisasContext *s, int srcidx, int element,
                      TCGv_i64 tcg_addr, int size, MemOp endian)
{
    TCGv_i64 tcg_tmp = tcg_temp_new_i64();

    read_vec_element(s, tcg_tmp, srcidx, element, size);
    tcg_gen_qemu_st_i64(tcg_tmp, tcg_addr, get_mem_index(s), endian | size);

    tcg_temp_free_i64(tcg_tmp);
}

/* Load from memory to vector register */
static void do_vec_ld(DisasContext *s, int destidx, int element,
                      TCGv_i64 tcg_addr, int size, MemOp endian)
{
    TCGv_i64 tcg_tmp = tcg_temp_new_i64();

    tcg_gen_qemu_ld_i64(tcg_tmp, tcg_addr, get_mem_index(s), endian | size);
    write_vec_element(s, tcg_tmp, destidx, element, size);

    tcg_temp_free_i64(tcg_tmp);
}

/* Check that FP/Neon access is enabled. If it is, return
 * true. If not, emit code to generate an appropriate exception,
 * and return false; the caller should not emit any code for
 * the instruction. Note that this check must happen after all
 * unallocated-encoding checks (otherwise the syndrome information
 * for the resulting exception will be incorrect).
 */
static inline bool fp_access_check(DisasContext *s)
{
    assert(!s->fp_access_checked);
    s->fp_access_checked = true;

    if (!s->fp_excp_el) {
        return true;
    }

    gen_exception_insn(s, s->pc_curr, EXCP_UDEF,
                       syn_fp_access_trap(1, 0xe, false), s->fp_excp_el);
    return false;
}

/* Check that SVE access is enabled.  If it is, return true.
 * If not, emit code to generate an appropriate exception and return false.
 */
bool sve_access_check(DisasContext *s)
{
    if (s->sve_excp_el) {
        gen_exception_insn(s, s->pc_curr, EXCP_UDEF, syn_sve_access_trap(),
                           s->sve_excp_el);
        return false;
    }
    return fp_access_check(s);
}

/*
 * This utility function is for doing register extension with an
 * optional shift. You will likely want to pass a temporary for the
 * destination register. See DecodeRegExtend() in the ARM ARM.
 */
static void ext_and_shift_reg(TCGv_i64 tcg_out, TCGv_i64 tcg_in,
                              int option, unsigned int shift)
{
    int extsize = extract32(option, 0, 2);
    bool is_signed = extract32(option, 2, 1);

    if (is_signed) {
        switch (extsize) {
        case 0:
            tcg_gen_ext8s_i64(tcg_out, tcg_in);
            break;
        case 1:
            tcg_gen_ext16s_i64(tcg_out, tcg_in);
            break;
        case 2:
            tcg_gen_ext32s_i64(tcg_out, tcg_in);
            break;
        case 3:
            tcg_gen_mov_i64(tcg_out, tcg_in);
            break;
        }
    } else {
        switch (extsize) {
        case 0:
            tcg_gen_ext8u_i64(tcg_out, tcg_in);
            break;
        case 1:
            tcg_gen_ext16u_i64(tcg_out, tcg_in);
            break;
        case 2:
            tcg_gen_ext32u_i64(tcg_out, tcg_in);
            break;
        case 3:
            tcg_gen_mov_i64(tcg_out, tcg_in);
            break;
        }
    }

    if (shift) {
        tcg_gen_shli_i64(tcg_out, tcg_out, shift);
    }
}

static inline void gen_check_sp_alignment(DisasContext *s)
{
    /* The AArch64 architecture mandates that (if enabled via PSTATE
     * or SCTLR bits) there is a check that SP is 16-aligned on every
     * SP-relative load or store (with an exception generated if it is not).
     * In line with general QEMU practice regarding misaligned accesses,
     * we omit these checks for the sake of guest program performance.
     * This function is provided as a hook so we can more easily add these
     * checks in future (possibly as a "favour catching guest program bugs
     * over speed" user selectable option).
     */
}

/*
 * This provides a simple table based table lookup decoder. It is
 * intended to be used when the relevant bits for decode are too
 * awkwardly placed and switch/if based logic would be confusing and
 * deeply nested. Since it's a linear search through the table, tables
 * should be kept small.
 *
 * It returns the first handler where insn & mask == pattern, or
 * NULL if there is no match.
 * The table is terminated by an empty mask (i.e. 0)
 */
static inline AArch64DecodeFn *lookup_disas_fn(const AArch64DecodeTable *table,
                                               uint32_t insn)
{
    const AArch64DecodeTable *tptr = table;

    while (tptr->mask) {
        if ((insn & tptr->mask) == tptr->pattern) {
            return tptr->disas_fn;
        }
        tptr++;
    }
    return NULL;
}

/*
 * The instruction disassembly implemented here matches
 * the instruction encoding classifications in chapter C4
 * of the ARM Architecture Reference Manual (DDI0487B_a);
 * classification names and decode diagrams here should generally
 * match up with those in the manual.
 */

/* Unconditional branch (immediate)
 *   31  30       26 25                                  0
 * +----+-----------+-------------------------------------+
 * | op | 0 0 1 0 1 |                 imm26               |
 * +----+-----------+-------------------------------------+
 */
static void disas_uncond_b_imm(DisasContext *s, uint32_t insn)
{
    uint64_t addr = s->pc_curr + sextract32(insn, 0, 26) * 4;

    if (insn & (1U << 31)) {
        /* BL Branch with link */
        tcg_gen_movi_i64(cpu_reg(s, 30), s->base.pc_next);
    }

    /* B Branch / BL Branch with link */
    reset_btype(s);
    gen_goto_tb(s, 0, addr);
}

/* Compare and branch (immediate)
 *   31  30         25  24  23                  5 4      0
 * +----+-------------+----+---------------------+--------+
 * | sf | 0 1 1 0 1 0 | op |         imm19       |   Rt   |
 * +----+-------------+----+---------------------+--------+
 */
static void disas_comp_b_imm(DisasContext *s, uint32_t insn)
{
    unsigned int sf, op, rt;
    uint64_t addr;
    TCGLabel *label_match;
    TCGv_i64 tcg_cmp;

    sf = extract32(insn, 31, 1);
    op = extract32(insn, 24, 1); /* 0: CBZ; 1: CBNZ */
    rt = extract32(insn, 0, 5);
    addr = s->pc_curr + sextract32(insn, 5, 19) * 4;

    tcg_cmp = read_cpu_reg(s, rt, sf);
    label_match = gen_new_label();

    reset_btype(s);
    tcg_gen_brcondi_i64(op ? TCG_COND_NE : TCG_COND_EQ,
                        tcg_cmp, 0, label_match);

    gen_goto_tb(s, 0, s->base.pc_next);
    gen_set_label(label_match);
    gen_goto_tb(s, 1, addr);
}

/* Test and branch (immediate)
 *   31  30         25  24  23   19 18          5 4    0
 * +----+-------------+----+-------+-------------+------+
 * | b5 | 0 1 1 0 1 1 | op |  b40  |    imm14    |  Rt  |
 * +----+-------------+----+-------+-------------+------+
 */
static void disas_test_b_imm(DisasContext *s, uint32_t insn)
{
    unsigned int bit_pos, op, rt;
    uint64_t addr;
    TCGLabel *label_match;
    TCGv_i64 tcg_cmp;

    bit_pos = (extract32(insn, 31, 1) << 5) | extract32(insn, 19, 5);
    op = extract32(insn, 24, 1); /* 0: TBZ; 1: TBNZ */
    addr = s->pc_curr + sextract32(insn, 5, 14) * 4;
    rt = extract32(insn, 0, 5);

    tcg_cmp = tcg_temp_new_i64();
    tcg_gen_andi_i64(tcg_cmp, cpu_reg(s, rt), (1ULL << bit_pos));
    label_match = gen_new_label();

    reset_btype(s);
    tcg_gen_brcondi_i64(op ? TCG_COND_NE : TCG_COND_EQ,
                        tcg_cmp, 0, label_match);
    tcg_temp_free_i64(tcg_cmp);
    gen_goto_tb(s, 0, s->base.pc_next);
    gen_set_label(label_match);
    gen_goto_tb(s, 1, addr);
}

/* Conditional branch (immediate)
 *  31           25  24  23                  5   4  3    0
 * +---------------+----+---------------------+----+------+
 * | 0 1 0 1 0 1 0 | o1 |         imm19       | o0 | cond |
 * +---------------+----+---------------------+----+------+
 */
static void disas_cond_b_imm(DisasContext *s, uint32_t insn)
{
    unsigned int cond;
    uint64_t addr;

    if ((insn & (1 << 4)) || (insn & (1 << 24))) {
        unallocated_encoding(s);
        return;
    }
    addr = s->pc_curr + sextract32(insn, 5, 19) * 4;
    cond = extract32(insn, 0, 4);

    reset_btype(s);
    if (cond < 0x0e) {
        /* genuinely conditional branches */
        TCGLabel *label_match = gen_new_label();
        arm_gen_test_cc(cond, label_match);
        gen_goto_tb(s, 0, s->base.pc_next);
        gen_set_label(label_match);
        gen_goto_tb(s, 1, addr);
    } else {
        /* 0xe and 0xf are both "always" conditions */
        gen_goto_tb(s, 0, addr);
    }
}

/* HINT instruction group, including various allocated HINTs */
static void handle_hint(DisasContext *s, uint32_t insn,
                        unsigned int op1, unsigned int op2, unsigned int crm)
{
    unsigned int selector = crm << 3 | op2;

    if (op1 != 3) {
        unallocated_encoding(s);
        return;
    }

    switch (selector) {
    case 0b00000: /* NOP */
        break;
    case 0b00011: /* WFI */
        s->base.is_jmp = DISAS_WFI;
        break;
    case 0b00001: /* YIELD */
        /* When running in MTTCG we don't generate jumps to the yield and
         * WFE helpers as it won't affect the scheduling of other vCPUs.
         * If we wanted to more completely model WFE/SEV so we don't busy
         * spin unnecessarily we would need to do something more involved.
         */
        if (!(tb_cflags(s->base.tb) & CF_PARALLEL)) {
            s->base.is_jmp = DISAS_YIELD;
        }
        break;
    case 0b00010: /* WFE */
        if (!(tb_cflags(s->base.tb) & CF_PARALLEL)) {
            s->base.is_jmp = DISAS_WFE;
        }
        break;
    case 0b00100: /* SEV */
    case 0b00101: /* SEVL */
        /* we treat all as NOP at least for now */
        break;
    case 0b00111: /* XPACLRI */
        if (s->pauth_active) {
            gen_helper_xpaci(cpu_X[30], cpu_env, cpu_X[30]);
        }
        break;
    case 0b01000: /* PACIA1716 */
        if (s->pauth_active) {
            gen_helper_pacia(cpu_X[17], cpu_env, cpu_X[17], cpu_X[16]);
        }
        break;
    case 0b01010: /* PACIB1716 */
        if (s->pauth_active) {
            gen_helper_pacib(cpu_X[17], cpu_env, cpu_X[17], cpu_X[16]);
        }
        break;
    case 0b01100: /* AUTIA1716 */
        if (s->pauth_active) {
            gen_helper_autia(cpu_X[17], cpu_env, cpu_X[17], cpu_X[16]);
        }
        break;
    case 0b01110: /* AUTIB1716 */
        if (s->pauth_active) {
            gen_helper_autib(cpu_X[17], cpu_env, cpu_X[17], cpu_X[16]);
        }
        break;
    case 0b11000: /* PACIAZ */
        if (s->pauth_active) {
            gen_helper_pacia(cpu_X[30], cpu_env, cpu_X[30],
                                new_tmp_a64_zero(s));
        }
        break;
    case 0b11001: /* PACIASP */
        if (s->pauth_active) {
            gen_helper_pacia(cpu_X[30], cpu_env, cpu_X[30], cpu_X[31]);
        }
        break;
    case 0b11010: /* PACIBZ */
        if (s->pauth_active) {
            gen_helper_pacib(cpu_X[30], cpu_env, cpu_X[30],
                                new_tmp_a64_zero(s));
        }
        break;
    case 0b11011: /* PACIBSP */
        if (s->pauth_active) {
            gen_helper_pacib(cpu_X[30], cpu_env, cpu_X[30], cpu_X[31]);
        }
        break;
    case 0b11100: /* AUTIAZ */
        if (s->pauth_active) {
            gen_helper_autia(cpu_X[30], cpu_env, cpu_X[30],
                              new_tmp_a64_zero(s));
        }
        break;
    case 0b11101: /* AUTIASP */
        if (s->pauth_active) {
            gen_helper_autia(cpu_X[30], cpu_env, cpu_X[30], cpu_X[31]);
        }
        break;
    case 0b11110: /* AUTIBZ */
        if (s->pauth_active) {
            gen_helper_autib(cpu_X[30], cpu_env, cpu_X[30],
                              new_tmp_a64_zero(s));
        }
        break;
    case 0b11111: /* AUTIBSP */
        if (s->pauth_active) {
            gen_helper_autib(cpu_X[30], cpu_env, cpu_X[30], cpu_X[31]);
        }
        break;
    default:
        /* default specified as NOP equivalent */
        break;
    }
}

static void gen_clrex(DisasContext *s, uint32_t insn)
{
    tcg_gen_movi_i64(cpu_exclusive_addr, -1);
}

/* CLREX, DSB, DMB, ISB */
static void handle_sync(DisasContext *s, uint32_t insn,
                        unsigned int op1, unsigned int op2, unsigned int crm)
{
    TCGBar bar;

    if (op1 != 3) {
        unallocated_encoding(s);
        return;
    }

    switch (op2) {
    case 2: /* CLREX */
        gen_clrex(s, insn);
        return;
    case 4: /* DSB */
    case 5: /* DMB */
        switch (crm & 3) {
        case 1: /* MBReqTypes_Reads */
            bar = TCG_BAR_SC | TCG_MO_LD_LD | TCG_MO_LD_ST;
            break;
        case 2: /* MBReqTypes_Writes */
            bar = TCG_BAR_SC | TCG_MO_ST_ST;
            break;
        default: /* MBReqTypes_All */
            bar = TCG_BAR_SC | TCG_MO_ALL;
            break;
        }
        tcg_gen_mb(bar);
        return;
    case 6: /* ISB */
        /* We need to break the TB after this insn to execute
         * a self-modified code correctly and also to take
         * any pending interrupts immediately.
         */
        reset_btype(s);
        gen_goto_tb(s, 0, s->base.pc_next);
        return;

    case 7: /* SB */
        if (crm != 0 || !dc_isar_feature(aa64_sb, s)) {
            goto do_unallocated;
        }
        /*
         * TODO: There is no speculation barrier opcode for TCG;
         * MB and end the TB instead.
         */
        tcg_gen_mb(TCG_MO_ALL | TCG_BAR_SC);
        gen_goto_tb(s, 0, s->base.pc_next);
        return;

    default:
    do_unallocated:
        unallocated_encoding(s);
        return;
    }
}

static void gen_xaflag(void)
{
    TCGv_i32 z = tcg_temp_new_i32();

    tcg_gen_setcondi_i32(TCG_COND_EQ, z, cpu_ZF, 0);

    /*
     * (!C & !Z) << 31
     * (!(C | Z)) << 31
     * ~((C | Z) << 31)
     * ~-(C | Z)
     * (C | Z) - 1
     */
    tcg_gen_or_i32(cpu_NF, cpu_CF, z);
    tcg_gen_subi_i32(cpu_NF, cpu_NF, 1);

    /* !(Z & C) */
    tcg_gen_and_i32(cpu_ZF, z, cpu_CF);
    tcg_gen_xori_i32(cpu_ZF, cpu_ZF, 1);

    /* (!C & Z) << 31 -> -(Z & ~C) */
    tcg_gen_andc_i32(cpu_VF, z, cpu_CF);
    tcg_gen_neg_i32(cpu_VF, cpu_VF);

    /* C | Z */
    tcg_gen_or_i32(cpu_CF, cpu_CF, z);

    tcg_temp_free_i32(z);
}

static void gen_axflag(void)
{
    tcg_gen_sari_i32(cpu_VF, cpu_VF, 31);         /* V ? -1 : 0 */
    tcg_gen_andc_i32(cpu_CF, cpu_CF, cpu_VF);     /* C & !V */

    /* !(Z | V) -> !(!ZF | V) -> ZF & !V -> ZF & ~VF */
    tcg_gen_andc_i32(cpu_ZF, cpu_ZF, cpu_VF);

    tcg_gen_movi_i32(cpu_NF, 0);
    tcg_gen_movi_i32(cpu_VF, 0);
}

/* MSR (immediate) - move immediate to processor state field */
static void handle_msr_i(DisasContext *s, uint32_t insn,
                         unsigned int op1, unsigned int op2, unsigned int crm)
{
    TCGv_i32 t1;
    int op = op1 << 3 | op2;

    /* End the TB by default, chaining is ok.  */
    s->base.is_jmp = DISAS_TOO_MANY;

    switch (op) {
    case 0x00: /* CFINV */
        if (crm != 0 || !dc_isar_feature(aa64_condm_4, s)) {
            goto do_unallocated;
        }
        tcg_gen_xori_i32(cpu_CF, cpu_CF, 1);
        s->base.is_jmp = DISAS_NEXT;
        break;

    case 0x01: /* XAFlag */
        if (crm != 0 || !dc_isar_feature(aa64_condm_5, s)) {
            goto do_unallocated;
        }
        gen_xaflag();
        s->base.is_jmp = DISAS_NEXT;
        break;

    case 0x02: /* AXFlag */
        if (crm != 0 || !dc_isar_feature(aa64_condm_5, s)) {
            goto do_unallocated;
        }
        gen_axflag();
        s->base.is_jmp = DISAS_NEXT;
        break;

    case 0x05: /* SPSel */
        if (s->current_el == 0) {
            goto do_unallocated;
        }
        t1 = tcg_const_i32(crm & PSTATE_SP);
        gen_helper_msr_i_spsel(cpu_env, t1);
        tcg_temp_free_i32(t1);
        break;

    case 0x1e: /* DAIFSet */
        t1 = tcg_const_i32(crm);
        gen_helper_msr_i_daifset(cpu_env, t1);
        tcg_temp_free_i32(t1);
        break;

    case 0x1f: /* DAIFClear */
        t1 = tcg_const_i32(crm);
        gen_helper_msr_i_daifclear(cpu_env, t1);
        tcg_temp_free_i32(t1);
        /* For DAIFClear, exit the cpu loop to re-evaluate pending IRQs.  */
        s->base.is_jmp = DISAS_UPDATE;
        break;

    default:
    do_unallocated:
        unallocated_encoding(s);
        return;
    }
}

static void gen_get_nzcv(TCGv_i64 tcg_rt)
{
    TCGv_i32 tmp = tcg_temp_new_i32();
    TCGv_i32 nzcv = tcg_temp_new_i32();

    /* build bit 31, N */
    tcg_gen_andi_i32(nzcv, cpu_NF, (1U << 31));
    /* build bit 30, Z */
    tcg_gen_setcondi_i32(TCG_COND_EQ, tmp, cpu_ZF, 0);
    tcg_gen_deposit_i32(nzcv, nzcv, tmp, 30, 1);
    /* build bit 29, C */
    tcg_gen_deposit_i32(nzcv, nzcv, cpu_CF, 29, 1);
    /* build bit 28, V */
    tcg_gen_shri_i32(tmp, cpu_VF, 31);
    tcg_gen_deposit_i32(nzcv, nzcv, tmp, 28, 1);
    /* generate result */
    tcg_gen_extu_i32_i64(tcg_rt, nzcv);

    tcg_temp_free_i32(nzcv);
    tcg_temp_free_i32(tmp);
}

static void gen_set_nzcv(TCGv_i64 tcg_rt)
{
    TCGv_i32 nzcv = tcg_temp_new_i32();

    /* take NZCV from R[t] */
    tcg_gen_extrl_i64_i32(nzcv, tcg_rt);

    /* bit 31, N */
    tcg_gen_andi_i32(cpu_NF, nzcv, (1U << 31));
    /* bit 30, Z */
    tcg_gen_andi_i32(cpu_ZF, nzcv, (1 << 30));
    tcg_gen_setcondi_i32(TCG_COND_EQ, cpu_ZF, cpu_ZF, 0);
    /* bit 29, C */
    tcg_gen_andi_i32(cpu_CF, nzcv, (1 << 29));
    tcg_gen_shri_i32(cpu_CF, cpu_CF, 29);
    /* bit 28, V */
    tcg_gen_andi_i32(cpu_VF, nzcv, (1 << 28));
    tcg_gen_shli_i32(cpu_VF, cpu_VF, 3);
    tcg_temp_free_i32(nzcv);
}

/* MRS - move from system register
 * MSR (register) - move to system register
 * SYS
 * SYSL
 * These are all essentially the same insn in 'read' and 'write'
 * versions, with varying op0 fields.
 */
static void handle_sys(DisasContext *s, uint32_t insn, bool isread,
                       unsigned int op0, unsigned int op1, unsigned int op2,
                       unsigned int crn, unsigned int crm, unsigned int rt)
{
    const ARMCPRegInfo *ri;
    TCGv_i64 tcg_rt;

    ri = get_arm_cp_reginfo(s->cp_regs,
                            ENCODE_AA64_CP_REG(CP_REG_ARM64_SYSREG_CP,
                                               crn, crm, op0, op1, op2));

    if (!ri) {
        /* Unknown register; this might be a guest error or a QEMU
         * unimplemented feature.
         */
        qemu_log_mask(LOG_UNIMP, "%s access to unsupported AArch64 "
                      "system register op0:%d op1:%d crn:%d crm:%d op2:%d\n",
                      isread ? "read" : "write", op0, op1, crn, crm, op2);
        unallocated_encoding(s);
        return;
    }

    /* Check access permissions */
    if (!cp_access_ok(s->current_el, ri, isread)) {
        unallocated_encoding(s);
        return;
    }

    if (ri->accessfn) {
        /* Emit code to perform further access permissions checks at
         * runtime; this may result in an exception.
         */
        TCGv_ptr tmpptr;
        TCGv_i32 tcg_syn, tcg_isread;
        uint32_t syndrome;

        gen_a64_set_pc_im(s->pc_curr);
        tmpptr = tcg_const_ptr(ri);
        syndrome = syn_aa64_sysregtrap(op0, op1, op2, crn, crm, rt, isread);
        tcg_syn = tcg_const_i32(syndrome);
        tcg_isread = tcg_const_i32(isread);
        gen_helper_access_check_cp_reg(cpu_env, tmpptr, tcg_syn, tcg_isread);
        tcg_temp_free_ptr(tmpptr);
        tcg_temp_free_i32(tcg_syn);
        tcg_temp_free_i32(tcg_isread);
    } else if (ri->type & ARM_CP_RAISES_EXC) {
        /*
         * The readfn or writefn might raise an exception;
         * synchronize the CPU state in case it does.
         */
        gen_a64_set_pc_im(s->pc_curr);
    }

    /* Handle special cases first */
    switch (ri->type & ~(ARM_CP_FLAG_MASK & ~ARM_CP_SPECIAL)) {
    case ARM_CP_NOP:
        return;
    case ARM_CP_NZCV:
        tcg_rt = cpu_reg(s, rt);
        if (isread) {
            gen_get_nzcv(tcg_rt);
        } else {
            gen_set_nzcv(tcg_rt);
        }
        return;
    case ARM_CP_CURRENTEL:
        /* Reads as current EL value from pstate, which is
         * guaranteed to be constant by the tb flags.
         */
        tcg_rt = cpu_reg(s, rt);
        tcg_gen_movi_i64(tcg_rt, s->current_el << 2);
        return;
    case ARM_CP_DC_ZVA:
        /* Writes clear the aligned block of memory which rt points into. */
        tcg_rt = cpu_reg(s, rt);
        gen_helper_dc_zva(cpu_env, tcg_rt);
        return;
    default:
        break;
    }
    if ((ri->type & ARM_CP_FPU) && !fp_access_check(s)) {
        return;
    } else if ((ri->type & ARM_CP_SVE) && !sve_access_check(s)) {
        return;
    }

    if ((tb_cflags(s->base.tb) & CF_USE_ICOUNT) && (ri->type & ARM_CP_IO)) {
        gen_io_start();
    }

    tcg_rt = cpu_reg(s, rt);

    if (isread) {
        if (ri->type & ARM_CP_CONST) {
            tcg_gen_movi_i64(tcg_rt, ri->resetvalue);
        } else if (ri->readfn) {
            TCGv_ptr tmpptr;
            tmpptr = tcg_const_ptr(ri);
            gen_helper_get_cp_reg64(tcg_rt, cpu_env, tmpptr);
            tcg_temp_free_ptr(tmpptr);
        } else {
            tcg_gen_ld_i64(tcg_rt, cpu_env, ri->fieldoffset);
        }
    } else {
        if (ri->type & ARM_CP_CONST) {
            /* If not forbidden by access permissions, treat as WI */
            return;
        } else if (ri->writefn) {
            TCGv_ptr tmpptr;
            tmpptr = tcg_const_ptr(ri);
            gen_helper_set_cp_reg64(cpu_env, tmpptr, tcg_rt);
            tcg_temp_free_ptr(tmpptr);
        } else {
            tcg_gen_st_i64(tcg_rt, cpu_env, ri->fieldoffset);
        }
    }

    if ((tb_cflags(s->base.tb) & CF_USE_ICOUNT) && (ri->type & ARM_CP_IO)) {
        /* I/O operations must end the TB here (whether read or write) */
        s->base.is_jmp = DISAS_UPDATE;
    }
    if (!isread && !(ri->type & ARM_CP_SUPPRESS_TB_END)) {
        /*
         * A write to any coprocessor regiser that ends a TB
         * must rebuild the hflags for the next TB.
         */
        TCGv_i32 tcg_el = tcg_const_i32(s->current_el);
        gen_helper_rebuild_hflags_a64(cpu_env, tcg_el);
        tcg_temp_free_i32(tcg_el);
        /*
         * We default to ending the TB on a coprocessor register write,
         * but allow this to be suppressed by the register definition
         * (usually only necessary to work around guest bugs).
         */
        s->base.is_jmp = DISAS_UPDATE;
    }
}

/* System
 *  31                 22 21  20 19 18 16 15   12 11    8 7   5 4    0
 * +---------------------+---+-----+-----+-------+-------+-----+------+
 * | 1 1 0 1 0 1 0 1 0 0 | L | op0 | op1 |  CRn  |  CRm  | op2 |  Rt  |
 * +---------------------+---+-----+-----+-------+-------+-----+------+
 */
static void disas_system(DisasContext *s, uint32_t insn)
{
    unsigned int l, op0, op1, crn, crm, op2, rt;
    l = extract32(insn, 21, 1);
    op0 = extract32(insn, 19, 2);
    op1 = extract32(insn, 16, 3);
    crn = extract32(insn, 12, 4);
    crm = extract32(insn, 8, 4);
    op2 = extract32(insn, 5, 3);
    rt = extract32(insn, 0, 5);

    if (op0 == 0) {
        if (l || rt != 31) {
            unallocated_encoding(s);
            return;
        }
        switch (crn) {
        case 2: /* HINT (including allocated hints like NOP, YIELD, etc) */
            handle_hint(s, insn, op1, op2, crm);
            break;
        case 3: /* CLREX, DSB, DMB, ISB */
            handle_sync(s, insn, op1, op2, crm);
            break;
        case 4: /* MSR (immediate) */
            handle_msr_i(s, insn, op1, op2, crm);
            break;
        default:
            unallocated_encoding(s);
            break;
        }
        return;
    }
    handle_sys(s, insn, l, op0, op1, op2, crn, crm, rt);
}

/* Exception generation
 *
 *  31             24 23 21 20                     5 4   2 1  0
 * +-----------------+-----+------------------------+-----+----+
 * | 1 1 0 1 0 1 0 0 | opc |          imm16         | op2 | LL |
 * +-----------------------+------------------------+----------+
 */
static void disas_exc(DisasContext *s, uint32_t insn)
{
    int opc = extract32(insn, 21, 3);
    int op2_ll = extract32(insn, 0, 5);
    int imm16 = extract32(insn, 5, 16);
    TCGv_i32 tmp;

    switch (opc) {
    case 0:
        /* For SVC, HVC and SMC we advance the single-step state
         * machine before taking the exception. This is architecturally
         * mandated, to ensure that single-stepping a system call
         * instruction works properly.
         */
        switch (op2_ll) {
        case 1:                                                     /* SVC */
            gen_ss_advance(s);
            gen_exception_insn(s, s->base.pc_next, EXCP_SWI,
                               syn_aa64_svc(imm16), default_exception_el(s));
            break;
        case 2:                                                     /* HVC */
            if (s->current_el == 0) {
                unallocated_encoding(s);
                break;
            }
            /* The pre HVC helper handles cases when HVC gets trapped
             * as an undefined insn by runtime configuration.
             */
            gen_a64_set_pc_im(s->pc_curr);
            gen_helper_pre_hvc(cpu_env);
            gen_ss_advance(s);
            gen_exception_insn(s, s->base.pc_next, EXCP_HVC,
                               syn_aa64_hvc(imm16), 2);
            break;
        case 3:                                                     /* SMC */
            if (s->current_el == 0) {
                unallocated_encoding(s);
                break;
            }
            gen_a64_set_pc_im(s->pc_curr);
            tmp = tcg_const_i32(syn_aa64_smc(imm16));
            gen_helper_pre_smc(cpu_env, tmp);
            tcg_temp_free_i32(tmp);
            gen_ss_advance(s);
            gen_exception_insn(s, s->base.pc_next, EXCP_SMC,
                               syn_aa64_smc(imm16), 3);
            break;
        default:
            unallocated_encoding(s);
            break;
        }
        break;
    case 1:
        if (op2_ll != 0) {
            unallocated_encoding(s);
            break;
        }
        /* BRK */
        gen_exception_bkpt_insn(s, syn_aa64_bkpt(imm16));
        break;
    case 2:
        if (op2_ll != 0) {
            unallocated_encoding(s);
            break;
        }
        /* HLT. This has two purposes.
         * Architecturally, it is an external halting debug instruction.
         * Since QEMU doesn't implement external debug, we treat this as
         * it is required for halting debug disabled: it will UNDEF.
         * Secondly, "HLT 0xf000" is the A64 semihosting syscall instruction.
         */
<<<<<<< HEAD
         gen_a64_set_pc_im(s->pc - 4);
         gen_exception_internal(EXCP_DEBUG);
//        if (semihosting_enabled() && imm16 == 0xf000) {
//#ifndef CONFIG_USER_ONLY
//            /* In system mode, don't allow userspace access to semihosting,
//             * to provide some semblance of security (and for consistency
//             * with our 32-bit semihosting).
//             */
//            if (s->current_el == 0) {
//                unsupported_encoding(s, insn);
//                break;
//            }
//#endif
//            gen_exception_internal_insn(s, 0, EXCP_SEMIHOST);
//        } else {
//            unsupported_encoding(s, insn);
//        }
//        break;
//    case 5:
//        if (op2_ll < 1 || op2_ll > 3) {
//            unallocated_encoding(s);
//            break;
//        }
//        /* DCPS1, DCPS2, DCPS3 */
//        unsupported_encoding(s, insn);
=======
        if (semihosting_enabled() && imm16 == 0xf000) {
#ifndef CONFIG_USER_ONLY
            /* In system mode, don't allow userspace access to semihosting,
             * to provide some semblance of security (and for consistency
             * with our 32-bit semihosting).
             */
            if (s->current_el == 0) {
                unsupported_encoding(s, insn);
                break;
            }
#endif
            gen_exception_internal_insn(s, s->base.pc_next, EXCP_SEMIHOST);
        } else {
            unsupported_encoding(s, insn);
        }
        break;
    case 5:
        if (op2_ll < 1 || op2_ll > 3) {
            unallocated_encoding(s);
            break;
        }
        /* DCPS1, DCPS2, DCPS3 */
        unsupported_encoding(s, insn);
>>>>>>> b0ca999a
        break;
    default:
        unallocated_encoding(s);
        break;
    }
}

/* Unconditional branch (register)
 *  31           25 24   21 20   16 15   10 9    5 4     0
 * +---------------+-------+-------+-------+------+-------+
 * | 1 1 0 1 0 1 1 |  opc  |  op2  |  op3  |  Rn  |  op4  |
 * +---------------+-------+-------+-------+------+-------+
 */
static void disas_uncond_b_reg(DisasContext *s, uint32_t insn)
{
    unsigned int opc, op2, op3, rn, op4;
    unsigned btype_mod = 2;   /* 0: BR, 1: BLR, 2: other */
    TCGv_i64 dst;
    TCGv_i64 modifier;

    opc = extract32(insn, 21, 4);
    op2 = extract32(insn, 16, 5);
    op3 = extract32(insn, 10, 6);
    rn = extract32(insn, 5, 5);
    op4 = extract32(insn, 0, 5);

    if (op2 != 0x1f) {
        goto do_unallocated;
    }

    switch (opc) {
    case 0: /* BR */
    case 1: /* BLR */
    case 2: /* RET */
        btype_mod = opc;
        switch (op3) {
        case 0:
            /* BR, BLR, RET */
            if (op4 != 0) {
                goto do_unallocated;
            }
            dst = cpu_reg(s, rn);
            break;

        case 2:
        case 3:
            if (!dc_isar_feature(aa64_pauth, s)) {
                goto do_unallocated;
            }
            if (opc == 2) {
                /* RETAA, RETAB */
                if (rn != 0x1f || op4 != 0x1f) {
                    goto do_unallocated;
                }
                rn = 30;
                modifier = cpu_X[31];
            } else {
                /* BRAAZ, BRABZ, BLRAAZ, BLRABZ */
                if (op4 != 0x1f) {
                    goto do_unallocated;
                }
                modifier = new_tmp_a64_zero(s);
            }
            if (s->pauth_active) {
                dst = new_tmp_a64(s);
                if (op3 == 2) {
                    gen_helper_autia(dst, cpu_env, cpu_reg(s, rn), modifier);
                } else {
                    gen_helper_autib(dst, cpu_env, cpu_reg(s, rn), modifier);
                }
            } else {
                dst = cpu_reg(s, rn);
            }
            break;

        default:
            goto do_unallocated;
        }
        gen_a64_set_pc(s, dst);
        /* BLR also needs to load return address */
        if (opc == 1) {
            tcg_gen_movi_i64(cpu_reg(s, 30), s->base.pc_next);
        }
        break;

    case 8: /* BRAA */
    case 9: /* BLRAA */
        if (!dc_isar_feature(aa64_pauth, s)) {
            goto do_unallocated;
        }
        if ((op3 & ~1) != 2) {
            goto do_unallocated;
        }
        btype_mod = opc & 1;
        if (s->pauth_active) {
            dst = new_tmp_a64(s);
            modifier = cpu_reg_sp(s, op4);
            if (op3 == 2) {
                gen_helper_autia(dst, cpu_env, cpu_reg(s, rn), modifier);
            } else {
                gen_helper_autib(dst, cpu_env, cpu_reg(s, rn), modifier);
            }
        } else {
            dst = cpu_reg(s, rn);
        }
        gen_a64_set_pc(s, dst);
        /* BLRAA also needs to load return address */
        if (opc == 9) {
            tcg_gen_movi_i64(cpu_reg(s, 30), s->base.pc_next);
        }
        break;

    case 4: /* ERET */
        if (s->current_el == 0) {
            goto do_unallocated;
        }
        switch (op3) {
        case 0: /* ERET */
            if (op4 != 0) {
                goto do_unallocated;
            }
            dst = tcg_temp_new_i64();
            tcg_gen_ld_i64(dst, cpu_env,
                           offsetof(CPUARMState, elr_el[s->current_el]));
            break;

        case 2: /* ERETAA */
        case 3: /* ERETAB */
            if (!dc_isar_feature(aa64_pauth, s)) {
                goto do_unallocated;
            }
            if (rn != 0x1f || op4 != 0x1f) {
                goto do_unallocated;
            }
            dst = tcg_temp_new_i64();
            tcg_gen_ld_i64(dst, cpu_env,
                           offsetof(CPUARMState, elr_el[s->current_el]));
            if (s->pauth_active) {
                modifier = cpu_X[31];
                if (op3 == 2) {
                    gen_helper_autia(dst, cpu_env, dst, modifier);
                } else {
                    gen_helper_autib(dst, cpu_env, dst, modifier);
                }
            }
            break;

        default:
            goto do_unallocated;
        }
        if (tb_cflags(s->base.tb) & CF_USE_ICOUNT) {
            gen_io_start();
        }

        gen_helper_exception_return(cpu_env, dst);
        tcg_temp_free_i64(dst);
        /* Must exit loop to check un-masked IRQs */
        s->base.is_jmp = DISAS_EXIT;
        return;

    case 5: /* DRPS */
        if (op3 != 0 || op4 != 0 || rn != 0x1f) {
            goto do_unallocated;
        } else {
            unsupported_encoding(s, insn);
        }
        return;

    default:
    do_unallocated:
        unallocated_encoding(s);
        return;
    }

    switch (btype_mod) {
    case 0: /* BR */
        if (dc_isar_feature(aa64_bti, s)) {
            /* BR to {x16,x17} or !guard -> 1, else 3.  */
            set_btype(s, rn == 16 || rn == 17 || !s->guarded_page ? 1 : 3);
        }
        break;

    case 1: /* BLR */
        if (dc_isar_feature(aa64_bti, s)) {
            /* BLR sets BTYPE to 2, regardless of source guarded page.  */
            set_btype(s, 2);
        }
        break;

    default: /* RET or none of the above.  */
        /* BTYPE will be set to 0 by normal end-of-insn processing.  */
        break;
    }

    s->base.is_jmp = DISAS_JUMP;
}

/* Branches, exception generating and system instructions */
static void disas_b_exc_sys(DisasContext *s, uint32_t insn)
{
    switch (extract32(insn, 25, 7)) {
    case 0x0a: case 0x0b:
    case 0x4a: case 0x4b: /* Unconditional branch (immediate) */
        disas_uncond_b_imm(s, insn);
        break;
    case 0x1a: case 0x5a: /* Compare & branch (immediate) */
        disas_comp_b_imm(s, insn);
        break;
    case 0x1b: case 0x5b: /* Test & branch (immediate) */
        disas_test_b_imm(s, insn);
        break;
    case 0x2a: /* Conditional branch (immediate) */
        disas_cond_b_imm(s, insn);
        break;
    case 0x6a: /* Exception generation / System */
        if (insn & (1 << 24)) {
            if (extract32(insn, 22, 2) == 0) {
                disas_system(s, insn);
            } else {
                unallocated_encoding(s);
            }
        } else {
            disas_exc(s, insn);
        }
        break;
    case 0x6b: /* Unconditional branch (register) */
        disas_uncond_b_reg(s, insn);
        break;
    default:
        unallocated_encoding(s);
        break;
    }
}

/*
 * Load/Store exclusive instructions are implemented by remembering
 * the value/address loaded, and seeing if these are the same
 * when the store is performed. This is not actually the architecturally
 * mandated semantics, but it works for typical guest code sequences
 * and avoids having to monitor regular stores.
 *
 * The store exclusive uses the atomic cmpxchg primitives to avoid
 * races in multi-threaded linux-user and when MTTCG softmmu is
 * enabled.
 */
static void gen_load_exclusive(DisasContext *s, int rt, int rt2,
                               TCGv_i64 addr, int size, bool is_pair)
{
    int idx = get_mem_index(s);
    MemOp memop = s->be_data;

    g_assert(size <= 3);
    if (is_pair) {
        g_assert(size >= 2);
        if (size == 2) {
            /* The pair must be single-copy atomic for the doubleword.  */
            memop |= MO_64 | MO_ALIGN;
            tcg_gen_qemu_ld_i64(cpu_exclusive_val, addr, idx, memop);
            if (s->be_data == MO_LE) {
                tcg_gen_extract_i64(cpu_reg(s, rt), cpu_exclusive_val, 0, 32);
                tcg_gen_extract_i64(cpu_reg(s, rt2), cpu_exclusive_val, 32, 32);
            } else {
                tcg_gen_extract_i64(cpu_reg(s, rt), cpu_exclusive_val, 32, 32);
                tcg_gen_extract_i64(cpu_reg(s, rt2), cpu_exclusive_val, 0, 32);
            }
        } else {
            /* The pair must be single-copy atomic for *each* doubleword, not
               the entire quadword, however it must be quadword aligned.  */
            memop |= MO_64;
            tcg_gen_qemu_ld_i64(cpu_exclusive_val, addr, idx,
                                memop | MO_ALIGN_16);

            TCGv_i64 addr2 = tcg_temp_new_i64();
            tcg_gen_addi_i64(addr2, addr, 8);
            tcg_gen_qemu_ld_i64(cpu_exclusive_high, addr2, idx, memop);
            tcg_temp_free_i64(addr2);

            tcg_gen_mov_i64(cpu_reg(s, rt), cpu_exclusive_val);
            tcg_gen_mov_i64(cpu_reg(s, rt2), cpu_exclusive_high);
        }
    } else {
        memop |= size | MO_ALIGN;
        tcg_gen_qemu_ld_i64(cpu_exclusive_val, addr, idx, memop);
        tcg_gen_mov_i64(cpu_reg(s, rt), cpu_exclusive_val);
    }
    tcg_gen_mov_i64(cpu_exclusive_addr, addr);
}

static void gen_store_exclusive(DisasContext *s, int rd, int rt, int rt2,
                                TCGv_i64 addr, int size, int is_pair)
{
    /* if (env->exclusive_addr == addr && env->exclusive_val == [addr]
     *     && (!is_pair || env->exclusive_high == [addr + datasize])) {
     *     [addr] = {Rt};
     *     if (is_pair) {
     *         [addr + datasize] = {Rt2};
     *     }
     *     {Rd} = 0;
     * } else {
     *     {Rd} = 1;
     * }
     * env->exclusive_addr = -1;
     */
    TCGLabel *fail_label = gen_new_label();
    TCGLabel *done_label = gen_new_label();
    TCGv_i64 tmp;

    tcg_gen_brcond_i64(TCG_COND_NE, addr, cpu_exclusive_addr, fail_label);

    tmp = tcg_temp_new_i64();
    if (is_pair) {
        if (size == 2) {
            if (s->be_data == MO_LE) {
                tcg_gen_concat32_i64(tmp, cpu_reg(s, rt), cpu_reg(s, rt2));
            } else {
                tcg_gen_concat32_i64(tmp, cpu_reg(s, rt2), cpu_reg(s, rt));
            }
            tcg_gen_atomic_cmpxchg_i64(tmp, cpu_exclusive_addr,
                                       cpu_exclusive_val, tmp,
                                       get_mem_index(s),
                                       MO_64 | MO_ALIGN | s->be_data);
            tcg_gen_setcond_i64(TCG_COND_NE, tmp, tmp, cpu_exclusive_val);
        } else if (tb_cflags(s->base.tb) & CF_PARALLEL) {
            if (!HAVE_CMPXCHG128) {
                gen_helper_exit_atomic(cpu_env);
                s->base.is_jmp = DISAS_NORETURN;
            } else if (s->be_data == MO_LE) {
                gen_helper_paired_cmpxchg64_le_parallel(tmp, cpu_env,
                                                        cpu_exclusive_addr,
                                                        cpu_reg(s, rt),
                                                        cpu_reg(s, rt2));
            } else {
                gen_helper_paired_cmpxchg64_be_parallel(tmp, cpu_env,
                                                        cpu_exclusive_addr,
                                                        cpu_reg(s, rt),
                                                        cpu_reg(s, rt2));
            }
        } else if (s->be_data == MO_LE) {
            gen_helper_paired_cmpxchg64_le(tmp, cpu_env, cpu_exclusive_addr,
                                           cpu_reg(s, rt), cpu_reg(s, rt2));
        } else {
            gen_helper_paired_cmpxchg64_be(tmp, cpu_env, cpu_exclusive_addr,
                                           cpu_reg(s, rt), cpu_reg(s, rt2));
        }
    } else {
        tcg_gen_atomic_cmpxchg_i64(tmp, cpu_exclusive_addr, cpu_exclusive_val,
                                   cpu_reg(s, rt), get_mem_index(s),
                                   size | MO_ALIGN | s->be_data);
        tcg_gen_setcond_i64(TCG_COND_NE, tmp, tmp, cpu_exclusive_val);
    }
    tcg_gen_mov_i64(cpu_reg(s, rd), tmp);
    tcg_temp_free_i64(tmp);
    tcg_gen_br(done_label);

    gen_set_label(fail_label);
    tcg_gen_movi_i64(cpu_reg(s, rd), 1);
    gen_set_label(done_label);
    tcg_gen_movi_i64(cpu_exclusive_addr, -1);
}

static void gen_compare_and_swap(DisasContext *s, int rs, int rt,
                                 int rn, int size)
{
    TCGv_i64 tcg_rs = cpu_reg(s, rs);
    TCGv_i64 tcg_rt = cpu_reg(s, rt);
    int memidx = get_mem_index(s);
    TCGv_i64 clean_addr;

    if (rn == 31) {
        gen_check_sp_alignment(s);
    }
    clean_addr = clean_data_tbi(s, cpu_reg_sp(s, rn));
    tcg_gen_atomic_cmpxchg_i64(tcg_rs, clean_addr, tcg_rs, tcg_rt, memidx,
                               size | MO_ALIGN | s->be_data);
}

static void gen_compare_and_swap_pair(DisasContext *s, int rs, int rt,
                                      int rn, int size)
{
    TCGv_i64 s1 = cpu_reg(s, rs);
    TCGv_i64 s2 = cpu_reg(s, rs + 1);
    TCGv_i64 t1 = cpu_reg(s, rt);
    TCGv_i64 t2 = cpu_reg(s, rt + 1);
    TCGv_i64 clean_addr;
    int memidx = get_mem_index(s);

    if (rn == 31) {
        gen_check_sp_alignment(s);
    }
    clean_addr = clean_data_tbi(s, cpu_reg_sp(s, rn));

    if (size == 2) {
        TCGv_i64 cmp = tcg_temp_new_i64();
        TCGv_i64 val = tcg_temp_new_i64();

        if (s->be_data == MO_LE) {
            tcg_gen_concat32_i64(val, t1, t2);
            tcg_gen_concat32_i64(cmp, s1, s2);
        } else {
            tcg_gen_concat32_i64(val, t2, t1);
            tcg_gen_concat32_i64(cmp, s2, s1);
        }

        tcg_gen_atomic_cmpxchg_i64(cmp, clean_addr, cmp, val, memidx,
                                   MO_64 | MO_ALIGN | s->be_data);
        tcg_temp_free_i64(val);

        if (s->be_data == MO_LE) {
            tcg_gen_extr32_i64(s1, s2, cmp);
        } else {
            tcg_gen_extr32_i64(s2, s1, cmp);
        }
        tcg_temp_free_i64(cmp);
    } else if (tb_cflags(s->base.tb) & CF_PARALLEL) {
        if (HAVE_CMPXCHG128) {
            TCGv_i32 tcg_rs = tcg_const_i32(rs);
            if (s->be_data == MO_LE) {
                gen_helper_casp_le_parallel(cpu_env, tcg_rs,
                                            clean_addr, t1, t2);
            } else {
                gen_helper_casp_be_parallel(cpu_env, tcg_rs,
                                            clean_addr, t1, t2);
            }
            tcg_temp_free_i32(tcg_rs);
        } else {
            gen_helper_exit_atomic(cpu_env);
            s->base.is_jmp = DISAS_NORETURN;
        }
    } else {
        TCGv_i64 d1 = tcg_temp_new_i64();
        TCGv_i64 d2 = tcg_temp_new_i64();
        TCGv_i64 a2 = tcg_temp_new_i64();
        TCGv_i64 c1 = tcg_temp_new_i64();
        TCGv_i64 c2 = tcg_temp_new_i64();
        TCGv_i64 zero = tcg_const_i64(0);

        /* Load the two words, in memory order.  */
        tcg_gen_qemu_ld_i64(d1, clean_addr, memidx,
                            MO_64 | MO_ALIGN_16 | s->be_data);
        tcg_gen_addi_i64(a2, clean_addr, 8);
        tcg_gen_qemu_ld_i64(d2, a2, memidx, MO_64 | s->be_data);

        /* Compare the two words, also in memory order.  */
        tcg_gen_setcond_i64(TCG_COND_EQ, c1, d1, s1);
        tcg_gen_setcond_i64(TCG_COND_EQ, c2, d2, s2);
        tcg_gen_and_i64(c2, c2, c1);

        /* If compare equal, write back new data, else write back old data.  */
        tcg_gen_movcond_i64(TCG_COND_NE, c1, c2, zero, t1, d1);
        tcg_gen_movcond_i64(TCG_COND_NE, c2, c2, zero, t2, d2);
        tcg_gen_qemu_st_i64(c1, clean_addr, memidx, MO_64 | s->be_data);
        tcg_gen_qemu_st_i64(c2, a2, memidx, MO_64 | s->be_data);
        tcg_temp_free_i64(a2);
        tcg_temp_free_i64(c1);
        tcg_temp_free_i64(c2);
        tcg_temp_free_i64(zero);

        /* Write back the data from memory to Rs.  */
        tcg_gen_mov_i64(s1, d1);
        tcg_gen_mov_i64(s2, d2);
        tcg_temp_free_i64(d1);
        tcg_temp_free_i64(d2);
    }
}

/* Update the Sixty-Four bit (SF) registersize. This logic is derived
 * from the ARMv8 specs for LDR (Shared decode for all encodings).
 */
static bool disas_ldst_compute_iss_sf(int size, bool is_signed, int opc)
{
    int opc0 = extract32(opc, 0, 1);
    int regsize;

    if (is_signed) {
        regsize = opc0 ? 32 : 64;
    } else {
        regsize = size == 3 ? 64 : 32;
    }
    return regsize == 64;
}

/* Load/store exclusive
 *
 *  31 30 29         24  23  22   21  20  16  15  14   10 9    5 4    0
 * +-----+-------------+----+---+----+------+----+-------+------+------+
 * | sz  | 0 0 1 0 0 0 | o2 | L | o1 |  Rs  | o0 |  Rt2  |  Rn  | Rt   |
 * +-----+-------------+----+---+----+------+----+-------+------+------+
 *
 *  sz: 00 -> 8 bit, 01 -> 16 bit, 10 -> 32 bit, 11 -> 64 bit
 *   L: 0 -> store, 1 -> load
 *  o2: 0 -> exclusive, 1 -> not
 *  o1: 0 -> single register, 1 -> register pair
 *  o0: 1 -> load-acquire/store-release, 0 -> not
 */
static void disas_ldst_excl(DisasContext *s, uint32_t insn)
{
    int rt = extract32(insn, 0, 5);
    int rn = extract32(insn, 5, 5);
    int rt2 = extract32(insn, 10, 5);
    int rs = extract32(insn, 16, 5);
    int is_lasr = extract32(insn, 15, 1);
    int o2_L_o1_o0 = extract32(insn, 21, 3) * 2 | is_lasr;
    int size = extract32(insn, 30, 2);
    TCGv_i64 clean_addr;

    switch (o2_L_o1_o0) {
    case 0x0: /* STXR */
    case 0x1: /* STLXR */
        if (rn == 31) {
            gen_check_sp_alignment(s);
        }
        if (is_lasr) {
            tcg_gen_mb(TCG_MO_ALL | TCG_BAR_STRL);
        }
        clean_addr = clean_data_tbi(s, cpu_reg_sp(s, rn));
        gen_store_exclusive(s, rs, rt, rt2, clean_addr, size, false);
        return;

    case 0x4: /* LDXR */
    case 0x5: /* LDAXR */
        if (rn == 31) {
            gen_check_sp_alignment(s);
        }
        clean_addr = clean_data_tbi(s, cpu_reg_sp(s, rn));
        s->is_ldex = true;
        gen_load_exclusive(s, rt, rt2, clean_addr, size, false);
        if (is_lasr) {
            tcg_gen_mb(TCG_MO_ALL | TCG_BAR_LDAQ);
        }
        return;

    case 0x8: /* STLLR */
        if (!dc_isar_feature(aa64_lor, s)) {
            break;
        }
        /* StoreLORelease is the same as Store-Release for QEMU.  */
        /* fall through */
    case 0x9: /* STLR */
        /* Generate ISS for non-exclusive accesses including LASR.  */
        if (rn == 31) {
            gen_check_sp_alignment(s);
        }
        tcg_gen_mb(TCG_MO_ALL | TCG_BAR_STRL);
        clean_addr = clean_data_tbi(s, cpu_reg_sp(s, rn));
        do_gpr_st(s, cpu_reg(s, rt), clean_addr, size, true, rt,
                  disas_ldst_compute_iss_sf(size, false, 0), is_lasr);
        return;

    case 0xc: /* LDLAR */
        if (!dc_isar_feature(aa64_lor, s)) {
            break;
        }
        /* LoadLOAcquire is the same as Load-Acquire for QEMU.  */
        /* fall through */
    case 0xd: /* LDAR */
        /* Generate ISS for non-exclusive accesses including LASR.  */
        if (rn == 31) {
            gen_check_sp_alignment(s);
        }
        clean_addr = clean_data_tbi(s, cpu_reg_sp(s, rn));
        do_gpr_ld(s, cpu_reg(s, rt), clean_addr, size, false, false, true, rt,
                  disas_ldst_compute_iss_sf(size, false, 0), is_lasr);
        tcg_gen_mb(TCG_MO_ALL | TCG_BAR_LDAQ);
        return;

    case 0x2: case 0x3: /* CASP / STXP */
        if (size & 2) { /* STXP / STLXP */
            if (rn == 31) {
                gen_check_sp_alignment(s);
            }
            if (is_lasr) {
                tcg_gen_mb(TCG_MO_ALL | TCG_BAR_STRL);
            }
            clean_addr = clean_data_tbi(s, cpu_reg_sp(s, rn));
            gen_store_exclusive(s, rs, rt, rt2, clean_addr, size, true);
            return;
        }
        if (rt2 == 31
            && ((rt | rs) & 1) == 0
            && dc_isar_feature(aa64_atomics, s)) {
            /* CASP / CASPL */
            gen_compare_and_swap_pair(s, rs, rt, rn, size | 2);
            return;
        }
        break;

    case 0x6: case 0x7: /* CASPA / LDXP */
        if (size & 2) { /* LDXP / LDAXP */
            if (rn == 31) {
                gen_check_sp_alignment(s);
            }
            clean_addr = clean_data_tbi(s, cpu_reg_sp(s, rn));
            s->is_ldex = true;
            gen_load_exclusive(s, rt, rt2, clean_addr, size, true);
            if (is_lasr) {
                tcg_gen_mb(TCG_MO_ALL | TCG_BAR_LDAQ);
            }
            return;
        }
        if (rt2 == 31
            && ((rt | rs) & 1) == 0
            && dc_isar_feature(aa64_atomics, s)) {
            /* CASPA / CASPAL */
            gen_compare_and_swap_pair(s, rs, rt, rn, size | 2);
            return;
        }
        break;

    case 0xa: /* CAS */
    case 0xb: /* CASL */
    case 0xe: /* CASA */
    case 0xf: /* CASAL */
        if (rt2 == 31 && dc_isar_feature(aa64_atomics, s)) {
            gen_compare_and_swap(s, rs, rt, rn, size);
            return;
        }
        break;
    }
    unallocated_encoding(s);
}

/*
 * Load register (literal)
 *
 *  31 30 29   27  26 25 24 23                5 4     0
 * +-----+-------+---+-----+-------------------+-------+
 * | opc | 0 1 1 | V | 0 0 |     imm19         |  Rt   |
 * +-----+-------+---+-----+-------------------+-------+
 *
 * V: 1 -> vector (simd/fp)
 * opc (non-vector): 00 -> 32 bit, 01 -> 64 bit,
 *                   10-> 32 bit signed, 11 -> prefetch
 * opc (vector): 00 -> 32 bit, 01 -> 64 bit, 10 -> 128 bit (11 unallocated)
 */
static void disas_ld_lit(DisasContext *s, uint32_t insn)
{
    int rt = extract32(insn, 0, 5);
    int64_t imm = sextract32(insn, 5, 19) << 2;
    bool is_vector = extract32(insn, 26, 1);
    int opc = extract32(insn, 30, 2);
    bool is_signed = false;
    int size = 2;
    TCGv_i64 tcg_rt, clean_addr;

    if (is_vector) {
        if (opc == 3) {
            unallocated_encoding(s);
            return;
        }
        size = 2 + opc;
        if (!fp_access_check(s)) {
            return;
        }
    } else {
        if (opc == 3) {
            /* PRFM (literal) : prefetch */
            return;
        }
        size = 2 + extract32(opc, 0, 1);
        is_signed = extract32(opc, 1, 1);
    }

    tcg_rt = cpu_reg(s, rt);

    clean_addr = tcg_const_i64(s->pc_curr + imm);
    if (is_vector) {
        do_fp_ld(s, rt, clean_addr, size);
    } else {
        /* Only unsigned 32bit loads target 32bit registers.  */
        bool iss_sf = opc != 0;

        do_gpr_ld(s, tcg_rt, clean_addr, size, is_signed, false,
                  true, rt, iss_sf, false);
    }
    tcg_temp_free_i64(clean_addr);
}

/*
 * LDNP (Load Pair - non-temporal hint)
 * LDP (Load Pair - non vector)
 * LDPSW (Load Pair Signed Word - non vector)
 * STNP (Store Pair - non-temporal hint)
 * STP (Store Pair - non vector)
 * LDNP (Load Pair of SIMD&FP - non-temporal hint)
 * LDP (Load Pair of SIMD&FP)
 * STNP (Store Pair of SIMD&FP - non-temporal hint)
 * STP (Store Pair of SIMD&FP)
 *
 *  31 30 29   27  26  25 24   23  22 21   15 14   10 9    5 4    0
 * +-----+-------+---+---+-------+---+-----------------------------+
 * | opc | 1 0 1 | V | 0 | index | L |  imm7 |  Rt2  |  Rn  | Rt   |
 * +-----+-------+---+---+-------+---+-------+-------+------+------+
 *
 * opc: LDP/STP/LDNP/STNP        00 -> 32 bit, 10 -> 64 bit
 *      LDPSW                    01
 *      LDP/STP/LDNP/STNP (SIMD) 00 -> 32 bit, 01 -> 64 bit, 10 -> 128 bit
 *   V: 0 -> GPR, 1 -> Vector
 * idx: 00 -> signed offset with non-temporal hint, 01 -> post-index,
 *      10 -> signed offset, 11 -> pre-index
 *   L: 0 -> Store 1 -> Load
 *
 * Rt, Rt2 = GPR or SIMD registers to be stored
 * Rn = general purpose register containing address
 * imm7 = signed offset (multiple of 4 or 8 depending on size)
 */
static void disas_ldst_pair(DisasContext *s, uint32_t insn)
{
    int rt = extract32(insn, 0, 5);
    int rn = extract32(insn, 5, 5);
    int rt2 = extract32(insn, 10, 5);
    uint64_t offset = sextract64(insn, 15, 7);
    int index = extract32(insn, 23, 2);
    bool is_vector = extract32(insn, 26, 1);
    bool is_load = extract32(insn, 22, 1);
    int opc = extract32(insn, 30, 2);

    bool is_signed = false;
    bool postindex = false;
    bool wback = false;

    TCGv_i64 clean_addr, dirty_addr;

    int size;

    if (opc == 3) {
        unallocated_encoding(s);
        return;
    }

    if (is_vector) {
        size = 2 + opc;
    } else {
        size = 2 + extract32(opc, 1, 1);
        is_signed = extract32(opc, 0, 1);
        if (!is_load && is_signed) {
            unallocated_encoding(s);
            return;
        }
    }

    switch (index) {
    case 1: /* post-index */
        postindex = true;
        wback = true;
        break;
    case 0:
        /* signed offset with "non-temporal" hint. Since we don't emulate
         * caches we don't care about hints to the cache system about
         * data access patterns, and handle this identically to plain
         * signed offset.
         */
        if (is_signed) {
            /* There is no non-temporal-hint version of LDPSW */
            unallocated_encoding(s);
            return;
        }
        postindex = false;
        break;
    case 2: /* signed offset, rn not updated */
        postindex = false;
        break;
    case 3: /* pre-index */
        postindex = false;
        wback = true;
        break;
    }

    if (is_vector && !fp_access_check(s)) {
        return;
    }

    offset <<= size;

    if (rn == 31) {
        gen_check_sp_alignment(s);
    }

    dirty_addr = read_cpu_reg_sp(s, rn, 1);
    if (!postindex) {
        tcg_gen_addi_i64(dirty_addr, dirty_addr, offset);
    }
    clean_addr = clean_data_tbi(s, dirty_addr);

    if (is_vector) {
        if (is_load) {
            do_fp_ld(s, rt, clean_addr, size);
        } else {
            do_fp_st(s, rt, clean_addr, size);
        }
        tcg_gen_addi_i64(clean_addr, clean_addr, 1 << size);
        if (is_load) {
            do_fp_ld(s, rt2, clean_addr, size);
        } else {
            do_fp_st(s, rt2, clean_addr, size);
        }
    } else {
        TCGv_i64 tcg_rt = cpu_reg(s, rt);
        TCGv_i64 tcg_rt2 = cpu_reg(s, rt2);

        if (is_load) {
            TCGv_i64 tmp = tcg_temp_new_i64();

            /* Do not modify tcg_rt before recognizing any exception
             * from the second load.
             */
            do_gpr_ld(s, tmp, clean_addr, size, is_signed, false,
                      false, 0, false, false);
            tcg_gen_addi_i64(clean_addr, clean_addr, 1 << size);
            do_gpr_ld(s, tcg_rt2, clean_addr, size, is_signed, false,
                      false, 0, false, false);

            tcg_gen_mov_i64(tcg_rt, tmp);
            tcg_temp_free_i64(tmp);
        } else {
            do_gpr_st(s, tcg_rt, clean_addr, size,
                      false, 0, false, false);
            tcg_gen_addi_i64(clean_addr, clean_addr, 1 << size);
            do_gpr_st(s, tcg_rt2, clean_addr, size,
                      false, 0, false, false);
        }
    }

    if (wback) {
        if (postindex) {
            tcg_gen_addi_i64(dirty_addr, dirty_addr, offset);
        }
        tcg_gen_mov_i64(cpu_reg_sp(s, rn), dirty_addr);
    }
}

/*
 * Load/store (immediate post-indexed)
 * Load/store (immediate pre-indexed)
 * Load/store (unscaled immediate)
 *
 * 31 30 29   27  26 25 24 23 22 21  20    12 11 10 9    5 4    0
 * +----+-------+---+-----+-----+---+--------+-----+------+------+
 * |size| 1 1 1 | V | 0 0 | opc | 0 |  imm9  | idx |  Rn  |  Rt  |
 * +----+-------+---+-----+-----+---+--------+-----+------+------+
 *
 * idx = 01 -> post-indexed, 11 pre-indexed, 00 unscaled imm. (no writeback)
         10 -> unprivileged
 * V = 0 -> non-vector
 * size: 00 -> 8 bit, 01 -> 16 bit, 10 -> 32 bit, 11 -> 64bit
 * opc: 00 -> store, 01 -> loadu, 10 -> loads 64, 11 -> loads 32
 */
static void disas_ldst_reg_imm9(DisasContext *s, uint32_t insn,
                                int opc,
                                int size,
                                int rt,
                                bool is_vector)
{
    int rn = extract32(insn, 5, 5);
    int imm9 = sextract32(insn, 12, 9);
    int idx = extract32(insn, 10, 2);
    bool is_signed = false;
    bool is_store = false;
    bool is_extended = false;
    bool is_unpriv = (idx == 2);
    bool iss_valid = !is_vector;
    bool post_index;
    bool writeback;

    TCGv_i64 clean_addr, dirty_addr;

    if (is_vector) {
        size |= (opc & 2) << 1;
        if (size > 4 || is_unpriv) {
            unallocated_encoding(s);
            return;
        }
        is_store = ((opc & 1) == 0);
        if (!fp_access_check(s)) {
            return;
        }
    } else {
        if (size == 3 && opc == 2) {
            /* PRFM - prefetch */
            if (idx != 0) {
                unallocated_encoding(s);
                return;
            }
            return;
        }
        if (opc == 3 && size > 1) {
            unallocated_encoding(s);
            return;
        }
        is_store = (opc == 0);
        is_signed = extract32(opc, 1, 1);
        is_extended = (size < 3) && extract32(opc, 0, 1);
    }

    switch (idx) {
    case 0:
    case 2:
        post_index = false;
        writeback = false;
        break;
    case 1:
        post_index = true;
        writeback = true;
        break;
    case 3:
        post_index = false;
        writeback = true;
        break;
    default:
        g_assert_not_reached();
    }

    if (rn == 31) {
        gen_check_sp_alignment(s);
    }

    dirty_addr = read_cpu_reg_sp(s, rn, 1);
    if (!post_index) {
        tcg_gen_addi_i64(dirty_addr, dirty_addr, imm9);
    }
    clean_addr = clean_data_tbi(s, dirty_addr);

    if (is_vector) {
        if (is_store) {
            do_fp_st(s, rt, clean_addr, size);
        } else {
            do_fp_ld(s, rt, clean_addr, size);
        }
    } else {
        TCGv_i64 tcg_rt = cpu_reg(s, rt);
        int memidx = is_unpriv ? get_a64_user_mem_index(s) : get_mem_index(s);
        bool iss_sf = disas_ldst_compute_iss_sf(size, is_signed, opc);

        if (is_store) {
            do_gpr_st_memidx(s, tcg_rt, clean_addr, size, memidx,
                             iss_valid, rt, iss_sf, false);
        } else {
            do_gpr_ld_memidx(s, tcg_rt, clean_addr, size,
                             is_signed, is_extended, memidx,
                             iss_valid, rt, iss_sf, false);
        }
    }

    if (writeback) {
        TCGv_i64 tcg_rn = cpu_reg_sp(s, rn);
        if (post_index) {
            tcg_gen_addi_i64(dirty_addr, dirty_addr, imm9);
        }
        tcg_gen_mov_i64(tcg_rn, dirty_addr);
    }
}

/*
 * Load/store (register offset)
 *
 * 31 30 29   27  26 25 24 23 22 21  20  16 15 13 12 11 10 9  5 4  0
 * +----+-------+---+-----+-----+---+------+-----+--+-----+----+----+
 * |size| 1 1 1 | V | 0 0 | opc | 1 |  Rm  | opt | S| 1 0 | Rn | Rt |
 * +----+-------+---+-----+-----+---+------+-----+--+-----+----+----+
 *
 * For non-vector:
 *   size: 00-> byte, 01 -> 16 bit, 10 -> 32bit, 11 -> 64bit
 *   opc: 00 -> store, 01 -> loadu, 10 -> loads 64, 11 -> loads 32
 * For vector:
 *   size is opc<1>:size<1:0> so 100 -> 128 bit; 110 and 111 unallocated
 *   opc<0>: 0 -> store, 1 -> load
 * V: 1 -> vector/simd
 * opt: extend encoding (see DecodeRegExtend)
 * S: if S=1 then scale (essentially index by sizeof(size))
 * Rt: register to transfer into/out of
 * Rn: address register or SP for base
 * Rm: offset register or ZR for offset
 */
static void disas_ldst_reg_roffset(DisasContext *s, uint32_t insn,
                                   int opc,
                                   int size,
                                   int rt,
                                   bool is_vector)
{
    int rn = extract32(insn, 5, 5);
    int shift = extract32(insn, 12, 1);
    int rm = extract32(insn, 16, 5);
    int opt = extract32(insn, 13, 3);
    bool is_signed = false;
    bool is_store = false;
    bool is_extended = false;

    TCGv_i64 tcg_rm, clean_addr, dirty_addr;

    if (extract32(opt, 1, 1) == 0) {
        unallocated_encoding(s);
        return;
    }

    if (is_vector) {
        size |= (opc & 2) << 1;
        if (size > 4) {
            unallocated_encoding(s);
            return;
        }
        is_store = !extract32(opc, 0, 1);
        if (!fp_access_check(s)) {
            return;
        }
    } else {
        if (size == 3 && opc == 2) {
            /* PRFM - prefetch */
            return;
        }
        if (opc == 3 && size > 1) {
            unallocated_encoding(s);
            return;
        }
        is_store = (opc == 0);
        is_signed = extract32(opc, 1, 1);
        is_extended = (size < 3) && extract32(opc, 0, 1);
    }

    if (rn == 31) {
        gen_check_sp_alignment(s);
    }
    dirty_addr = read_cpu_reg_sp(s, rn, 1);

    tcg_rm = read_cpu_reg(s, rm, 1);
    ext_and_shift_reg(tcg_rm, tcg_rm, opt, shift ? size : 0);

    tcg_gen_add_i64(dirty_addr, dirty_addr, tcg_rm);
    clean_addr = clean_data_tbi(s, dirty_addr);

    if (is_vector) {
        if (is_store) {
            do_fp_st(s, rt, clean_addr, size);
        } else {
            do_fp_ld(s, rt, clean_addr, size);
        }
    } else {
        TCGv_i64 tcg_rt = cpu_reg(s, rt);
        bool iss_sf = disas_ldst_compute_iss_sf(size, is_signed, opc);
        if (is_store) {
            do_gpr_st(s, tcg_rt, clean_addr, size,
                      true, rt, iss_sf, false);
        } else {
            do_gpr_ld(s, tcg_rt, clean_addr, size,
                      is_signed, is_extended,
                      true, rt, iss_sf, false);
        }
    }
}

/*
 * Load/store (unsigned immediate)
 *
 * 31 30 29   27  26 25 24 23 22 21        10 9     5
 * +----+-------+---+-----+-----+------------+-------+------+
 * |size| 1 1 1 | V | 0 1 | opc |   imm12    |  Rn   |  Rt  |
 * +----+-------+---+-----+-----+------------+-------+------+
 *
 * For non-vector:
 *   size: 00-> byte, 01 -> 16 bit, 10 -> 32bit, 11 -> 64bit
 *   opc: 00 -> store, 01 -> loadu, 10 -> loads 64, 11 -> loads 32
 * For vector:
 *   size is opc<1>:size<1:0> so 100 -> 128 bit; 110 and 111 unallocated
 *   opc<0>: 0 -> store, 1 -> load
 * Rn: base address register (inc SP)
 * Rt: target register
 */
static void disas_ldst_reg_unsigned_imm(DisasContext *s, uint32_t insn,
                                        int opc,
                                        int size,
                                        int rt,
                                        bool is_vector)
{
    int rn = extract32(insn, 5, 5);
    unsigned int imm12 = extract32(insn, 10, 12);
    unsigned int offset;

    TCGv_i64 clean_addr, dirty_addr;

    bool is_store;
    bool is_signed = false;
    bool is_extended = false;

    if (is_vector) {
        size |= (opc & 2) << 1;
        if (size > 4) {
            unallocated_encoding(s);
            return;
        }
        is_store = !extract32(opc, 0, 1);
        if (!fp_access_check(s)) {
            return;
        }
    } else {
        if (size == 3 && opc == 2) {
            /* PRFM - prefetch */
            return;
        }
        if (opc == 3 && size > 1) {
            unallocated_encoding(s);
            return;
        }
        is_store = (opc == 0);
        is_signed = extract32(opc, 1, 1);
        is_extended = (size < 3) && extract32(opc, 0, 1);
    }

    if (rn == 31) {
        gen_check_sp_alignment(s);
    }
    dirty_addr = read_cpu_reg_sp(s, rn, 1);
    offset = imm12 << size;
    tcg_gen_addi_i64(dirty_addr, dirty_addr, offset);
    clean_addr = clean_data_tbi(s, dirty_addr);

    if (is_vector) {
        if (is_store) {
            do_fp_st(s, rt, clean_addr, size);
        } else {
            do_fp_ld(s, rt, clean_addr, size);
        }
    } else {
        TCGv_i64 tcg_rt = cpu_reg(s, rt);
        bool iss_sf = disas_ldst_compute_iss_sf(size, is_signed, opc);
        if (is_store) {
            do_gpr_st(s, tcg_rt, clean_addr, size,
                      true, rt, iss_sf, false);
        } else {
            do_gpr_ld(s, tcg_rt, clean_addr, size, is_signed, is_extended,
                      true, rt, iss_sf, false);
        }
    }
}

/* Atomic memory operations
 *
 *  31  30      27  26    24    22  21   16   15    12    10    5     0
 * +------+-------+---+-----+-----+---+----+----+-----+-----+----+-----+
 * | size | 1 1 1 | V | 0 0 | A R | 1 | Rs | o3 | opc | 0 0 | Rn |  Rt |
 * +------+-------+---+-----+-----+--------+----+-----+-----+----+-----+
 *
 * Rt: the result register
 * Rn: base address or SP
 * Rs: the source register for the operation
 * V: vector flag (always 0 as of v8.3)
 * A: acquire flag
 * R: release flag
 */
static void disas_ldst_atomic(DisasContext *s, uint32_t insn,
                              int size, int rt, bool is_vector)
{
    int rs = extract32(insn, 16, 5);
    int rn = extract32(insn, 5, 5);
    int o3_opc = extract32(insn, 12, 4);
    TCGv_i64 tcg_rs, clean_addr;
    AtomicThreeOpFn *fn;

    if (is_vector || !dc_isar_feature(aa64_atomics, s)) {
        unallocated_encoding(s);
        return;
    }
    switch (o3_opc) {
    case 000: /* LDADD */
        fn = tcg_gen_atomic_fetch_add_i64;
        break;
    case 001: /* LDCLR */
        fn = tcg_gen_atomic_fetch_and_i64;
        break;
    case 002: /* LDEOR */
        fn = tcg_gen_atomic_fetch_xor_i64;
        break;
    case 003: /* LDSET */
        fn = tcg_gen_atomic_fetch_or_i64;
        break;
    case 004: /* LDSMAX */
        fn = tcg_gen_atomic_fetch_smax_i64;
        break;
    case 005: /* LDSMIN */
        fn = tcg_gen_atomic_fetch_smin_i64;
        break;
    case 006: /* LDUMAX */
        fn = tcg_gen_atomic_fetch_umax_i64;
        break;
    case 007: /* LDUMIN */
        fn = tcg_gen_atomic_fetch_umin_i64;
        break;
    case 010: /* SWP */
        fn = tcg_gen_atomic_xchg_i64;
        break;
    default:
        unallocated_encoding(s);
        return;
    }

    if (rn == 31) {
        gen_check_sp_alignment(s);
    }
    clean_addr = clean_data_tbi(s, cpu_reg_sp(s, rn));
    tcg_rs = read_cpu_reg(s, rs, true);

    if (o3_opc == 1) { /* LDCLR */
        tcg_gen_not_i64(tcg_rs, tcg_rs);
    }

    /* The tcg atomic primitives are all full barriers.  Therefore we
     * can ignore the Acquire and Release bits of this instruction.
     */
    fn(cpu_reg(s, rt), clean_addr, tcg_rs, get_mem_index(s),
       s->be_data | size | MO_ALIGN);
}

/*
 * PAC memory operations
 *
 *  31  30      27  26    24    22  21       12  11  10    5     0
 * +------+-------+---+-----+-----+---+--------+---+---+----+-----+
 * | size | 1 1 1 | V | 0 0 | M S | 1 |  imm9  | W | 1 | Rn |  Rt |
 * +------+-------+---+-----+-----+---+--------+---+---+----+-----+
 *
 * Rt: the result register
 * Rn: base address or SP
 * V: vector flag (always 0 as of v8.3)
 * M: clear for key DA, set for key DB
 * W: pre-indexing flag
 * S: sign for imm9.
 */
static void disas_ldst_pac(DisasContext *s, uint32_t insn,
                           int size, int rt, bool is_vector)
{
    int rn = extract32(insn, 5, 5);
    bool is_wback = extract32(insn, 11, 1);
    bool use_key_a = !extract32(insn, 23, 1);
    int offset;
    TCGv_i64 clean_addr, dirty_addr, tcg_rt;

    if (size != 3 || is_vector || !dc_isar_feature(aa64_pauth, s)) {
        unallocated_encoding(s);
        return;
    }

    if (rn == 31) {
        gen_check_sp_alignment(s);
    }
    dirty_addr = read_cpu_reg_sp(s, rn, 1);

    if (s->pauth_active) {
        if (use_key_a) {
            gen_helper_autda(dirty_addr, cpu_env, dirty_addr, cpu_X[31]);
        } else {
            gen_helper_autdb(dirty_addr, cpu_env, dirty_addr, cpu_X[31]);
        }
    }

    /* Form the 10-bit signed, scaled offset.  */
    offset = (extract32(insn, 22, 1) << 9) | extract32(insn, 12, 9);
    offset = sextract32(offset << size, 0, 10 + size);
    tcg_gen_addi_i64(dirty_addr, dirty_addr, offset);

    /* Note that "clean" and "dirty" here refer to TBI not PAC.  */
    clean_addr = clean_data_tbi(s, dirty_addr);

    tcg_rt = cpu_reg(s, rt);
    do_gpr_ld(s, tcg_rt, clean_addr, size, /* is_signed */ false,
              /* extend */ false, /* iss_valid */ !is_wback,
              /* iss_srt */ rt, /* iss_sf */ true, /* iss_ar */ false);

    if (is_wback) {
        tcg_gen_mov_i64(cpu_reg_sp(s, rn), dirty_addr);
    }
}

/* Load/store register (all forms) */
static void disas_ldst_reg(DisasContext *s, uint32_t insn)
{
    int rt = extract32(insn, 0, 5);
    int opc = extract32(insn, 22, 2);
    bool is_vector = extract32(insn, 26, 1);
    int size = extract32(insn, 30, 2);

    switch (extract32(insn, 24, 2)) {
    case 0:
        if (extract32(insn, 21, 1) == 0) {
            /* Load/store register (unscaled immediate)
             * Load/store immediate pre/post-indexed
             * Load/store register unprivileged
             */
            disas_ldst_reg_imm9(s, insn, opc, size, rt, is_vector);
            return;
        }
        switch (extract32(insn, 10, 2)) {
        case 0:
            disas_ldst_atomic(s, insn, size, rt, is_vector);
            return;
        case 2:
            disas_ldst_reg_roffset(s, insn, opc, size, rt, is_vector);
            return;
        default:
            disas_ldst_pac(s, insn, size, rt, is_vector);
            return;
        }
        break;
    case 1:
        disas_ldst_reg_unsigned_imm(s, insn, opc, size, rt, is_vector);
        return;
    }
    unallocated_encoding(s);
}

/* AdvSIMD load/store multiple structures
 *
 *  31  30  29           23 22  21         16 15    12 11  10 9    5 4    0
 * +---+---+---------------+---+-------------+--------+------+------+------+
 * | 0 | Q | 0 0 1 1 0 0 0 | L | 0 0 0 0 0 0 | opcode | size |  Rn  |  Rt  |
 * +---+---+---------------+---+-------------+--------+------+------+------+
 *
 * AdvSIMD load/store multiple structures (post-indexed)
 *
 *  31  30  29           23 22  21  20     16 15    12 11  10 9    5 4    0
 * +---+---+---------------+---+---+---------+--------+------+------+------+
 * | 0 | Q | 0 0 1 1 0 0 1 | L | 0 |   Rm    | opcode | size |  Rn  |  Rt  |
 * +---+---+---------------+---+---+---------+--------+------+------+------+
 *
 * Rt: first (or only) SIMD&FP register to be transferred
 * Rn: base address or SP
 * Rm (post-index only): post-index register (when !31) or size dependent #imm
 */
static void disas_ldst_multiple_struct(DisasContext *s, uint32_t insn)
{
    int rt = extract32(insn, 0, 5);
    int rn = extract32(insn, 5, 5);
    int rm = extract32(insn, 16, 5);
    int size = extract32(insn, 10, 2);
    int opcode = extract32(insn, 12, 4);
    bool is_store = !extract32(insn, 22, 1);
    bool is_postidx = extract32(insn, 23, 1);
    bool is_q = extract32(insn, 30, 1);
    TCGv_i64 clean_addr, tcg_rn, tcg_ebytes;
    MemOp endian = s->be_data;

    int ebytes;   /* bytes per element */
    int elements; /* elements per vector */
    int rpt;    /* num iterations */
    int selem;  /* structure elements */
    int r;

    if (extract32(insn, 31, 1) || extract32(insn, 21, 1)) {
        unallocated_encoding(s);
        return;
    }

    if (!is_postidx && rm != 0) {
        unallocated_encoding(s);
        return;
    }

    /* From the shared decode logic */
    switch (opcode) {
    case 0x0:
        rpt = 1;
        selem = 4;
        break;
    case 0x2:
        rpt = 4;
        selem = 1;
        break;
    case 0x4:
        rpt = 1;
        selem = 3;
        break;
    case 0x6:
        rpt = 3;
        selem = 1;
        break;
    case 0x7:
        rpt = 1;
        selem = 1;
        break;
    case 0x8:
        rpt = 1;
        selem = 2;
        break;
    case 0xa:
        rpt = 2;
        selem = 1;
        break;
    default:
        unallocated_encoding(s);
        return;
    }

    if (size == 3 && !is_q && selem != 1) {
        /* reserved */
        unallocated_encoding(s);
        return;
    }

    if (!fp_access_check(s)) {
        return;
    }

    if (rn == 31) {
        gen_check_sp_alignment(s);
    }

    /* For our purposes, bytes are always little-endian.  */
    if (size == 0) {
        endian = MO_LE;
    }

    /* Consecutive little-endian elements from a single register
     * can be promoted to a larger little-endian operation.
     */
    if (selem == 1 && endian == MO_LE) {
        size = 3;
    }
    ebytes = 1 << size;
    elements = (is_q ? 16 : 8) / ebytes;

    tcg_rn = cpu_reg_sp(s, rn);
    clean_addr = clean_data_tbi(s, tcg_rn);
    tcg_ebytes = tcg_const_i64(ebytes);

    for (r = 0; r < rpt; r++) {
        int e;
        for (e = 0; e < elements; e++) {
            int xs;
            for (xs = 0; xs < selem; xs++) {
                int tt = (rt + r + xs) % 32;
                if (is_store) {
                    do_vec_st(s, tt, e, clean_addr, size, endian);
                } else {
                    do_vec_ld(s, tt, e, clean_addr, size, endian);
                }
                tcg_gen_add_i64(clean_addr, clean_addr, tcg_ebytes);
            }
        }
    }
    tcg_temp_free_i64(tcg_ebytes);

    if (!is_store) {
        /* For non-quad operations, setting a slice of the low
         * 64 bits of the register clears the high 64 bits (in
         * the ARM ARM pseudocode this is implicit in the fact
         * that 'rval' is a 64 bit wide variable).
         * For quad operations, we might still need to zero the
         * high bits of SVE.
         */
        for (r = 0; r < rpt * selem; r++) {
            int tt = (rt + r) % 32;
            clear_vec_high(s, is_q, tt);
        }
    }

    if (is_postidx) {
        if (rm == 31) {
            tcg_gen_addi_i64(tcg_rn, tcg_rn, rpt * elements * selem * ebytes);
        } else {
            tcg_gen_add_i64(tcg_rn, tcg_rn, cpu_reg(s, rm));
        }
    }
}

/* AdvSIMD load/store single structure
 *
 *  31  30  29           23 22 21 20       16 15 13 12  11  10 9    5 4    0
 * +---+---+---------------+-----+-----------+-----+---+------+------+------+
 * | 0 | Q | 0 0 1 1 0 1 0 | L R | 0 0 0 0 0 | opc | S | size |  Rn  |  Rt  |
 * +---+---+---------------+-----+-----------+-----+---+------+------+------+
 *
 * AdvSIMD load/store single structure (post-indexed)
 *
 *  31  30  29           23 22 21 20       16 15 13 12  11  10 9    5 4    0
 * +---+---+---------------+-----+-----------+-----+---+------+------+------+
 * | 0 | Q | 0 0 1 1 0 1 1 | L R |     Rm    | opc | S | size |  Rn  |  Rt  |
 * +---+---+---------------+-----+-----------+-----+---+------+------+------+
 *
 * Rt: first (or only) SIMD&FP register to be transferred
 * Rn: base address or SP
 * Rm (post-index only): post-index register (when !31) or size dependent #imm
 * index = encoded in Q:S:size dependent on size
 *
 * lane_size = encoded in R, opc
 * transfer width = encoded in opc, S, size
 */
static void disas_ldst_single_struct(DisasContext *s, uint32_t insn)
{
    int rt = extract32(insn, 0, 5);
    int rn = extract32(insn, 5, 5);
    int rm = extract32(insn, 16, 5);
    int size = extract32(insn, 10, 2);
    int S = extract32(insn, 12, 1);
    int opc = extract32(insn, 13, 3);
    int R = extract32(insn, 21, 1);
    int is_load = extract32(insn, 22, 1);
    int is_postidx = extract32(insn, 23, 1);
    int is_q = extract32(insn, 30, 1);

    int scale = extract32(opc, 1, 2);
    int selem = (extract32(opc, 0, 1) << 1 | R) + 1;
    bool replicate = false;
    int index = is_q << 3 | S << 2 | size;
    int ebytes, xs;
    TCGv_i64 clean_addr, tcg_rn, tcg_ebytes;

    if (extract32(insn, 31, 1)) {
        unallocated_encoding(s);
        return;
    }
    if (!is_postidx && rm != 0) {
        unallocated_encoding(s);
        return;
    }

    switch (scale) {
    case 3:
        if (!is_load || S) {
            unallocated_encoding(s);
            return;
        }
        scale = size;
        replicate = true;
        break;
    case 0:
        break;
    case 1:
        if (extract32(size, 0, 1)) {
            unallocated_encoding(s);
            return;
        }
        index >>= 1;
        break;
    case 2:
        if (extract32(size, 1, 1)) {
            unallocated_encoding(s);
            return;
        }
        if (!extract32(size, 0, 1)) {
            index >>= 2;
        } else {
            if (S) {
                unallocated_encoding(s);
                return;
            }
            index >>= 3;
            scale = 3;
        }
        break;
    default:
        g_assert_not_reached();
    }

    if (!fp_access_check(s)) {
        return;
    }

    ebytes = 1 << scale;

    if (rn == 31) {
        gen_check_sp_alignment(s);
    }

    tcg_rn = cpu_reg_sp(s, rn);
    clean_addr = clean_data_tbi(s, tcg_rn);
    tcg_ebytes = tcg_const_i64(ebytes);

    for (xs = 0; xs < selem; xs++) {
        if (replicate) {
            /* Load and replicate to all elements */
            TCGv_i64 tcg_tmp = tcg_temp_new_i64();

            tcg_gen_qemu_ld_i64(tcg_tmp, clean_addr,
                                get_mem_index(s), s->be_data + scale);
            tcg_gen_gvec_dup_i64(scale, vec_full_reg_offset(s, rt),
                                 (is_q + 1) * 8, vec_full_reg_size(s),
                                 tcg_tmp);
            tcg_temp_free_i64(tcg_tmp);
        } else {
            /* Load/store one element per register */
            if (is_load) {
                do_vec_ld(s, rt, index, clean_addr, scale, s->be_data);
            } else {
                do_vec_st(s, rt, index, clean_addr, scale, s->be_data);
            }
        }
        tcg_gen_add_i64(clean_addr, clean_addr, tcg_ebytes);
        rt = (rt + 1) % 32;
    }
    tcg_temp_free_i64(tcg_ebytes);

    if (is_postidx) {
        if (rm == 31) {
            tcg_gen_addi_i64(tcg_rn, tcg_rn, selem * ebytes);
        } else {
            tcg_gen_add_i64(tcg_rn, tcg_rn, cpu_reg(s, rm));
        }
    }
}

/* Loads and stores */
static void disas_ldst(DisasContext *s, uint32_t insn)
{
    switch (extract32(insn, 24, 6)) {
    case 0x08: /* Load/store exclusive */
        disas_ldst_excl(s, insn);
        break;
    case 0x18: case 0x1c: /* Load register (literal) */
        disas_ld_lit(s, insn);
        break;
    case 0x28: case 0x29:
    case 0x2c: case 0x2d: /* Load/store pair (all forms) */
        disas_ldst_pair(s, insn);
        break;
    case 0x38: case 0x39:
    case 0x3c: case 0x3d: /* Load/store register (all forms) */
        disas_ldst_reg(s, insn);
        break;
    case 0x0c: /* AdvSIMD load/store multiple structures */
        disas_ldst_multiple_struct(s, insn);
        break;
    case 0x0d: /* AdvSIMD load/store single structure */
        disas_ldst_single_struct(s, insn);
        break;
    default:
        unallocated_encoding(s);
        break;
    }
}

/* PC-rel. addressing
 *   31  30   29 28       24 23                5 4    0
 * +----+-------+-----------+-------------------+------+
 * | op | immlo | 1 0 0 0 0 |       immhi       |  Rd  |
 * +----+-------+-----------+-------------------+------+
 */
static void disas_pc_rel_adr(DisasContext *s, uint32_t insn)
{
    unsigned int page, rd;
    uint64_t base;
    uint64_t offset;

    page = extract32(insn, 31, 1);
    /* SignExtend(immhi:immlo) -> offset */
    offset = sextract64(insn, 5, 19);
    offset = offset << 2 | extract32(insn, 29, 2);
    rd = extract32(insn, 0, 5);
    base = s->pc_curr;

    if (page) {
        /* ADRP (page based) */
        base &= ~0xfff;
        offset <<= 12;
    }

    tcg_gen_movi_i64(cpu_reg(s, rd), base + offset);
}

/*
 * Add/subtract (immediate)
 *
 *  31 30 29 28       24 23 22 21         10 9   5 4   0
 * +--+--+--+-----------+-----+-------------+-----+-----+
 * |sf|op| S| 1 0 0 0 1 |shift|    imm12    |  Rn | Rd  |
 * +--+--+--+-----------+-----+-------------+-----+-----+
 *
 *    sf: 0 -> 32bit, 1 -> 64bit
 *    op: 0 -> add  , 1 -> sub
 *     S: 1 -> set flags
 * shift: 00 -> LSL imm by 0, 01 -> LSL imm by 12
 */
static void disas_add_sub_imm(DisasContext *s, uint32_t insn)
{
    int rd = extract32(insn, 0, 5);
    int rn = extract32(insn, 5, 5);
    uint64_t imm = extract32(insn, 10, 12);
    int shift = extract32(insn, 22, 2);
    bool setflags = extract32(insn, 29, 1);
    bool sub_op = extract32(insn, 30, 1);
    bool is_64bit = extract32(insn, 31, 1);

    TCGv_i64 tcg_rn = cpu_reg_sp(s, rn);
    TCGv_i64 tcg_rd = setflags ? cpu_reg(s, rd) : cpu_reg_sp(s, rd);
    TCGv_i64 tcg_result;

    switch (shift) {
    case 0x0:
        break;
    case 0x1:
        imm <<= 12;
        break;
    default:
        unallocated_encoding(s);
        return;
    }

    tcg_result = tcg_temp_new_i64();
    if (!setflags) {
        if (sub_op) {
            tcg_gen_subi_i64(tcg_result, tcg_rn, imm);
        } else {
            tcg_gen_addi_i64(tcg_result, tcg_rn, imm);
        }
    } else {
        TCGv_i64 tcg_imm = tcg_const_i64(imm);
        if (sub_op) {
            gen_sub_CC(is_64bit, tcg_result, tcg_rn, tcg_imm);
        } else {
            gen_add_CC(is_64bit, tcg_result, tcg_rn, tcg_imm);
        }
        tcg_temp_free_i64(tcg_imm);
    }

    if (is_64bit) {
        tcg_gen_mov_i64(tcg_rd, tcg_result);
    } else {
        tcg_gen_ext32u_i64(tcg_rd, tcg_result);
    }

    tcg_temp_free_i64(tcg_result);
}

/* The input should be a value in the bottom e bits (with higher
 * bits zero); returns that value replicated into every element
 * of size e in a 64 bit integer.
 */
static uint64_t bitfield_replicate(uint64_t mask, unsigned int e)
{
    assert(e != 0);
    while (e < 64) {
        mask |= mask << e;
        e *= 2;
    }
    return mask;
}

/* Return a value with the bottom len bits set (where 0 < len <= 64) */
static inline uint64_t bitmask64(unsigned int length)
{
    assert(length > 0 && length <= 64);
    return ~0ULL >> (64 - length);
}

/* Simplified variant of pseudocode DecodeBitMasks() for the case where we
 * only require the wmask. Returns false if the imms/immr/immn are a reserved
 * value (ie should cause a guest UNDEF exception), and true if they are
 * valid, in which case the decoded bit pattern is written to result.
 */
bool logic_imm_decode_wmask(uint64_t *result, unsigned int immn,
                            unsigned int imms, unsigned int immr)
{
    uint64_t mask;
    unsigned e, levels, s, r;
    int len;

    assert(immn < 2 && imms < 64 && immr < 64);

    /* The bit patterns we create here are 64 bit patterns which
     * are vectors of identical elements of size e = 2, 4, 8, 16, 32 or
     * 64 bits each. Each element contains the same value: a run
     * of between 1 and e-1 non-zero bits, rotated within the
     * element by between 0 and e-1 bits.
     *
     * The element size and run length are encoded into immn (1 bit)
     * and imms (6 bits) as follows:
     * 64 bit elements: immn = 1, imms = <length of run - 1>
     * 32 bit elements: immn = 0, imms = 0 : <length of run - 1>
     * 16 bit elements: immn = 0, imms = 10 : <length of run - 1>
     *  8 bit elements: immn = 0, imms = 110 : <length of run - 1>
     *  4 bit elements: immn = 0, imms = 1110 : <length of run - 1>
     *  2 bit elements: immn = 0, imms = 11110 : <length of run - 1>
     * Notice that immn = 0, imms = 11111x is the only combination
     * not covered by one of the above options; this is reserved.
     * Further, <length of run - 1> all-ones is a reserved pattern.
     *
     * In all cases the rotation is by immr % e (and immr is 6 bits).
     */

    /* First determine the element size */
    len = 31 - clz32((immn << 6) | (~imms & 0x3f));
    if (len < 1) {
        /* This is the immn == 0, imms == 0x11111x case */
        return false;
    }
    e = 1 << len;

    levels = e - 1;
    s = imms & levels;
    r = immr & levels;

    if (s == levels) {
        /* <length of run - 1> mustn't be all-ones. */
        return false;
    }

    /* Create the value of one element: s+1 set bits rotated
     * by r within the element (which is e bits wide)...
     */
    mask = bitmask64(s + 1);
    if (r) {
        mask = (mask >> r) | (mask << (e - r));
        mask &= bitmask64(e);
    }
    /* ...then replicate the element over the whole 64 bit value */
    mask = bitfield_replicate(mask, e);
    *result = mask;
    return true;
}

/* Logical (immediate)
 *   31  30 29 28         23 22  21  16 15  10 9    5 4    0
 * +----+-----+-------------+---+------+------+------+------+
 * | sf | opc | 1 0 0 1 0 0 | N | immr | imms |  Rn  |  Rd  |
 * +----+-----+-------------+---+------+------+------+------+
 */
static void disas_logic_imm(DisasContext *s, uint32_t insn)
{
    unsigned int sf, opc, is_n, immr, imms, rn, rd;
    TCGv_i64 tcg_rd, tcg_rn;
    uint64_t wmask;
    bool is_and = false;

    sf = extract32(insn, 31, 1);
    opc = extract32(insn, 29, 2);
    is_n = extract32(insn, 22, 1);
    immr = extract32(insn, 16, 6);
    imms = extract32(insn, 10, 6);
    rn = extract32(insn, 5, 5);
    rd = extract32(insn, 0, 5);

    if (!sf && is_n) {
        unallocated_encoding(s);
        return;
    }

    if (opc == 0x3) { /* ANDS */
        tcg_rd = cpu_reg(s, rd);
    } else {
        tcg_rd = cpu_reg_sp(s, rd);
    }
    tcg_rn = cpu_reg(s, rn);

    if (!logic_imm_decode_wmask(&wmask, is_n, imms, immr)) {
        /* some immediate field values are reserved */
        unallocated_encoding(s);
        return;
    }

    if (!sf) {
        wmask &= 0xffffffff;
    }

    switch (opc) {
    case 0x3: /* ANDS */
    case 0x0: /* AND */
        tcg_gen_andi_i64(tcg_rd, tcg_rn, wmask);
        is_and = true;
        break;
    case 0x1: /* ORR */
        tcg_gen_ori_i64(tcg_rd, tcg_rn, wmask);
        break;
    case 0x2: /* EOR */
        tcg_gen_xori_i64(tcg_rd, tcg_rn, wmask);
        break;
    default:
        assert(FALSE); /* must handle all above */
        break;
    }

    if (!sf && !is_and) {
        /* zero extend final result; we know we can skip this for AND
         * since the immediate had the high 32 bits clear.
         */
        tcg_gen_ext32u_i64(tcg_rd, tcg_rd);
    }

    if (opc == 3) { /* ANDS */
        gen_logic_CC(sf, tcg_rd);
    }
}

/*
 * Move wide (immediate)
 *
 *  31 30 29 28         23 22 21 20             5 4    0
 * +--+-----+-------------+-----+----------------+------+
 * |sf| opc | 1 0 0 1 0 1 |  hw |  imm16         |  Rd  |
 * +--+-----+-------------+-----+----------------+------+
 *
 * sf: 0 -> 32 bit, 1 -> 64 bit
 * opc: 00 -> N, 10 -> Z, 11 -> K
 * hw: shift/16 (0,16, and sf only 32, 48)
 */
static void disas_movw_imm(DisasContext *s, uint32_t insn)
{
    int rd = extract32(insn, 0, 5);
    uint64_t imm = extract32(insn, 5, 16);
    int sf = extract32(insn, 31, 1);
    int opc = extract32(insn, 29, 2);
    int pos = extract32(insn, 21, 2) << 4;
    TCGv_i64 tcg_rd = cpu_reg(s, rd);
    TCGv_i64 tcg_imm;

    if (!sf && (pos >= 32)) {
        unallocated_encoding(s);
        return;
    }

    switch (opc) {
    case 0: /* MOVN */
    case 2: /* MOVZ */
        imm <<= pos;
        if (opc == 0) {
            imm = ~imm;
        }
        if (!sf) {
            imm &= 0xffffffffu;
        }
        tcg_gen_movi_i64(tcg_rd, imm);
        break;
    case 3: /* MOVK */
        tcg_imm = tcg_const_i64(imm);
        tcg_gen_deposit_i64(tcg_rd, tcg_rd, tcg_imm, pos, 16);
        tcg_temp_free_i64(tcg_imm);
        if (!sf) {
            tcg_gen_ext32u_i64(tcg_rd, tcg_rd);
        }
        break;
    default:
        unallocated_encoding(s);
        break;
    }
}

/* Bitfield
 *   31  30 29 28         23 22  21  16 15  10 9    5 4    0
 * +----+-----+-------------+---+------+------+------+------+
 * | sf | opc | 1 0 0 1 1 0 | N | immr | imms |  Rn  |  Rd  |
 * +----+-----+-------------+---+------+------+------+------+
 */
static void disas_bitfield(DisasContext *s, uint32_t insn)
{
    unsigned int sf, n, opc, ri, si, rn, rd, bitsize, pos, len;
    TCGv_i64 tcg_rd, tcg_tmp;

    sf = extract32(insn, 31, 1);
    opc = extract32(insn, 29, 2);
    n = extract32(insn, 22, 1);
    ri = extract32(insn, 16, 6);
    si = extract32(insn, 10, 6);
    rn = extract32(insn, 5, 5);
    rd = extract32(insn, 0, 5);
    bitsize = sf ? 64 : 32;

    if (sf != n || ri >= bitsize || si >= bitsize || opc > 2) {
        unallocated_encoding(s);
        return;
    }

    tcg_rd = cpu_reg(s, rd);

    /* Suppress the zero-extend for !sf.  Since RI and SI are constrained
       to be smaller than bitsize, we'll never reference data outside the
       low 32-bits anyway.  */
    tcg_tmp = read_cpu_reg(s, rn, 1);

    /* Recognize simple(r) extractions.  */
    if (si >= ri) {
        /* Wd<s-r:0> = Wn<s:r> */
        len = (si - ri) + 1;
        if (opc == 0) { /* SBFM: ASR, SBFX, SXTB, SXTH, SXTW */
            tcg_gen_sextract_i64(tcg_rd, tcg_tmp, ri, len);
            goto done;
        } else if (opc == 2) { /* UBFM: UBFX, LSR, UXTB, UXTH */
            tcg_gen_extract_i64(tcg_rd, tcg_tmp, ri, len);
            return;
        }
        /* opc == 1, BFXIL fall through to deposit */
        tcg_gen_shri_i64(tcg_tmp, tcg_tmp, ri);
        pos = 0;
    } else {
        /* Handle the ri > si case with a deposit
         * Wd<32+s-r,32-r> = Wn<s:0>
         */
        len = si + 1;
        pos = (bitsize - ri) & (bitsize - 1);
    }

    if (opc == 0 && len < ri) {
        /* SBFM: sign extend the destination field from len to fill
           the balance of the word.  Let the deposit below insert all
           of those sign bits.  */
        tcg_gen_sextract_i64(tcg_tmp, tcg_tmp, 0, len);
        len = ri;
    }

    if (opc == 1) { /* BFM, BFXIL */
        tcg_gen_deposit_i64(tcg_rd, tcg_rd, tcg_tmp, pos, len);
    } else {
        /* SBFM or UBFM: We start with zero, and we haven't modified
           any bits outside bitsize, therefore the zero-extension
           below is unneeded.  */
        tcg_gen_deposit_z_i64(tcg_rd, tcg_tmp, pos, len);
        return;
    }

 done:
    if (!sf) { /* zero extend final result */
        tcg_gen_ext32u_i64(tcg_rd, tcg_rd);
    }
}

/* Extract
 *   31  30  29 28         23 22   21  20  16 15    10 9    5 4    0
 * +----+------+-------------+---+----+------+--------+------+------+
 * | sf | op21 | 1 0 0 1 1 1 | N | o0 |  Rm  |  imms  |  Rn  |  Rd  |
 * +----+------+-------------+---+----+------+--------+------+------+
 */
static void disas_extract(DisasContext *s, uint32_t insn)
{
    unsigned int sf, n, rm, imm, rn, rd, bitsize, op21, op0;

    sf = extract32(insn, 31, 1);
    n = extract32(insn, 22, 1);
    rm = extract32(insn, 16, 5);
    imm = extract32(insn, 10, 6);
    rn = extract32(insn, 5, 5);
    rd = extract32(insn, 0, 5);
    op21 = extract32(insn, 29, 2);
    op0 = extract32(insn, 21, 1);
    bitsize = sf ? 64 : 32;

    if (sf != n || op21 || op0 || imm >= bitsize) {
        unallocated_encoding(s);
    } else {
        TCGv_i64 tcg_rd, tcg_rm, tcg_rn;

        tcg_rd = cpu_reg(s, rd);

        if (unlikely(imm == 0)) {
            /* tcg shl_i32/shl_i64 is undefined for 32/64 bit shifts,
             * so an extract from bit 0 is a special case.
             */
            if (sf) {
                tcg_gen_mov_i64(tcg_rd, cpu_reg(s, rm));
            } else {
                tcg_gen_ext32u_i64(tcg_rd, cpu_reg(s, rm));
            }
        } else {
            tcg_rm = cpu_reg(s, rm);
            tcg_rn = cpu_reg(s, rn);

            if (sf) {
                /* Specialization to ROR happens in EXTRACT2.  */
                tcg_gen_extract2_i64(tcg_rd, tcg_rm, tcg_rn, imm);
            } else {
                TCGv_i32 t0 = tcg_temp_new_i32();

                tcg_gen_extrl_i64_i32(t0, tcg_rm);
                if (rm == rn) {
                    tcg_gen_rotri_i32(t0, t0, imm);
                } else {
                    TCGv_i32 t1 = tcg_temp_new_i32();
                    tcg_gen_extrl_i64_i32(t1, tcg_rn);
                    tcg_gen_extract2_i32(t0, t0, t1, imm);
                    tcg_temp_free_i32(t1);
                }
                tcg_gen_extu_i32_i64(tcg_rd, t0);
                tcg_temp_free_i32(t0);
            }
        }
    }
}

/* Data processing - immediate */
static void disas_data_proc_imm(DisasContext *s, uint32_t insn)
{
    switch (extract32(insn, 23, 6)) {
    case 0x20: case 0x21: /* PC-rel. addressing */
        disas_pc_rel_adr(s, insn);
        break;
    case 0x22: case 0x23: /* Add/subtract (immediate) */
        disas_add_sub_imm(s, insn);
        break;
    case 0x24: /* Logical (immediate) */
        disas_logic_imm(s, insn);
        break;
    case 0x25: /* Move wide (immediate) */
        disas_movw_imm(s, insn);
        break;
    case 0x26: /* Bitfield */
        disas_bitfield(s, insn);
        break;
    case 0x27: /* Extract */
        disas_extract(s, insn);
        break;
    default:
        unallocated_encoding(s);
        break;
    }
}

/* Shift a TCGv src by TCGv shift_amount, put result in dst.
 * Note that it is the caller's responsibility to ensure that the
 * shift amount is in range (ie 0..31 or 0..63) and provide the ARM
 * mandated semantics for out of range shifts.
 */
static void shift_reg(TCGv_i64 dst, TCGv_i64 src, int sf,
                      enum a64_shift_type shift_type, TCGv_i64 shift_amount)
{
    switch (shift_type) {
    case A64_SHIFT_TYPE_LSL:
        tcg_gen_shl_i64(dst, src, shift_amount);
        break;
    case A64_SHIFT_TYPE_LSR:
        tcg_gen_shr_i64(dst, src, shift_amount);
        break;
    case A64_SHIFT_TYPE_ASR:
        if (!sf) {
            tcg_gen_ext32s_i64(dst, src);
        }
        tcg_gen_sar_i64(dst, sf ? src : dst, shift_amount);
        break;
    case A64_SHIFT_TYPE_ROR:
        if (sf) {
            tcg_gen_rotr_i64(dst, src, shift_amount);
        } else {
            TCGv_i32 t0, t1;
            t0 = tcg_temp_new_i32();
            t1 = tcg_temp_new_i32();
            tcg_gen_extrl_i64_i32(t0, src);
            tcg_gen_extrl_i64_i32(t1, shift_amount);
            tcg_gen_rotr_i32(t0, t0, t1);
            tcg_gen_extu_i32_i64(dst, t0);
            tcg_temp_free_i32(t0);
            tcg_temp_free_i32(t1);
        }
        break;
    default:
        assert(FALSE); /* all shift types should be handled */
        break;
    }

    if (!sf) { /* zero extend final result */
        tcg_gen_ext32u_i64(dst, dst);
    }
}

/* Shift a TCGv src by immediate, put result in dst.
 * The shift amount must be in range (this should always be true as the
 * relevant instructions will UNDEF on bad shift immediates).
 */
static void shift_reg_imm(TCGv_i64 dst, TCGv_i64 src, int sf,
                          enum a64_shift_type shift_type, unsigned int shift_i)
{
    assert(shift_i < (sf ? 64 : 32));

    if (shift_i == 0) {
        tcg_gen_mov_i64(dst, src);
    } else {
        TCGv_i64 shift_const;

        shift_const = tcg_const_i64(shift_i);
        shift_reg(dst, src, sf, shift_type, shift_const);
        tcg_temp_free_i64(shift_const);
    }
}

/* Logical (shifted register)
 *   31  30 29 28       24 23   22 21  20  16 15    10 9    5 4    0
 * +----+-----+-----------+-------+---+------+--------+------+------+
 * | sf | opc | 0 1 0 1 0 | shift | N |  Rm  |  imm6  |  Rn  |  Rd  |
 * +----+-----+-----------+-------+---+------+--------+------+------+
 */
static void disas_logic_reg(DisasContext *s, uint32_t insn)
{
    TCGv_i64 tcg_rd, tcg_rn, tcg_rm;
    unsigned int sf, opc, shift_type, invert, rm, shift_amount, rn, rd;

    sf = extract32(insn, 31, 1);
    opc = extract32(insn, 29, 2);
    shift_type = extract32(insn, 22, 2);
    invert = extract32(insn, 21, 1);
    rm = extract32(insn, 16, 5);
    shift_amount = extract32(insn, 10, 6);
    rn = extract32(insn, 5, 5);
    rd = extract32(insn, 0, 5);

    if (!sf && (shift_amount & (1 << 5))) {
        unallocated_encoding(s);
        return;
    }

    tcg_rd = cpu_reg(s, rd);

    if (opc == 1 && shift_amount == 0 && shift_type == 0 && rn == 31) {
        /* Unshifted ORR and ORN with WZR/XZR is the standard encoding for
         * register-register MOV and MVN, so it is worth special casing.
         */
        tcg_rm = cpu_reg(s, rm);
        if (invert) {
            tcg_gen_not_i64(tcg_rd, tcg_rm);
            if (!sf) {
                tcg_gen_ext32u_i64(tcg_rd, tcg_rd);
            }
        } else {
            if (sf) {
                tcg_gen_mov_i64(tcg_rd, tcg_rm);
            } else {
                tcg_gen_ext32u_i64(tcg_rd, tcg_rm);
            }
        }
        return;
    }

    tcg_rm = read_cpu_reg(s, rm, sf);

    if (shift_amount) {
        shift_reg_imm(tcg_rm, tcg_rm, sf, shift_type, shift_amount);
    }

    tcg_rn = cpu_reg(s, rn);

    switch (opc | (invert << 2)) {
    case 0: /* AND */
    case 3: /* ANDS */
        tcg_gen_and_i64(tcg_rd, tcg_rn, tcg_rm);
        break;
    case 1: /* ORR */
        tcg_gen_or_i64(tcg_rd, tcg_rn, tcg_rm);
        break;
    case 2: /* EOR */
        tcg_gen_xor_i64(tcg_rd, tcg_rn, tcg_rm);
        break;
    case 4: /* BIC */
    case 7: /* BICS */
        tcg_gen_andc_i64(tcg_rd, tcg_rn, tcg_rm);
        break;
    case 5: /* ORN */
        tcg_gen_orc_i64(tcg_rd, tcg_rn, tcg_rm);
        break;
    case 6: /* EON */
        tcg_gen_eqv_i64(tcg_rd, tcg_rn, tcg_rm);
        break;
    default:
        assert(FALSE);
        break;
    }

    if (!sf) {
        tcg_gen_ext32u_i64(tcg_rd, tcg_rd);
    }

    if (opc == 3) {
        gen_logic_CC(sf, tcg_rd);
    }
}

/*
 * Add/subtract (extended register)
 *
 *  31|30|29|28       24|23 22|21|20   16|15  13|12  10|9  5|4  0|
 * +--+--+--+-----------+-----+--+-------+------+------+----+----+
 * |sf|op| S| 0 1 0 1 1 | opt | 1|  Rm   |option| imm3 | Rn | Rd |
 * +--+--+--+-----------+-----+--+-------+------+------+----+----+
 *
 *  sf: 0 -> 32bit, 1 -> 64bit
 *  op: 0 -> add  , 1 -> sub
 *   S: 1 -> set flags
 * opt: 00
 * option: extension type (see DecodeRegExtend)
 * imm3: optional shift to Rm
 *
 * Rd = Rn + LSL(extend(Rm), amount)
 */
static void disas_add_sub_ext_reg(DisasContext *s, uint32_t insn)
{
    int rd = extract32(insn, 0, 5);
    int rn = extract32(insn, 5, 5);
    int imm3 = extract32(insn, 10, 3);
    int option = extract32(insn, 13, 3);
    int rm = extract32(insn, 16, 5);
    int opt = extract32(insn, 22, 2);
    bool setflags = extract32(insn, 29, 1);
    bool sub_op = extract32(insn, 30, 1);
    bool sf = extract32(insn, 31, 1);

    TCGv_i64 tcg_rm, tcg_rn; /* temps */
    TCGv_i64 tcg_rd;
    TCGv_i64 tcg_result;

    if (imm3 > 4 || opt != 0) {
        unallocated_encoding(s);
        return;
    }

    /* non-flag setting ops may use SP */
    if (!setflags) {
        tcg_rd = cpu_reg_sp(s, rd);
    } else {
        tcg_rd = cpu_reg(s, rd);
    }
    tcg_rn = read_cpu_reg_sp(s, rn, sf);

    tcg_rm = read_cpu_reg(s, rm, sf);
    ext_and_shift_reg(tcg_rm, tcg_rm, option, imm3);

    tcg_result = tcg_temp_new_i64();

    if (!setflags) {
        if (sub_op) {
            tcg_gen_sub_i64(tcg_result, tcg_rn, tcg_rm);
        } else {
            tcg_gen_add_i64(tcg_result, tcg_rn, tcg_rm);
        }
    } else {
        if (sub_op) {
            gen_sub_CC(sf, tcg_result, tcg_rn, tcg_rm);
        } else {
            gen_add_CC(sf, tcg_result, tcg_rn, tcg_rm);
        }
    }

    if (sf) {
        tcg_gen_mov_i64(tcg_rd, tcg_result);
    } else {
        tcg_gen_ext32u_i64(tcg_rd, tcg_result);
    }

    tcg_temp_free_i64(tcg_result);
}

/*
 * Add/subtract (shifted register)
 *
 *  31 30 29 28       24 23 22 21 20   16 15     10 9    5 4    0
 * +--+--+--+-----------+-----+--+-------+---------+------+------+
 * |sf|op| S| 0 1 0 1 1 |shift| 0|  Rm   |  imm6   |  Rn  |  Rd  |
 * +--+--+--+-----------+-----+--+-------+---------+------+------+
 *
 *    sf: 0 -> 32bit, 1 -> 64bit
 *    op: 0 -> add  , 1 -> sub
 *     S: 1 -> set flags
 * shift: 00 -> LSL, 01 -> LSR, 10 -> ASR, 11 -> RESERVED
 *  imm6: Shift amount to apply to Rm before the add/sub
 */
static void disas_add_sub_reg(DisasContext *s, uint32_t insn)
{
    int rd = extract32(insn, 0, 5);
    int rn = extract32(insn, 5, 5);
    int imm6 = extract32(insn, 10, 6);
    int rm = extract32(insn, 16, 5);
    int shift_type = extract32(insn, 22, 2);
    bool setflags = extract32(insn, 29, 1);
    bool sub_op = extract32(insn, 30, 1);
    bool sf = extract32(insn, 31, 1);

    TCGv_i64 tcg_rd = cpu_reg(s, rd);
    TCGv_i64 tcg_rn, tcg_rm;
    TCGv_i64 tcg_result;

    if ((shift_type == 3) || (!sf && (imm6 > 31))) {
        unallocated_encoding(s);
        return;
    }

    tcg_rn = read_cpu_reg(s, rn, sf);
    tcg_rm = read_cpu_reg(s, rm, sf);

    shift_reg_imm(tcg_rm, tcg_rm, sf, shift_type, imm6);

    tcg_result = tcg_temp_new_i64();

    if (!setflags) {
        if (sub_op) {
            tcg_gen_sub_i64(tcg_result, tcg_rn, tcg_rm);
        } else {
            tcg_gen_add_i64(tcg_result, tcg_rn, tcg_rm);
        }
    } else {
        if (sub_op) {
            gen_sub_CC(sf, tcg_result, tcg_rn, tcg_rm);
        } else {
            gen_add_CC(sf, tcg_result, tcg_rn, tcg_rm);
        }
    }

    if (sf) {
        tcg_gen_mov_i64(tcg_rd, tcg_result);
    } else {
        tcg_gen_ext32u_i64(tcg_rd, tcg_result);
    }

    tcg_temp_free_i64(tcg_result);
}

/* Data-processing (3 source)
 *
 *    31 30  29 28       24 23 21  20  16  15  14  10 9    5 4    0
 *  +--+------+-----------+------+------+----+------+------+------+
 *  |sf| op54 | 1 1 0 1 1 | op31 |  Rm  | o0 |  Ra  |  Rn  |  Rd  |
 *  +--+------+-----------+------+------+----+------+------+------+
 */
static void disas_data_proc_3src(DisasContext *s, uint32_t insn)
{
    int rd = extract32(insn, 0, 5);
    int rn = extract32(insn, 5, 5);
    int ra = extract32(insn, 10, 5);
    int rm = extract32(insn, 16, 5);
    int op_id = (extract32(insn, 29, 3) << 4) |
        (extract32(insn, 21, 3) << 1) |
        extract32(insn, 15, 1);
    bool sf = extract32(insn, 31, 1);
    bool is_sub = extract32(op_id, 0, 1);
    bool is_high = extract32(op_id, 2, 1);
    bool is_signed = false;
    TCGv_i64 tcg_op1;
    TCGv_i64 tcg_op2;
    TCGv_i64 tcg_tmp;

    /* Note that op_id is sf:op54:op31:o0 so it includes the 32/64 size flag */
    switch (op_id) {
    case 0x42: /* SMADDL */
    case 0x43: /* SMSUBL */
    case 0x44: /* SMULH */
        is_signed = true;
        break;
    case 0x0: /* MADD (32bit) */
    case 0x1: /* MSUB (32bit) */
    case 0x40: /* MADD (64bit) */
    case 0x41: /* MSUB (64bit) */
    case 0x4a: /* UMADDL */
    case 0x4b: /* UMSUBL */
    case 0x4c: /* UMULH */
        break;
    default:
        unallocated_encoding(s);
        return;
    }

    if (is_high) {
        TCGv_i64 low_bits = tcg_temp_new_i64(); /* low bits discarded */
        TCGv_i64 tcg_rd = cpu_reg(s, rd);
        TCGv_i64 tcg_rn = cpu_reg(s, rn);
        TCGv_i64 tcg_rm = cpu_reg(s, rm);

        if (is_signed) {
            tcg_gen_muls2_i64(low_bits, tcg_rd, tcg_rn, tcg_rm);
        } else {
            tcg_gen_mulu2_i64(low_bits, tcg_rd, tcg_rn, tcg_rm);
        }

        tcg_temp_free_i64(low_bits);
        return;
    }

    tcg_op1 = tcg_temp_new_i64();
    tcg_op2 = tcg_temp_new_i64();
    tcg_tmp = tcg_temp_new_i64();

    if (op_id < 0x42) {
        tcg_gen_mov_i64(tcg_op1, cpu_reg(s, rn));
        tcg_gen_mov_i64(tcg_op2, cpu_reg(s, rm));
    } else {
        if (is_signed) {
            tcg_gen_ext32s_i64(tcg_op1, cpu_reg(s, rn));
            tcg_gen_ext32s_i64(tcg_op2, cpu_reg(s, rm));
        } else {
            tcg_gen_ext32u_i64(tcg_op1, cpu_reg(s, rn));
            tcg_gen_ext32u_i64(tcg_op2, cpu_reg(s, rm));
        }
    }

    if (ra == 31 && !is_sub) {
        /* Special-case MADD with rA == XZR; it is the standard MUL alias */
        tcg_gen_mul_i64(cpu_reg(s, rd), tcg_op1, tcg_op2);
    } else {
        tcg_gen_mul_i64(tcg_tmp, tcg_op1, tcg_op2);
        if (is_sub) {
            tcg_gen_sub_i64(cpu_reg(s, rd), cpu_reg(s, ra), tcg_tmp);
        } else {
            tcg_gen_add_i64(cpu_reg(s, rd), cpu_reg(s, ra), tcg_tmp);
        }
    }

    if (!sf) {
        tcg_gen_ext32u_i64(cpu_reg(s, rd), cpu_reg(s, rd));
    }

    tcg_temp_free_i64(tcg_op1);
    tcg_temp_free_i64(tcg_op2);
    tcg_temp_free_i64(tcg_tmp);
}

/* Add/subtract (with carry)
 *  31 30 29 28 27 26 25 24 23 22 21  20  16  15       10  9    5 4   0
 * +--+--+--+------------------------+------+-------------+------+-----+
 * |sf|op| S| 1  1  0  1  0  0  0  0 |  rm  | 0 0 0 0 0 0 |  Rn  |  Rd |
 * +--+--+--+------------------------+------+-------------+------+-----+
 */

static void disas_adc_sbc(DisasContext *s, uint32_t insn)
{
    unsigned int sf, op, setflags, rm, rn, rd;
    TCGv_i64 tcg_y, tcg_rn, tcg_rd;

    sf = extract32(insn, 31, 1);
    op = extract32(insn, 30, 1);
    setflags = extract32(insn, 29, 1);
    rm = extract32(insn, 16, 5);
    rn = extract32(insn, 5, 5);
    rd = extract32(insn, 0, 5);

    tcg_rd = cpu_reg(s, rd);
    tcg_rn = cpu_reg(s, rn);

    if (op) {
        tcg_y = new_tmp_a64(s);
        tcg_gen_not_i64(tcg_y, cpu_reg(s, rm));
    } else {
        tcg_y = cpu_reg(s, rm);
    }

    if (setflags) {
        gen_adc_CC(sf, tcg_rd, tcg_rn, tcg_y);
    } else {
        gen_adc(sf, tcg_rd, tcg_rn, tcg_y);
    }
}

/*
 * Rotate right into flags
 *  31 30 29                21       15          10      5  4      0
 * +--+--+--+-----------------+--------+-----------+------+--+------+
 * |sf|op| S| 1 1 0 1 0 0 0 0 |  imm6  | 0 0 0 0 1 |  Rn  |o2| mask |
 * +--+--+--+-----------------+--------+-----------+------+--+------+
 */
static void disas_rotate_right_into_flags(DisasContext *s, uint32_t insn)
{
    int mask = extract32(insn, 0, 4);
    int o2 = extract32(insn, 4, 1);
    int rn = extract32(insn, 5, 5);
    int imm6 = extract32(insn, 15, 6);
    int sf_op_s = extract32(insn, 29, 3);
    TCGv_i64 tcg_rn;
    TCGv_i32 nzcv;

    if (sf_op_s != 5 || o2 != 0 || !dc_isar_feature(aa64_condm_4, s)) {
        unallocated_encoding(s);
        return;
    }

    tcg_rn = read_cpu_reg(s, rn, 1);
    tcg_gen_rotri_i64(tcg_rn, tcg_rn, imm6);

    nzcv = tcg_temp_new_i32();
    tcg_gen_extrl_i64_i32(nzcv, tcg_rn);

    if (mask & 8) { /* N */
        tcg_gen_shli_i32(cpu_NF, nzcv, 31 - 3);
    }
    if (mask & 4) { /* Z */
        tcg_gen_not_i32(cpu_ZF, nzcv);
        tcg_gen_andi_i32(cpu_ZF, cpu_ZF, 4);
    }
    if (mask & 2) { /* C */
        tcg_gen_extract_i32(cpu_CF, nzcv, 1, 1);
    }
    if (mask & 1) { /* V */
        tcg_gen_shli_i32(cpu_VF, nzcv, 31 - 0);
    }

    tcg_temp_free_i32(nzcv);
}

/*
 * Evaluate into flags
 *  31 30 29                21        15   14        10      5  4      0
 * +--+--+--+-----------------+---------+----+---------+------+--+------+
 * |sf|op| S| 1 1 0 1 0 0 0 0 | opcode2 | sz | 0 0 1 0 |  Rn  |o3| mask |
 * +--+--+--+-----------------+---------+----+---------+------+--+------+
 */
static void disas_evaluate_into_flags(DisasContext *s, uint32_t insn)
{
    int o3_mask = extract32(insn, 0, 5);
    int rn = extract32(insn, 5, 5);
    int o2 = extract32(insn, 15, 6);
    int sz = extract32(insn, 14, 1);
    int sf_op_s = extract32(insn, 29, 3);
    TCGv_i32 tmp;
    int shift;

    if (sf_op_s != 1 || o2 != 0 || o3_mask != 0xd ||
        !dc_isar_feature(aa64_condm_4, s)) {
        unallocated_encoding(s);
        return;
    }
    shift = sz ? 16 : 24;  /* SETF16 or SETF8 */

    tmp = tcg_temp_new_i32();
    tcg_gen_extrl_i64_i32(tmp, cpu_reg(s, rn));
    tcg_gen_shli_i32(cpu_NF, tmp, shift);
    tcg_gen_shli_i32(cpu_VF, tmp, shift - 1);
    tcg_gen_mov_i32(cpu_ZF, cpu_NF);
    tcg_gen_xor_i32(cpu_VF, cpu_VF, cpu_NF);
    tcg_temp_free_i32(tmp);
}

/* Conditional compare (immediate / register)
 *  31 30 29 28 27 26 25 24 23 22 21  20    16 15  12  11  10  9   5  4 3   0
 * +--+--+--+------------------------+--------+------+----+--+------+--+-----+
 * |sf|op| S| 1  1  0  1  0  0  1  0 |imm5/rm | cond |i/r |o2|  Rn  |o3|nzcv |
 * +--+--+--+------------------------+--------+------+----+--+------+--+-----+
 *        [1]                             y                [0]       [0]
 */
static void disas_cc(DisasContext *s, uint32_t insn)
{
    unsigned int sf, op, y, cond, rn, nzcv, is_imm;
    TCGv_i32 tcg_t0, tcg_t1, tcg_t2;
    TCGv_i64 tcg_tmp, tcg_y, tcg_rn;
    DisasCompare c;

    if (!extract32(insn, 29, 1)) {
        unallocated_encoding(s);
        return;
    }
    if (insn & (1 << 10 | 1 << 4)) {
        unallocated_encoding(s);
        return;
    }
    sf = extract32(insn, 31, 1);
    op = extract32(insn, 30, 1);
    is_imm = extract32(insn, 11, 1);
    y = extract32(insn, 16, 5); /* y = rm (reg) or imm5 (imm) */
    cond = extract32(insn, 12, 4);
    rn = extract32(insn, 5, 5);
    nzcv = extract32(insn, 0, 4);

    /* Set T0 = !COND.  */
    tcg_t0 = tcg_temp_new_i32();
    arm_test_cc(&c, cond);
    tcg_gen_setcondi_i32(tcg_invert_cond(c.cond), tcg_t0, c.value, 0);
    arm_free_cc(&c);

    /* Load the arguments for the new comparison.  */
    if (is_imm) {
        tcg_y = new_tmp_a64(s);
        tcg_gen_movi_i64(tcg_y, y);
    } else {
        tcg_y = cpu_reg(s, y);
    }
    tcg_rn = cpu_reg(s, rn);

    /* Set the flags for the new comparison.  */
    tcg_tmp = tcg_temp_new_i64();
    if (op) {
        gen_sub_CC(sf, tcg_tmp, tcg_rn, tcg_y);
    } else {
        gen_add_CC(sf, tcg_tmp, tcg_rn, tcg_y);
    }
    tcg_temp_free_i64(tcg_tmp);

    /* If COND was false, force the flags to #nzcv.  Compute two masks
     * to help with this: T1 = (COND ? 0 : -1), T2 = (COND ? -1 : 0).
     * For tcg hosts that support ANDC, we can make do with just T1.
     * In either case, allow the tcg optimizer to delete any unused mask.
     */
    tcg_t1 = tcg_temp_new_i32();
    tcg_t2 = tcg_temp_new_i32();
    tcg_gen_neg_i32(tcg_t1, tcg_t0);
    tcg_gen_subi_i32(tcg_t2, tcg_t0, 1);

    if (nzcv & 8) { /* N */
        tcg_gen_or_i32(cpu_NF, cpu_NF, tcg_t1);
    } else {
        if (TCG_TARGET_HAS_andc_i32) {
            tcg_gen_andc_i32(cpu_NF, cpu_NF, tcg_t1);
        } else {
            tcg_gen_and_i32(cpu_NF, cpu_NF, tcg_t2);
        }
    }
    if (nzcv & 4) { /* Z */
        if (TCG_TARGET_HAS_andc_i32) {
            tcg_gen_andc_i32(cpu_ZF, cpu_ZF, tcg_t1);
        } else {
            tcg_gen_and_i32(cpu_ZF, cpu_ZF, tcg_t2);
        }
    } else {
        tcg_gen_or_i32(cpu_ZF, cpu_ZF, tcg_t0);
    }
    if (nzcv & 2) { /* C */
        tcg_gen_or_i32(cpu_CF, cpu_CF, tcg_t0);
    } else {
        if (TCG_TARGET_HAS_andc_i32) {
            tcg_gen_andc_i32(cpu_CF, cpu_CF, tcg_t1);
        } else {
            tcg_gen_and_i32(cpu_CF, cpu_CF, tcg_t2);
        }
    }
    if (nzcv & 1) { /* V */
        tcg_gen_or_i32(cpu_VF, cpu_VF, tcg_t1);
    } else {
        if (TCG_TARGET_HAS_andc_i32) {
            tcg_gen_andc_i32(cpu_VF, cpu_VF, tcg_t1);
        } else {
            tcg_gen_and_i32(cpu_VF, cpu_VF, tcg_t2);
        }
    }
    tcg_temp_free_i32(tcg_t0);
    tcg_temp_free_i32(tcg_t1);
    tcg_temp_free_i32(tcg_t2);
}

/* Conditional select
 *   31   30  29  28             21 20  16 15  12 11 10 9    5 4    0
 * +----+----+---+-----------------+------+------+-----+------+------+
 * | sf | op | S | 1 1 0 1 0 1 0 0 |  Rm  | cond | op2 |  Rn  |  Rd  |
 * +----+----+---+-----------------+------+------+-----+------+------+
 */
static void disas_cond_select(DisasContext *s, uint32_t insn)
{
    unsigned int sf, else_inv, rm, cond, else_inc, rn, rd;
    TCGv_i64 tcg_rd, zero;
    DisasCompare64 c;

    if (extract32(insn, 29, 1) || extract32(insn, 11, 1)) {
        /* S == 1 or op2<1> == 1 */
        unallocated_encoding(s);
        return;
    }
    sf = extract32(insn, 31, 1);
    else_inv = extract32(insn, 30, 1);
    rm = extract32(insn, 16, 5);
    cond = extract32(insn, 12, 4);
    else_inc = extract32(insn, 10, 1);
    rn = extract32(insn, 5, 5);
    rd = extract32(insn, 0, 5);

    tcg_rd = cpu_reg(s, rd);

    a64_test_cc(&c, cond);
    zero = tcg_const_i64(0);

    if (rn == 31 && rm == 31 && (else_inc ^ else_inv)) {
        /* CSET & CSETM.  */
        tcg_gen_setcond_i64(tcg_invert_cond(c.cond), tcg_rd, c.value, zero);
        if (else_inv) {
            tcg_gen_neg_i64(tcg_rd, tcg_rd);
        }
    } else {
        TCGv_i64 t_true = cpu_reg(s, rn);
        TCGv_i64 t_false = read_cpu_reg(s, rm, 1);
        if (else_inv && else_inc) {
            tcg_gen_neg_i64(t_false, t_false);
        } else if (else_inv) {
            tcg_gen_not_i64(t_false, t_false);
        } else if (else_inc) {
            tcg_gen_addi_i64(t_false, t_false, 1);
        }
        tcg_gen_movcond_i64(c.cond, tcg_rd, c.value, zero, t_true, t_false);
    }

    tcg_temp_free_i64(zero);
    a64_free_cc(&c);

    if (!sf) {
        tcg_gen_ext32u_i64(tcg_rd, tcg_rd);
    }
}

static void handle_clz(DisasContext *s, unsigned int sf,
                       unsigned int rn, unsigned int rd)
{
    TCGv_i64 tcg_rd, tcg_rn;
    tcg_rd = cpu_reg(s, rd);
    tcg_rn = cpu_reg(s, rn);

    if (sf) {
        tcg_gen_clzi_i64(tcg_rd, tcg_rn, 64);
    } else {
        TCGv_i32 tcg_tmp32 = tcg_temp_new_i32();
        tcg_gen_extrl_i64_i32(tcg_tmp32, tcg_rn);
        tcg_gen_clzi_i32(tcg_tmp32, tcg_tmp32, 32);
        tcg_gen_extu_i32_i64(tcg_rd, tcg_tmp32);
        tcg_temp_free_i32(tcg_tmp32);
    }
}

static void handle_cls(DisasContext *s, unsigned int sf,
                       unsigned int rn, unsigned int rd)
{
    TCGv_i64 tcg_rd, tcg_rn;
    tcg_rd = cpu_reg(s, rd);
    tcg_rn = cpu_reg(s, rn);

    if (sf) {
        tcg_gen_clrsb_i64(tcg_rd, tcg_rn);
    } else {
        TCGv_i32 tcg_tmp32 = tcg_temp_new_i32();
        tcg_gen_extrl_i64_i32(tcg_tmp32, tcg_rn);
        tcg_gen_clrsb_i32(tcg_tmp32, tcg_tmp32);
        tcg_gen_extu_i32_i64(tcg_rd, tcg_tmp32);
        tcg_temp_free_i32(tcg_tmp32);
    }
}

static void handle_rbit(DisasContext *s, unsigned int sf,
                        unsigned int rn, unsigned int rd)
{
    TCGv_i64 tcg_rd, tcg_rn;
    tcg_rd = cpu_reg(s, rd);
    tcg_rn = cpu_reg(s, rn);

    if (sf) {
        gen_helper_rbit64(tcg_rd, tcg_rn);
    } else {
        TCGv_i32 tcg_tmp32 = tcg_temp_new_i32();
        tcg_gen_extrl_i64_i32(tcg_tmp32, tcg_rn);
        gen_helper_rbit(tcg_tmp32, tcg_tmp32);
        tcg_gen_extu_i32_i64(tcg_rd, tcg_tmp32);
        tcg_temp_free_i32(tcg_tmp32);
    }
}

/* REV with sf==1, opcode==3 ("REV64") */
static void handle_rev64(DisasContext *s, unsigned int sf,
                         unsigned int rn, unsigned int rd)
{
    if (!sf) {
        unallocated_encoding(s);
        return;
    }
    tcg_gen_bswap64_i64(cpu_reg(s, rd), cpu_reg(s, rn));
}

/* REV with sf==0, opcode==2
 * REV32 (sf==1, opcode==2)
 */
static void handle_rev32(DisasContext *s, unsigned int sf,
                         unsigned int rn, unsigned int rd)
{
    TCGv_i64 tcg_rd = cpu_reg(s, rd);

    if (sf) {
        TCGv_i64 tcg_tmp = tcg_temp_new_i64();
        TCGv_i64 tcg_rn = read_cpu_reg(s, rn, sf);

        /* bswap32_i64 requires zero high word */
        tcg_gen_ext32u_i64(tcg_tmp, tcg_rn);
        tcg_gen_bswap32_i64(tcg_rd, tcg_tmp);
        tcg_gen_shri_i64(tcg_tmp, tcg_rn, 32);
        tcg_gen_bswap32_i64(tcg_tmp, tcg_tmp);
        tcg_gen_concat32_i64(tcg_rd, tcg_rd, tcg_tmp);

        tcg_temp_free_i64(tcg_tmp);
    } else {
        tcg_gen_ext32u_i64(tcg_rd, cpu_reg(s, rn));
        tcg_gen_bswap32_i64(tcg_rd, tcg_rd);
    }
}

/* REV16 (opcode==1) */
static void handle_rev16(DisasContext *s, unsigned int sf,
                         unsigned int rn, unsigned int rd)
{
    TCGv_i64 tcg_rd = cpu_reg(s, rd);
    TCGv_i64 tcg_tmp = tcg_temp_new_i64();
    TCGv_i64 tcg_rn = read_cpu_reg(s, rn, sf);
    TCGv_i64 mask = tcg_const_i64(sf ? 0x00ff00ff00ff00ffull : 0x00ff00ff);

    tcg_gen_shri_i64(tcg_tmp, tcg_rn, 8);
    tcg_gen_and_i64(tcg_rd, tcg_rn, mask);
    tcg_gen_and_i64(tcg_tmp, tcg_tmp, mask);
    tcg_gen_shli_i64(tcg_rd, tcg_rd, 8);
    tcg_gen_or_i64(tcg_rd, tcg_rd, tcg_tmp);

    tcg_temp_free_i64(mask);
    tcg_temp_free_i64(tcg_tmp);
}

/* Data-processing (1 source)
 *   31  30  29  28             21 20     16 15    10 9    5 4    0
 * +----+---+---+-----------------+---------+--------+------+------+
 * | sf | 1 | S | 1 1 0 1 0 1 1 0 | opcode2 | opcode |  Rn  |  Rd  |
 * +----+---+---+-----------------+---------+--------+------+------+
 */
static void disas_data_proc_1src(DisasContext *s, uint32_t insn)
{
    unsigned int sf, opcode, opcode2, rn, rd;
    TCGv_i64 tcg_rd;

    if (extract32(insn, 29, 1)) {
        unallocated_encoding(s);
        return;
    }

    sf = extract32(insn, 31, 1);
    opcode = extract32(insn, 10, 6);
    opcode2 = extract32(insn, 16, 5);
    rn = extract32(insn, 5, 5);
    rd = extract32(insn, 0, 5);

#define MAP(SF, O2, O1) ((SF) | (O1 << 1) | (O2 << 7))

    switch (MAP(sf, opcode2, opcode)) {
    case MAP(0, 0x00, 0x00): /* RBIT */
    case MAP(1, 0x00, 0x00):
        handle_rbit(s, sf, rn, rd);
        break;
    case MAP(0, 0x00, 0x01): /* REV16 */
    case MAP(1, 0x00, 0x01):
        handle_rev16(s, sf, rn, rd);
        break;
    case MAP(0, 0x00, 0x02): /* REV/REV32 */
    case MAP(1, 0x00, 0x02):
        handle_rev32(s, sf, rn, rd);
        break;
    case MAP(1, 0x00, 0x03): /* REV64 */
        handle_rev64(s, sf, rn, rd);
        break;
    case MAP(0, 0x00, 0x04): /* CLZ */
    case MAP(1, 0x00, 0x04):
        handle_clz(s, sf, rn, rd);
        break;
    case MAP(0, 0x00, 0x05): /* CLS */
    case MAP(1, 0x00, 0x05):
        handle_cls(s, sf, rn, rd);
        break;
    case MAP(1, 0x01, 0x00): /* PACIA */
        if (s->pauth_active) {
            tcg_rd = cpu_reg(s, rd);
            gen_helper_pacia(tcg_rd, cpu_env, tcg_rd, cpu_reg_sp(s, rn));
        } else if (!dc_isar_feature(aa64_pauth, s)) {
            goto do_unallocated;
        }
        break;
    case MAP(1, 0x01, 0x01): /* PACIB */
        if (s->pauth_active) {
            tcg_rd = cpu_reg(s, rd);
            gen_helper_pacib(tcg_rd, cpu_env, tcg_rd, cpu_reg_sp(s, rn));
        } else if (!dc_isar_feature(aa64_pauth, s)) {
            goto do_unallocated;
        }
        break;
    case MAP(1, 0x01, 0x02): /* PACDA */
        if (s->pauth_active) {
            tcg_rd = cpu_reg(s, rd);
            gen_helper_pacda(tcg_rd, cpu_env, tcg_rd, cpu_reg_sp(s, rn));
        } else if (!dc_isar_feature(aa64_pauth, s)) {
            goto do_unallocated;
        }
        break;
    case MAP(1, 0x01, 0x03): /* PACDB */
        if (s->pauth_active) {
            tcg_rd = cpu_reg(s, rd);
            gen_helper_pacdb(tcg_rd, cpu_env, tcg_rd, cpu_reg_sp(s, rn));
        } else if (!dc_isar_feature(aa64_pauth, s)) {
            goto do_unallocated;
        }
        break;
    case MAP(1, 0x01, 0x04): /* AUTIA */
        if (s->pauth_active) {
            tcg_rd = cpu_reg(s, rd);
            gen_helper_autia(tcg_rd, cpu_env, tcg_rd, cpu_reg_sp(s, rn));
        } else if (!dc_isar_feature(aa64_pauth, s)) {
            goto do_unallocated;
        }
        break;
    case MAP(1, 0x01, 0x05): /* AUTIB */
        if (s->pauth_active) {
            tcg_rd = cpu_reg(s, rd);
            gen_helper_autib(tcg_rd, cpu_env, tcg_rd, cpu_reg_sp(s, rn));
        } else if (!dc_isar_feature(aa64_pauth, s)) {
            goto do_unallocated;
        }
        break;
    case MAP(1, 0x01, 0x06): /* AUTDA */
        if (s->pauth_active) {
            tcg_rd = cpu_reg(s, rd);
            gen_helper_autda(tcg_rd, cpu_env, tcg_rd, cpu_reg_sp(s, rn));
        } else if (!dc_isar_feature(aa64_pauth, s)) {
            goto do_unallocated;
        }
        break;
    case MAP(1, 0x01, 0x07): /* AUTDB */
        if (s->pauth_active) {
            tcg_rd = cpu_reg(s, rd);
            gen_helper_autdb(tcg_rd, cpu_env, tcg_rd, cpu_reg_sp(s, rn));
        } else if (!dc_isar_feature(aa64_pauth, s)) {
            goto do_unallocated;
        }
        break;
    case MAP(1, 0x01, 0x08): /* PACIZA */
        if (!dc_isar_feature(aa64_pauth, s) || rn != 31) {
            goto do_unallocated;
        } else if (s->pauth_active) {
            tcg_rd = cpu_reg(s, rd);
            gen_helper_pacia(tcg_rd, cpu_env, tcg_rd, new_tmp_a64_zero(s));
        }
        break;
    case MAP(1, 0x01, 0x09): /* PACIZB */
        if (!dc_isar_feature(aa64_pauth, s) || rn != 31) {
            goto do_unallocated;
        } else if (s->pauth_active) {
            tcg_rd = cpu_reg(s, rd);
            gen_helper_pacib(tcg_rd, cpu_env, tcg_rd, new_tmp_a64_zero(s));
        }
        break;
    case MAP(1, 0x01, 0x0a): /* PACDZA */
        if (!dc_isar_feature(aa64_pauth, s) || rn != 31) {
            goto do_unallocated;
        } else if (s->pauth_active) {
            tcg_rd = cpu_reg(s, rd);
            gen_helper_pacda(tcg_rd, cpu_env, tcg_rd, new_tmp_a64_zero(s));
        }
        break;
    case MAP(1, 0x01, 0x0b): /* PACDZB */
        if (!dc_isar_feature(aa64_pauth, s) || rn != 31) {
            goto do_unallocated;
        } else if (s->pauth_active) {
            tcg_rd = cpu_reg(s, rd);
            gen_helper_pacdb(tcg_rd, cpu_env, tcg_rd, new_tmp_a64_zero(s));
        }
        break;
    case MAP(1, 0x01, 0x0c): /* AUTIZA */
        if (!dc_isar_feature(aa64_pauth, s) || rn != 31) {
            goto do_unallocated;
        } else if (s->pauth_active) {
            tcg_rd = cpu_reg(s, rd);
            gen_helper_autia(tcg_rd, cpu_env, tcg_rd, new_tmp_a64_zero(s));
        }
        break;
    case MAP(1, 0x01, 0x0d): /* AUTIZB */
        if (!dc_isar_feature(aa64_pauth, s) || rn != 31) {
            goto do_unallocated;
        } else if (s->pauth_active) {
            tcg_rd = cpu_reg(s, rd);
            gen_helper_autib(tcg_rd, cpu_env, tcg_rd, new_tmp_a64_zero(s));
        }
        break;
    case MAP(1, 0x01, 0x0e): /* AUTDZA */
        if (!dc_isar_feature(aa64_pauth, s) || rn != 31) {
            goto do_unallocated;
        } else if (s->pauth_active) {
            tcg_rd = cpu_reg(s, rd);
            gen_helper_autda(tcg_rd, cpu_env, tcg_rd, new_tmp_a64_zero(s));
        }
        break;
    case MAP(1, 0x01, 0x0f): /* AUTDZB */
        if (!dc_isar_feature(aa64_pauth, s) || rn != 31) {
            goto do_unallocated;
        } else if (s->pauth_active) {
            tcg_rd = cpu_reg(s, rd);
            gen_helper_autdb(tcg_rd, cpu_env, tcg_rd, new_tmp_a64_zero(s));
        }
        break;
    case MAP(1, 0x01, 0x10): /* XPACI */
        if (!dc_isar_feature(aa64_pauth, s) || rn != 31) {
            goto do_unallocated;
        } else if (s->pauth_active) {
            tcg_rd = cpu_reg(s, rd);
            gen_helper_xpaci(tcg_rd, cpu_env, tcg_rd);
        }
        break;
    case MAP(1, 0x01, 0x11): /* XPACD */
        if (!dc_isar_feature(aa64_pauth, s) || rn != 31) {
            goto do_unallocated;
        } else if (s->pauth_active) {
            tcg_rd = cpu_reg(s, rd);
            gen_helper_xpacd(tcg_rd, cpu_env, tcg_rd);
        }
        break;
    default:
    do_unallocated:
        unallocated_encoding(s);
        break;
    }

#undef MAP
}

static void handle_div(DisasContext *s, bool is_signed, unsigned int sf,
                       unsigned int rm, unsigned int rn, unsigned int rd)
{
    TCGv_i64 tcg_n, tcg_m, tcg_rd;
    tcg_rd = cpu_reg(s, rd);

    if (!sf && is_signed) {
        tcg_n = new_tmp_a64(s);
        tcg_m = new_tmp_a64(s);
        tcg_gen_ext32s_i64(tcg_n, cpu_reg(s, rn));
        tcg_gen_ext32s_i64(tcg_m, cpu_reg(s, rm));
    } else {
        tcg_n = read_cpu_reg(s, rn, sf);
        tcg_m = read_cpu_reg(s, rm, sf);
    }

    if (is_signed) {
        gen_helper_sdiv64(tcg_rd, tcg_n, tcg_m);
    } else {
        gen_helper_udiv64(tcg_rd, tcg_n, tcg_m);
    }

    if (!sf) { /* zero extend final result */
        tcg_gen_ext32u_i64(tcg_rd, tcg_rd);
    }
}

/* LSLV, LSRV, ASRV, RORV */
static void handle_shift_reg(DisasContext *s,
                             enum a64_shift_type shift_type, unsigned int sf,
                             unsigned int rm, unsigned int rn, unsigned int rd)
{
    TCGv_i64 tcg_shift = tcg_temp_new_i64();
    TCGv_i64 tcg_rd = cpu_reg(s, rd);
    TCGv_i64 tcg_rn = read_cpu_reg(s, rn, sf);

    tcg_gen_andi_i64(tcg_shift, cpu_reg(s, rm), sf ? 63 : 31);
    shift_reg(tcg_rd, tcg_rn, sf, shift_type, tcg_shift);
    tcg_temp_free_i64(tcg_shift);
}

/* CRC32[BHWX], CRC32C[BHWX] */
static void handle_crc32(DisasContext *s,
                         unsigned int sf, unsigned int sz, bool crc32c,
                         unsigned int rm, unsigned int rn, unsigned int rd)
{
    TCGv_i64 tcg_acc, tcg_val;
    TCGv_i32 tcg_bytes;

    if (!dc_isar_feature(aa64_crc32, s)
        || (sf == 1 && sz != 3)
        || (sf == 0 && sz == 3)) {
        unallocated_encoding(s);
        return;
    }

    if (sz == 3) {
        tcg_val = cpu_reg(s, rm);
    } else {
        uint64_t mask;
        switch (sz) {
        case 0:
            mask = 0xFF;
            break;
        case 1:
            mask = 0xFFFF;
            break;
        case 2:
            mask = 0xFFFFFFFF;
            break;
        default:
            g_assert_not_reached();
        }
        tcg_val = new_tmp_a64(s);
        tcg_gen_andi_i64(tcg_val, cpu_reg(s, rm), mask);
    }

    tcg_acc = cpu_reg(s, rn);
    tcg_bytes = tcg_const_i32(1 << sz);

    if (crc32c) {
        gen_helper_crc32c_64(cpu_reg(s, rd), tcg_acc, tcg_val, tcg_bytes);
    } else {
        gen_helper_crc32_64(cpu_reg(s, rd), tcg_acc, tcg_val, tcg_bytes);
    }

    tcg_temp_free_i32(tcg_bytes);
}

/* Data-processing (2 source)
 *   31   30  29 28             21 20  16 15    10 9    5 4    0
 * +----+---+---+-----------------+------+--------+------+------+
 * | sf | 0 | S | 1 1 0 1 0 1 1 0 |  Rm  | opcode |  Rn  |  Rd  |
 * +----+---+---+-----------------+------+--------+------+------+
 */
static void disas_data_proc_2src(DisasContext *s, uint32_t insn)
{
    unsigned int sf, rm, opcode, rn, rd;
    sf = extract32(insn, 31, 1);
    rm = extract32(insn, 16, 5);
    opcode = extract32(insn, 10, 6);
    rn = extract32(insn, 5, 5);
    rd = extract32(insn, 0, 5);

    if (extract32(insn, 29, 1)) {
        unallocated_encoding(s);
        return;
    }

    switch (opcode) {
    case 2: /* UDIV */
        handle_div(s, false, sf, rm, rn, rd);
        break;
    case 3: /* SDIV */
        handle_div(s, true, sf, rm, rn, rd);
        break;
    case 8: /* LSLV */
        handle_shift_reg(s, A64_SHIFT_TYPE_LSL, sf, rm, rn, rd);
        break;
    case 9: /* LSRV */
        handle_shift_reg(s, A64_SHIFT_TYPE_LSR, sf, rm, rn, rd);
        break;
    case 10: /* ASRV */
        handle_shift_reg(s, A64_SHIFT_TYPE_ASR, sf, rm, rn, rd);
        break;
    case 11: /* RORV */
        handle_shift_reg(s, A64_SHIFT_TYPE_ROR, sf, rm, rn, rd);
        break;
    case 12: /* PACGA */
        if (sf == 0 || !dc_isar_feature(aa64_pauth, s)) {
            goto do_unallocated;
        }
        gen_helper_pacga(cpu_reg(s, rd), cpu_env,
                         cpu_reg(s, rn), cpu_reg_sp(s, rm));
        break;
    case 16:
    case 17:
    case 18:
    case 19:
    case 20:
    case 21:
    case 22:
    case 23: /* CRC32 */
    {
        int sz = extract32(opcode, 0, 2);
        bool crc32c = extract32(opcode, 2, 1);
        handle_crc32(s, sf, sz, crc32c, rm, rn, rd);
        break;
    }
    default:
    do_unallocated:
        unallocated_encoding(s);
        break;
    }
}

/*
 * Data processing - register
 *  31  30 29  28      25    21  20  16      10         0
 * +--+---+--+---+-------+-----+-------+-------+---------+
 * |  |op0|  |op1| 1 0 1 | op2 |       |  op3  |         |
 * +--+---+--+---+-------+-----+-------+-------+---------+
 */
static void disas_data_proc_reg(DisasContext *s, uint32_t insn)
{
    int op0 = extract32(insn, 30, 1);
    int op1 = extract32(insn, 28, 1);
    int op2 = extract32(insn, 21, 4);
    int op3 = extract32(insn, 10, 6);

    if (!op1) {
        if (op2 & 8) {
            if (op2 & 1) {
                /* Add/sub (extended register) */
                disas_add_sub_ext_reg(s, insn);
            } else {
                /* Add/sub (shifted register) */
                disas_add_sub_reg(s, insn);
            }
        } else {
            /* Logical (shifted register) */
            disas_logic_reg(s, insn);
        }
        return;
    }

    switch (op2) {
    case 0x0:
        switch (op3) {
        case 0x00: /* Add/subtract (with carry) */
            disas_adc_sbc(s, insn);
            break;

        case 0x01: /* Rotate right into flags */
        case 0x21:
            disas_rotate_right_into_flags(s, insn);
            break;

        case 0x02: /* Evaluate into flags */
        case 0x12:
        case 0x22:
        case 0x32:
            disas_evaluate_into_flags(s, insn);
            break;

        default:
            goto do_unallocated;
        }
        break;

    case 0x2: /* Conditional compare */
        disas_cc(s, insn); /* both imm and reg forms */
        break;

    case 0x4: /* Conditional select */
        disas_cond_select(s, insn);
        break;

    case 0x6: /* Data-processing */
        if (op0) {    /* (1 source) */
            disas_data_proc_1src(s, insn);
        } else {      /* (2 source) */
            disas_data_proc_2src(s, insn);
        }
        break;
    case 0x8 ... 0xf: /* (3 source) */
        disas_data_proc_3src(s, insn);
        break;

    default:
    do_unallocated:
        unallocated_encoding(s);
        break;
    }
}

static void handle_fp_compare(DisasContext *s, int size,
                              unsigned int rn, unsigned int rm,
                              bool cmp_with_zero, bool signal_all_nans)
{
    TCGv_i64 tcg_flags = tcg_temp_new_i64();
    TCGv_ptr fpst = get_fpstatus_ptr(size == MO_16);

    if (size == MO_64) {
        TCGv_i64 tcg_vn, tcg_vm;

        tcg_vn = read_fp_dreg(s, rn);
        if (cmp_with_zero) {
            tcg_vm = tcg_const_i64(0);
        } else {
            tcg_vm = read_fp_dreg(s, rm);
        }
        if (signal_all_nans) {
            gen_helper_vfp_cmped_a64(tcg_flags, tcg_vn, tcg_vm, fpst);
        } else {
            gen_helper_vfp_cmpd_a64(tcg_flags, tcg_vn, tcg_vm, fpst);
        }
        tcg_temp_free_i64(tcg_vn);
        tcg_temp_free_i64(tcg_vm);
    } else {
        TCGv_i32 tcg_vn = tcg_temp_new_i32();
        TCGv_i32 tcg_vm = tcg_temp_new_i32();

        read_vec_element_i32(s, tcg_vn, rn, 0, size);
        if (cmp_with_zero) {
            tcg_gen_movi_i32(tcg_vm, 0);
        } else {
            read_vec_element_i32(s, tcg_vm, rm, 0, size);
        }

        switch (size) {
        case MO_32:
            if (signal_all_nans) {
                gen_helper_vfp_cmpes_a64(tcg_flags, tcg_vn, tcg_vm, fpst);
            } else {
                gen_helper_vfp_cmps_a64(tcg_flags, tcg_vn, tcg_vm, fpst);
            }
            break;
        case MO_16:
            if (signal_all_nans) {
                gen_helper_vfp_cmpeh_a64(tcg_flags, tcg_vn, tcg_vm, fpst);
            } else {
                gen_helper_vfp_cmph_a64(tcg_flags, tcg_vn, tcg_vm, fpst);
            }
            break;
        default:
            g_assert_not_reached();
        }

        tcg_temp_free_i32(tcg_vn);
        tcg_temp_free_i32(tcg_vm);
    }

    tcg_temp_free_ptr(fpst);

    gen_set_nzcv(tcg_flags);

    tcg_temp_free_i64(tcg_flags);
}

/* Floating point compare
 *   31  30  29 28       24 23  22  21 20  16 15 14 13  10    9    5 4     0
 * +---+---+---+-----------+------+---+------+-----+---------+------+-------+
 * | M | 0 | S | 1 1 1 1 0 | type | 1 |  Rm  | op  | 1 0 0 0 |  Rn  |  op2  |
 * +---+---+---+-----------+------+---+------+-----+---------+------+-------+
 */
static void disas_fp_compare(DisasContext *s, uint32_t insn)
{
    unsigned int mos, type, rm, op, rn, opc, op2r;
    int size;

    mos = extract32(insn, 29, 3);
    type = extract32(insn, 22, 2);
    rm = extract32(insn, 16, 5);
    op = extract32(insn, 14, 2);
    rn = extract32(insn, 5, 5);
    opc = extract32(insn, 3, 2);
    op2r = extract32(insn, 0, 3);

    if (mos || op || op2r) {
        unallocated_encoding(s);
        return;
    }

    switch (type) {
    case 0:
        size = MO_32;
        break;
    case 1:
        size = MO_64;
        break;
    case 3:
        size = MO_16;
        if (dc_isar_feature(aa64_fp16, s)) {
            break;
        }
        /* fallthru */
    default:
        unallocated_encoding(s);
        return;
    }

    if (!fp_access_check(s)) {
        return;
    }

    handle_fp_compare(s, size, rn, rm, opc & 1, opc & 2);
}

/* Floating point conditional compare
 *   31  30  29 28       24 23  22  21 20  16 15  12 11 10 9    5  4   3    0
 * +---+---+---+-----------+------+---+------+------+-----+------+----+------+
 * | M | 0 | S | 1 1 1 1 0 | type | 1 |  Rm  | cond | 0 1 |  Rn  | op | nzcv |
 * +---+---+---+-----------+------+---+------+------+-----+------+----+------+
 */
static void disas_fp_ccomp(DisasContext *s, uint32_t insn)
{
    unsigned int mos, type, rm, cond, rn, op, nzcv;
    TCGv_i64 tcg_flags;
    TCGLabel *label_continue = NULL;
    int size;

    mos = extract32(insn, 29, 3);
    type = extract32(insn, 22, 2);
    rm = extract32(insn, 16, 5);
    cond = extract32(insn, 12, 4);
    rn = extract32(insn, 5, 5);
    op = extract32(insn, 4, 1);
    nzcv = extract32(insn, 0, 4);

    if (mos) {
        unallocated_encoding(s);
        return;
    }

    switch (type) {
    case 0:
        size = MO_32;
        break;
    case 1:
        size = MO_64;
        break;
    case 3:
        size = MO_16;
        if (dc_isar_feature(aa64_fp16, s)) {
            break;
        }
        /* fallthru */
    default:
        unallocated_encoding(s);
        return;
    }

    if (!fp_access_check(s)) {
        return;
    }

    if (cond < 0x0e) { /* not always */
        TCGLabel *label_match = gen_new_label();
        label_continue = gen_new_label();
        arm_gen_test_cc(cond, label_match);
        /* nomatch: */
        tcg_flags = tcg_const_i64(nzcv << 28);
        gen_set_nzcv(tcg_flags);
        tcg_temp_free_i64(tcg_flags);
        tcg_gen_br(label_continue);
        gen_set_label(label_match);
    }

    handle_fp_compare(s, size, rn, rm, false, op);

    if (cond < 0x0e) {
        gen_set_label(label_continue);
    }
}

/* Floating point conditional select
 *   31  30  29 28       24 23  22  21 20  16 15  12 11 10 9    5 4    0
 * +---+---+---+-----------+------+---+------+------+-----+------+------+
 * | M | 0 | S | 1 1 1 1 0 | type | 1 |  Rm  | cond | 1 1 |  Rn  |  Rd  |
 * +---+---+---+-----------+------+---+------+------+-----+------+------+
 */
static void disas_fp_csel(DisasContext *s, uint32_t insn)
{
    unsigned int mos, type, rm, cond, rn, rd;
    TCGv_i64 t_true, t_false, t_zero;
    DisasCompare64 c;
    MemOp sz;

    mos = extract32(insn, 29, 3);
    type = extract32(insn, 22, 2);
    rm = extract32(insn, 16, 5);
    cond = extract32(insn, 12, 4);
    rn = extract32(insn, 5, 5);
    rd = extract32(insn, 0, 5);

    if (mos) {
        unallocated_encoding(s);
        return;
    }

    switch (type) {
    case 0:
        sz = MO_32;
        break;
    case 1:
        sz = MO_64;
        break;
    case 3:
        sz = MO_16;
        if (dc_isar_feature(aa64_fp16, s)) {
            break;
        }
        /* fallthru */
    default:
        unallocated_encoding(s);
        return;
    }

    if (!fp_access_check(s)) {
        return;
    }

    /* Zero extend sreg & hreg inputs to 64 bits now.  */
    t_true = tcg_temp_new_i64();
    t_false = tcg_temp_new_i64();
    read_vec_element(s, t_true, rn, 0, sz);
    read_vec_element(s, t_false, rm, 0, sz);

    a64_test_cc(&c, cond);
    t_zero = tcg_const_i64(0);
    tcg_gen_movcond_i64(c.cond, t_true, c.value, t_zero, t_true, t_false);
    tcg_temp_free_i64(t_zero);
    tcg_temp_free_i64(t_false);
    a64_free_cc(&c);

    /* Note that sregs & hregs write back zeros to the high bits,
       and we've already done the zero-extension.  */
    write_fp_dreg(s, rd, t_true);
    tcg_temp_free_i64(t_true);
}

/* Floating-point data-processing (1 source) - half precision */
static void handle_fp_1src_half(DisasContext *s, int opcode, int rd, int rn)
{
    TCGv_ptr fpst = NULL;
    TCGv_i32 tcg_op = read_fp_hreg(s, rn);
    TCGv_i32 tcg_res = tcg_temp_new_i32();

    switch (opcode) {
    case 0x0: /* FMOV */
        tcg_gen_mov_i32(tcg_res, tcg_op);
        break;
    case 0x1: /* FABS */
        tcg_gen_andi_i32(tcg_res, tcg_op, 0x7fff);
        break;
    case 0x2: /* FNEG */
        tcg_gen_xori_i32(tcg_res, tcg_op, 0x8000);
        break;
    case 0x3: /* FSQRT */
        fpst = get_fpstatus_ptr(true);
        gen_helper_sqrt_f16(tcg_res, tcg_op, fpst);
        break;
    case 0x8: /* FRINTN */
    case 0x9: /* FRINTP */
    case 0xa: /* FRINTM */
    case 0xb: /* FRINTZ */
    case 0xc: /* FRINTA */
    {
        TCGv_i32 tcg_rmode = tcg_const_i32(arm_rmode_to_sf(opcode & 7));
        fpst = get_fpstatus_ptr(true);

        gen_helper_set_rmode(tcg_rmode, tcg_rmode, fpst);
        gen_helper_advsimd_rinth(tcg_res, tcg_op, fpst);

        gen_helper_set_rmode(tcg_rmode, tcg_rmode, fpst);
        tcg_temp_free_i32(tcg_rmode);
        break;
    }
    case 0xe: /* FRINTX */
        fpst = get_fpstatus_ptr(true);
        gen_helper_advsimd_rinth_exact(tcg_res, tcg_op, fpst);
        break;
    case 0xf: /* FRINTI */
        fpst = get_fpstatus_ptr(true);
        gen_helper_advsimd_rinth(tcg_res, tcg_op, fpst);
        break;
    default:
        abort();
    }

    write_fp_sreg(s, rd, tcg_res);

    if (fpst) {
        tcg_temp_free_ptr(fpst);
    }
    tcg_temp_free_i32(tcg_op);
    tcg_temp_free_i32(tcg_res);
}

/* Floating-point data-processing (1 source) - single precision */
static void handle_fp_1src_single(DisasContext *s, int opcode, int rd, int rn)
{
    void (*gen_fpst)(TCGv_i32, TCGv_i32, TCGv_ptr);
    TCGv_i32 tcg_op, tcg_res;
    TCGv_ptr fpst;
    int rmode = -1;

    tcg_op = read_fp_sreg(s, rn);
    tcg_res = tcg_temp_new_i32();

    switch (opcode) {
    case 0x0: /* FMOV */
        tcg_gen_mov_i32(tcg_res, tcg_op);
        goto done;
    case 0x1: /* FABS */
        gen_helper_vfp_abss(tcg_res, tcg_op);
        goto done;
    case 0x2: /* FNEG */
        gen_helper_vfp_negs(tcg_res, tcg_op);
        goto done;
    case 0x3: /* FSQRT */
        gen_helper_vfp_sqrts(tcg_res, tcg_op, cpu_env);
        goto done;
    case 0x8: /* FRINTN */
    case 0x9: /* FRINTP */
    case 0xa: /* FRINTM */
    case 0xb: /* FRINTZ */
    case 0xc: /* FRINTA */
        rmode = arm_rmode_to_sf(opcode & 7);
        gen_fpst = gen_helper_rints;
        break;
    case 0xe: /* FRINTX */
        gen_fpst = gen_helper_rints_exact;
        break;
    case 0xf: /* FRINTI */
        gen_fpst = gen_helper_rints;
        break;
    case 0x10: /* FRINT32Z */
        rmode = float_round_to_zero;
        gen_fpst = gen_helper_frint32_s;
        break;
    case 0x11: /* FRINT32X */
        gen_fpst = gen_helper_frint32_s;
        break;
    case 0x12: /* FRINT64Z */
        rmode = float_round_to_zero;
        gen_fpst = gen_helper_frint64_s;
        break;
    case 0x13: /* FRINT64X */
        gen_fpst = gen_helper_frint64_s;
        break;
    default:
        g_assert_not_reached();
    }

    fpst = get_fpstatus_ptr(false);
    if (rmode >= 0) {
        TCGv_i32 tcg_rmode = tcg_const_i32(rmode);
        gen_helper_set_rmode(tcg_rmode, tcg_rmode, fpst);
        gen_fpst(tcg_res, tcg_op, fpst);
        gen_helper_set_rmode(tcg_rmode, tcg_rmode, fpst);
        tcg_temp_free_i32(tcg_rmode);
    } else {
        gen_fpst(tcg_res, tcg_op, fpst);
    }
    tcg_temp_free_ptr(fpst);

 done:
    write_fp_sreg(s, rd, tcg_res);
    tcg_temp_free_i32(tcg_op);
    tcg_temp_free_i32(tcg_res);
}

/* Floating-point data-processing (1 source) - double precision */
static void handle_fp_1src_double(DisasContext *s, int opcode, int rd, int rn)
{
    void (*gen_fpst)(TCGv_i64, TCGv_i64, TCGv_ptr);
    TCGv_i64 tcg_op, tcg_res;
    TCGv_ptr fpst;
    int rmode = -1;

    switch (opcode) {
    case 0x0: /* FMOV */
        gen_gvec_fn2(s, false, rd, rn, tcg_gen_gvec_mov, 0);
        return;
    }

    tcg_op = read_fp_dreg(s, rn);
    tcg_res = tcg_temp_new_i64();

    switch (opcode) {
    case 0x1: /* FABS */
        gen_helper_vfp_absd(tcg_res, tcg_op);
        goto done;
    case 0x2: /* FNEG */
        gen_helper_vfp_negd(tcg_res, tcg_op);
        goto done;
    case 0x3: /* FSQRT */
        gen_helper_vfp_sqrtd(tcg_res, tcg_op, cpu_env);
        goto done;
    case 0x8: /* FRINTN */
    case 0x9: /* FRINTP */
    case 0xa: /* FRINTM */
    case 0xb: /* FRINTZ */
    case 0xc: /* FRINTA */
        rmode = arm_rmode_to_sf(opcode & 7);
        gen_fpst = gen_helper_rintd;
        break;
    case 0xe: /* FRINTX */
        gen_fpst = gen_helper_rintd_exact;
        break;
    case 0xf: /* FRINTI */
        gen_fpst = gen_helper_rintd;
        break;
    case 0x10: /* FRINT32Z */
        rmode = float_round_to_zero;
        gen_fpst = gen_helper_frint32_d;
        break;
    case 0x11: /* FRINT32X */
        gen_fpst = gen_helper_frint32_d;
        break;
    case 0x12: /* FRINT64Z */
        rmode = float_round_to_zero;
        gen_fpst = gen_helper_frint64_d;
        break;
    case 0x13: /* FRINT64X */
        gen_fpst = gen_helper_frint64_d;
        break;
    default:
        g_assert_not_reached();
    }

    fpst = get_fpstatus_ptr(false);
    if (rmode >= 0) {
        TCGv_i32 tcg_rmode = tcg_const_i32(rmode);
        gen_helper_set_rmode(tcg_rmode, tcg_rmode, fpst);
        gen_fpst(tcg_res, tcg_op, fpst);
        gen_helper_set_rmode(tcg_rmode, tcg_rmode, fpst);
        tcg_temp_free_i32(tcg_rmode);
    } else {
        gen_fpst(tcg_res, tcg_op, fpst);
    }
    tcg_temp_free_ptr(fpst);

 done:
    write_fp_dreg(s, rd, tcg_res);
    tcg_temp_free_i64(tcg_op);
    tcg_temp_free_i64(tcg_res);
}

static void handle_fp_fcvt(DisasContext *s, int opcode,
                           int rd, int rn, int dtype, int ntype)
{
    switch (ntype) {
    case 0x0:
    {
        TCGv_i32 tcg_rn = read_fp_sreg(s, rn);
        if (dtype == 1) {
            /* Single to double */
            TCGv_i64 tcg_rd = tcg_temp_new_i64();
            gen_helper_vfp_fcvtds(tcg_rd, tcg_rn, cpu_env);
            write_fp_dreg(s, rd, tcg_rd);
            tcg_temp_free_i64(tcg_rd);
        } else {
            /* Single to half */
            TCGv_i32 tcg_rd = tcg_temp_new_i32();
            TCGv_i32 ahp = get_ahp_flag();
            TCGv_ptr fpst = get_fpstatus_ptr(false);

            gen_helper_vfp_fcvt_f32_to_f16(tcg_rd, tcg_rn, fpst, ahp);
            /* write_fp_sreg is OK here because top half of tcg_rd is zero */
            write_fp_sreg(s, rd, tcg_rd);
            tcg_temp_free_i32(tcg_rd);
            tcg_temp_free_i32(ahp);
            tcg_temp_free_ptr(fpst);
        }
        tcg_temp_free_i32(tcg_rn);
        break;
    }
    case 0x1:
    {
        TCGv_i64 tcg_rn = read_fp_dreg(s, rn);
        TCGv_i32 tcg_rd = tcg_temp_new_i32();
        if (dtype == 0) {
            /* Double to single */
            gen_helper_vfp_fcvtsd(tcg_rd, tcg_rn, cpu_env);
        } else {
            TCGv_ptr fpst = get_fpstatus_ptr(false);
            TCGv_i32 ahp = get_ahp_flag();
            /* Double to half */
            gen_helper_vfp_fcvt_f64_to_f16(tcg_rd, tcg_rn, fpst, ahp);
            /* write_fp_sreg is OK here because top half of tcg_rd is zero */
            tcg_temp_free_ptr(fpst);
            tcg_temp_free_i32(ahp);
        }
        write_fp_sreg(s, rd, tcg_rd);
        tcg_temp_free_i32(tcg_rd);
        tcg_temp_free_i64(tcg_rn);
        break;
    }
    case 0x3:
    {
        TCGv_i32 tcg_rn = read_fp_sreg(s, rn);
        TCGv_ptr tcg_fpst = get_fpstatus_ptr(false);
        TCGv_i32 tcg_ahp = get_ahp_flag();
        tcg_gen_ext16u_i32(tcg_rn, tcg_rn);
        if (dtype == 0) {
            /* Half to single */
            TCGv_i32 tcg_rd = tcg_temp_new_i32();
            gen_helper_vfp_fcvt_f16_to_f32(tcg_rd, tcg_rn, tcg_fpst, tcg_ahp);
            write_fp_sreg(s, rd, tcg_rd);
            tcg_temp_free_ptr(tcg_fpst);
            tcg_temp_free_i32(tcg_ahp);
            tcg_temp_free_i32(tcg_rd);
        } else {
            /* Half to double */
            TCGv_i64 tcg_rd = tcg_temp_new_i64();
            gen_helper_vfp_fcvt_f16_to_f64(tcg_rd, tcg_rn, tcg_fpst, tcg_ahp);
            write_fp_dreg(s, rd, tcg_rd);
            tcg_temp_free_i64(tcg_rd);
        }
        tcg_temp_free_i32(tcg_rn);
        break;
    }
    default:
        abort();
    }
}

/* Floating point data-processing (1 source)
 *   31  30  29 28       24 23  22  21 20    15 14       10 9    5 4    0
 * +---+---+---+-----------+------+---+--------+-----------+------+------+
 * | M | 0 | S | 1 1 1 1 0 | type | 1 | opcode | 1 0 0 0 0 |  Rn  |  Rd  |
 * +---+---+---+-----------+------+---+--------+-----------+------+------+
 */
static void disas_fp_1src(DisasContext *s, uint32_t insn)
{
    int mos = extract32(insn, 29, 3);
    int type = extract32(insn, 22, 2);
    int opcode = extract32(insn, 15, 6);
    int rn = extract32(insn, 5, 5);
    int rd = extract32(insn, 0, 5);

    if (mos) {
        unallocated_encoding(s);
        return;
    }

    switch (opcode) {
    case 0x4: case 0x5: case 0x7:
    {
        /* FCVT between half, single and double precision */
        int dtype = extract32(opcode, 0, 2);
        if (type == 2 || dtype == type) {
            unallocated_encoding(s);
            return;
        }
        if (!fp_access_check(s)) {
            return;
        }

        handle_fp_fcvt(s, opcode, rd, rn, dtype, type);
        break;
    }

    case 0x10 ... 0x13: /* FRINT{32,64}{X,Z} */
        if (type > 1 || !dc_isar_feature(aa64_frint, s)) {
            unallocated_encoding(s);
            return;
        }
        /* fall through */
    case 0x0 ... 0x3:
    case 0x8 ... 0xc:
    case 0xe ... 0xf:
        /* 32-to-32 and 64-to-64 ops */
        switch (type) {
        case 0:
            if (!fp_access_check(s)) {
                return;
            }
            handle_fp_1src_single(s, opcode, rd, rn);
            break;
        case 1:
            if (!fp_access_check(s)) {
                return;
            }
            handle_fp_1src_double(s, opcode, rd, rn);
            break;
        case 3:
            if (!dc_isar_feature(aa64_fp16, s)) {
                unallocated_encoding(s);
                return;
            }

            if (!fp_access_check(s)) {
                return;
            }
            handle_fp_1src_half(s, opcode, rd, rn);
            break;
        default:
            unallocated_encoding(s);
        }
        break;

    default:
        unallocated_encoding(s);
        break;
    }
}

/* Floating-point data-processing (2 source) - single precision */
static void handle_fp_2src_single(DisasContext *s, int opcode,
                                  int rd, int rn, int rm)
{
    TCGv_i32 tcg_op1;
    TCGv_i32 tcg_op2;
    TCGv_i32 tcg_res;
    TCGv_ptr fpst;

    tcg_res = tcg_temp_new_i32();
    fpst = get_fpstatus_ptr(false);
    tcg_op1 = read_fp_sreg(s, rn);
    tcg_op2 = read_fp_sreg(s, rm);

    switch (opcode) {
    case 0x0: /* FMUL */
        gen_helper_vfp_muls(tcg_res, tcg_op1, tcg_op2, fpst);
        break;
    case 0x1: /* FDIV */
        gen_helper_vfp_divs(tcg_res, tcg_op1, tcg_op2, fpst);
        break;
    case 0x2: /* FADD */
        gen_helper_vfp_adds(tcg_res, tcg_op1, tcg_op2, fpst);
        break;
    case 0x3: /* FSUB */
        gen_helper_vfp_subs(tcg_res, tcg_op1, tcg_op2, fpst);
        break;
    case 0x4: /* FMAX */
        gen_helper_vfp_maxs(tcg_res, tcg_op1, tcg_op2, fpst);
        break;
    case 0x5: /* FMIN */
        gen_helper_vfp_mins(tcg_res, tcg_op1, tcg_op2, fpst);
        break;
    case 0x6: /* FMAXNM */
        gen_helper_vfp_maxnums(tcg_res, tcg_op1, tcg_op2, fpst);
        break;
    case 0x7: /* FMINNM */
        gen_helper_vfp_minnums(tcg_res, tcg_op1, tcg_op2, fpst);
        break;
    case 0x8: /* FNMUL */
        gen_helper_vfp_muls(tcg_res, tcg_op1, tcg_op2, fpst);
        gen_helper_vfp_negs(tcg_res, tcg_res);
        break;
    }

    write_fp_sreg(s, rd, tcg_res);

    tcg_temp_free_ptr(fpst);
    tcg_temp_free_i32(tcg_op1);
    tcg_temp_free_i32(tcg_op2);
    tcg_temp_free_i32(tcg_res);
}

/* Floating-point data-processing (2 source) - double precision */
static void handle_fp_2src_double(DisasContext *s, int opcode,
                                  int rd, int rn, int rm)
{
    TCGv_i64 tcg_op1;
    TCGv_i64 tcg_op2;
    TCGv_i64 tcg_res;
    TCGv_ptr fpst;

    tcg_res = tcg_temp_new_i64();
    fpst = get_fpstatus_ptr(false);
    tcg_op1 = read_fp_dreg(s, rn);
    tcg_op2 = read_fp_dreg(s, rm);

    switch (opcode) {
    case 0x0: /* FMUL */
        gen_helper_vfp_muld(tcg_res, tcg_op1, tcg_op2, fpst);
        break;
    case 0x1: /* FDIV */
        gen_helper_vfp_divd(tcg_res, tcg_op1, tcg_op2, fpst);
        break;
    case 0x2: /* FADD */
        gen_helper_vfp_addd(tcg_res, tcg_op1, tcg_op2, fpst);
        break;
    case 0x3: /* FSUB */
        gen_helper_vfp_subd(tcg_res, tcg_op1, tcg_op2, fpst);
        break;
    case 0x4: /* FMAX */
        gen_helper_vfp_maxd(tcg_res, tcg_op1, tcg_op2, fpst);
        break;
    case 0x5: /* FMIN */
        gen_helper_vfp_mind(tcg_res, tcg_op1, tcg_op2, fpst);
        break;
    case 0x6: /* FMAXNM */
        gen_helper_vfp_maxnumd(tcg_res, tcg_op1, tcg_op2, fpst);
        break;
    case 0x7: /* FMINNM */
        gen_helper_vfp_minnumd(tcg_res, tcg_op1, tcg_op2, fpst);
        break;
    case 0x8: /* FNMUL */
        gen_helper_vfp_muld(tcg_res, tcg_op1, tcg_op2, fpst);
        gen_helper_vfp_negd(tcg_res, tcg_res);
        break;
    }

    write_fp_dreg(s, rd, tcg_res);

    tcg_temp_free_ptr(fpst);
    tcg_temp_free_i64(tcg_op1);
    tcg_temp_free_i64(tcg_op2);
    tcg_temp_free_i64(tcg_res);
}

/* Floating-point data-processing (2 source) - half precision */
static void handle_fp_2src_half(DisasContext *s, int opcode,
                                int rd, int rn, int rm)
{
    TCGv_i32 tcg_op1;
    TCGv_i32 tcg_op2;
    TCGv_i32 tcg_res;
    TCGv_ptr fpst;

    tcg_res = tcg_temp_new_i32();
    fpst = get_fpstatus_ptr(true);
    tcg_op1 = read_fp_hreg(s, rn);
    tcg_op2 = read_fp_hreg(s, rm);

    switch (opcode) {
    case 0x0: /* FMUL */
        gen_helper_advsimd_mulh(tcg_res, tcg_op1, tcg_op2, fpst);
        break;
    case 0x1: /* FDIV */
        gen_helper_advsimd_divh(tcg_res, tcg_op1, tcg_op2, fpst);
        break;
    case 0x2: /* FADD */
        gen_helper_advsimd_addh(tcg_res, tcg_op1, tcg_op2, fpst);
        break;
    case 0x3: /* FSUB */
        gen_helper_advsimd_subh(tcg_res, tcg_op1, tcg_op2, fpst);
        break;
    case 0x4: /* FMAX */
        gen_helper_advsimd_maxh(tcg_res, tcg_op1, tcg_op2, fpst);
        break;
    case 0x5: /* FMIN */
        gen_helper_advsimd_minh(tcg_res, tcg_op1, tcg_op2, fpst);
        break;
    case 0x6: /* FMAXNM */
        gen_helper_advsimd_maxnumh(tcg_res, tcg_op1, tcg_op2, fpst);
        break;
    case 0x7: /* FMINNM */
        gen_helper_advsimd_minnumh(tcg_res, tcg_op1, tcg_op2, fpst);
        break;
    case 0x8: /* FNMUL */
        gen_helper_advsimd_mulh(tcg_res, tcg_op1, tcg_op2, fpst);
        tcg_gen_xori_i32(tcg_res, tcg_res, 0x8000);
        break;
    default:
        g_assert_not_reached();
    }

    write_fp_sreg(s, rd, tcg_res);

    tcg_temp_free_ptr(fpst);
    tcg_temp_free_i32(tcg_op1);
    tcg_temp_free_i32(tcg_op2);
    tcg_temp_free_i32(tcg_res);
}

/* Floating point data-processing (2 source)
 *   31  30  29 28       24 23  22  21 20  16 15    12 11 10 9    5 4    0
 * +---+---+---+-----------+------+---+------+--------+-----+------+------+
 * | M | 0 | S | 1 1 1 1 0 | type | 1 |  Rm  | opcode | 1 0 |  Rn  |  Rd  |
 * +---+---+---+-----------+------+---+------+--------+-----+------+------+
 */
static void disas_fp_2src(DisasContext *s, uint32_t insn)
{
    int mos = extract32(insn, 29, 3);
    int type = extract32(insn, 22, 2);
    int rd = extract32(insn, 0, 5);
    int rn = extract32(insn, 5, 5);
    int rm = extract32(insn, 16, 5);
    int opcode = extract32(insn, 12, 4);

    if (opcode > 8 || mos) {
        unallocated_encoding(s);
        return;
    }

    switch (type) {
    case 0:
        if (!fp_access_check(s)) {
            return;
        }
        handle_fp_2src_single(s, opcode, rd, rn, rm);
        break;
    case 1:
        if (!fp_access_check(s)) {
            return;
        }
        handle_fp_2src_double(s, opcode, rd, rn, rm);
        break;
    case 3:
        if (!dc_isar_feature(aa64_fp16, s)) {
            unallocated_encoding(s);
            return;
        }
        if (!fp_access_check(s)) {
            return;
        }
        handle_fp_2src_half(s, opcode, rd, rn, rm);
        break;
    default:
        unallocated_encoding(s);
    }
}

/* Floating-point data-processing (3 source) - single precision */
static void handle_fp_3src_single(DisasContext *s, bool o0, bool o1,
                                  int rd, int rn, int rm, int ra)
{
    TCGv_i32 tcg_op1, tcg_op2, tcg_op3;
    TCGv_i32 tcg_res = tcg_temp_new_i32();
    TCGv_ptr fpst = get_fpstatus_ptr(false);

    tcg_op1 = read_fp_sreg(s, rn);
    tcg_op2 = read_fp_sreg(s, rm);
    tcg_op3 = read_fp_sreg(s, ra);

    /* These are fused multiply-add, and must be done as one
     * floating point operation with no rounding between the
     * multiplication and addition steps.
     * NB that doing the negations here as separate steps is
     * correct : an input NaN should come out with its sign bit
     * flipped if it is a negated-input.
     */
    if (o1 == true) {
        gen_helper_vfp_negs(tcg_op3, tcg_op3);
    }

    if (o0 != o1) {
        gen_helper_vfp_negs(tcg_op1, tcg_op1);
    }

    gen_helper_vfp_muladds(tcg_res, tcg_op1, tcg_op2, tcg_op3, fpst);

    write_fp_sreg(s, rd, tcg_res);

    tcg_temp_free_ptr(fpst);
    tcg_temp_free_i32(tcg_op1);
    tcg_temp_free_i32(tcg_op2);
    tcg_temp_free_i32(tcg_op3);
    tcg_temp_free_i32(tcg_res);
}

/* Floating-point data-processing (3 source) - double precision */
static void handle_fp_3src_double(DisasContext *s, bool o0, bool o1,
                                  int rd, int rn, int rm, int ra)
{
    TCGv_i64 tcg_op1, tcg_op2, tcg_op3;
    TCGv_i64 tcg_res = tcg_temp_new_i64();
    TCGv_ptr fpst = get_fpstatus_ptr(false);

    tcg_op1 = read_fp_dreg(s, rn);
    tcg_op2 = read_fp_dreg(s, rm);
    tcg_op3 = read_fp_dreg(s, ra);

    /* These are fused multiply-add, and must be done as one
     * floating point operation with no rounding between the
     * multiplication and addition steps.
     * NB that doing the negations here as separate steps is
     * correct : an input NaN should come out with its sign bit
     * flipped if it is a negated-input.
     */
    if (o1 == true) {
        gen_helper_vfp_negd(tcg_op3, tcg_op3);
    }

    if (o0 != o1) {
        gen_helper_vfp_negd(tcg_op1, tcg_op1);
    }

    gen_helper_vfp_muladdd(tcg_res, tcg_op1, tcg_op2, tcg_op3, fpst);

    write_fp_dreg(s, rd, tcg_res);

    tcg_temp_free_ptr(fpst);
    tcg_temp_free_i64(tcg_op1);
    tcg_temp_free_i64(tcg_op2);
    tcg_temp_free_i64(tcg_op3);
    tcg_temp_free_i64(tcg_res);
}

/* Floating-point data-processing (3 source) - half precision */
static void handle_fp_3src_half(DisasContext *s, bool o0, bool o1,
                                int rd, int rn, int rm, int ra)
{
    TCGv_i32 tcg_op1, tcg_op2, tcg_op3;
    TCGv_i32 tcg_res = tcg_temp_new_i32();
    TCGv_ptr fpst = get_fpstatus_ptr(true);

    tcg_op1 = read_fp_hreg(s, rn);
    tcg_op2 = read_fp_hreg(s, rm);
    tcg_op3 = read_fp_hreg(s, ra);

    /* These are fused multiply-add, and must be done as one
     * floating point operation with no rounding between the
     * multiplication and addition steps.
     * NB that doing the negations here as separate steps is
     * correct : an input NaN should come out with its sign bit
     * flipped if it is a negated-input.
     */
    if (o1 == true) {
        tcg_gen_xori_i32(tcg_op3, tcg_op3, 0x8000);
    }

    if (o0 != o1) {
        tcg_gen_xori_i32(tcg_op1, tcg_op1, 0x8000);
    }

    gen_helper_advsimd_muladdh(tcg_res, tcg_op1, tcg_op2, tcg_op3, fpst);

    write_fp_sreg(s, rd, tcg_res);

    tcg_temp_free_ptr(fpst);
    tcg_temp_free_i32(tcg_op1);
    tcg_temp_free_i32(tcg_op2);
    tcg_temp_free_i32(tcg_op3);
    tcg_temp_free_i32(tcg_res);
}

/* Floating point data-processing (3 source)
 *   31  30  29 28       24 23  22  21  20  16  15  14  10 9    5 4    0
 * +---+---+---+-----------+------+----+------+----+------+------+------+
 * | M | 0 | S | 1 1 1 1 1 | type | o1 |  Rm  | o0 |  Ra  |  Rn  |  Rd  |
 * +---+---+---+-----------+------+----+------+----+------+------+------+
 */
static void disas_fp_3src(DisasContext *s, uint32_t insn)
{
    int mos = extract32(insn, 29, 3);
    int type = extract32(insn, 22, 2);
    int rd = extract32(insn, 0, 5);
    int rn = extract32(insn, 5, 5);
    int ra = extract32(insn, 10, 5);
    int rm = extract32(insn, 16, 5);
    bool o0 = extract32(insn, 15, 1);
    bool o1 = extract32(insn, 21, 1);

    if (mos) {
        unallocated_encoding(s);
        return;
    }

    switch (type) {
    case 0:
        if (!fp_access_check(s)) {
            return;
        }
        handle_fp_3src_single(s, o0, o1, rd, rn, rm, ra);
        break;
    case 1:
        if (!fp_access_check(s)) {
            return;
        }
        handle_fp_3src_double(s, o0, o1, rd, rn, rm, ra);
        break;
    case 3:
        if (!dc_isar_feature(aa64_fp16, s)) {
            unallocated_encoding(s);
            return;
        }
        if (!fp_access_check(s)) {
            return;
        }
        handle_fp_3src_half(s, o0, o1, rd, rn, rm, ra);
        break;
    default:
        unallocated_encoding(s);
    }
}

/* Floating point immediate
 *   31  30  29 28       24 23  22  21 20        13 12   10 9    5 4    0
 * +---+---+---+-----------+------+---+------------+-------+------+------+
 * | M | 0 | S | 1 1 1 1 0 | type | 1 |    imm8    | 1 0 0 | imm5 |  Rd  |
 * +---+---+---+-----------+------+---+------------+-------+------+------+
 */
static void disas_fp_imm(DisasContext *s, uint32_t insn)
{
    int rd = extract32(insn, 0, 5);
    int imm5 = extract32(insn, 5, 5);
    int imm8 = extract32(insn, 13, 8);
    int type = extract32(insn, 22, 2);
    int mos = extract32(insn, 29, 3);
    uint64_t imm;
    TCGv_i64 tcg_res;
    MemOp sz;

    if (mos || imm5) {
        unallocated_encoding(s);
        return;
    }

    switch (type) {
    case 0:
        sz = MO_32;
        break;
    case 1:
        sz = MO_64;
        break;
    case 3:
        sz = MO_16;
        if (dc_isar_feature(aa64_fp16, s)) {
            break;
        }
        /* fallthru */
    default:
        unallocated_encoding(s);
        return;
    }

    if (!fp_access_check(s)) {
        return;
    }

    imm = vfp_expand_imm(sz, imm8);

    tcg_res = tcg_const_i64(imm);
    write_fp_dreg(s, rd, tcg_res);
    tcg_temp_free_i64(tcg_res);
}

/* Handle floating point <=> fixed point conversions. Note that we can
 * also deal with fp <=> integer conversions as a special case (scale == 64)
 * OPTME: consider handling that special case specially or at least skipping
 * the call to scalbn in the helpers for zero shifts.
 */
static void handle_fpfpcvt(DisasContext *s, int rd, int rn, int opcode,
                           bool itof, int rmode, int scale, int sf, int type)
{
    bool is_signed = !(opcode & 1);
    TCGv_ptr tcg_fpstatus;
    TCGv_i32 tcg_shift, tcg_single;
    TCGv_i64 tcg_double;

    tcg_fpstatus = get_fpstatus_ptr(type == 3);

    tcg_shift = tcg_const_i32(64 - scale);

    if (itof) {
        TCGv_i64 tcg_int = cpu_reg(s, rn);
        if (!sf) {
            TCGv_i64 tcg_extend = new_tmp_a64(s);

            if (is_signed) {
                tcg_gen_ext32s_i64(tcg_extend, tcg_int);
            } else {
                tcg_gen_ext32u_i64(tcg_extend, tcg_int);
            }

            tcg_int = tcg_extend;
        }

        switch (type) {
        case 1: /* float64 */
            tcg_double = tcg_temp_new_i64();
            if (is_signed) {
                gen_helper_vfp_sqtod(tcg_double, tcg_int,
                                     tcg_shift, tcg_fpstatus);
            } else {
                gen_helper_vfp_uqtod(tcg_double, tcg_int,
                                     tcg_shift, tcg_fpstatus);
            }
            write_fp_dreg(s, rd, tcg_double);
            tcg_temp_free_i64(tcg_double);
            break;

        case 0: /* float32 */
            tcg_single = tcg_temp_new_i32();
            if (is_signed) {
                gen_helper_vfp_sqtos(tcg_single, tcg_int,
                                     tcg_shift, tcg_fpstatus);
            } else {
                gen_helper_vfp_uqtos(tcg_single, tcg_int,
                                     tcg_shift, tcg_fpstatus);
            }
            write_fp_sreg(s, rd, tcg_single);
            tcg_temp_free_i32(tcg_single);
            break;

        case 3: /* float16 */
            tcg_single = tcg_temp_new_i32();
            if (is_signed) {
                gen_helper_vfp_sqtoh(tcg_single, tcg_int,
                                     tcg_shift, tcg_fpstatus);
            } else {
                gen_helper_vfp_uqtoh(tcg_single, tcg_int,
                                     tcg_shift, tcg_fpstatus);
            }
            write_fp_sreg(s, rd, tcg_single);
            tcg_temp_free_i32(tcg_single);
            break;

        default:
            g_assert_not_reached();
        }
    } else {
        TCGv_i64 tcg_int = cpu_reg(s, rd);
        TCGv_i32 tcg_rmode;

        if (extract32(opcode, 2, 1)) {
            /* There are too many rounding modes to all fit into rmode,
             * so FCVTA[US] is a special case.
             */
            rmode = FPROUNDING_TIEAWAY;
        }

        tcg_rmode = tcg_const_i32(arm_rmode_to_sf(rmode));

        gen_helper_set_rmode(tcg_rmode, tcg_rmode, tcg_fpstatus);

        switch (type) {
        case 1: /* float64 */
            tcg_double = read_fp_dreg(s, rn);
            if (is_signed) {
                if (!sf) {
                    gen_helper_vfp_tosld(tcg_int, tcg_double,
                                         tcg_shift, tcg_fpstatus);
                } else {
                    gen_helper_vfp_tosqd(tcg_int, tcg_double,
                                         tcg_shift, tcg_fpstatus);
                }
            } else {
                if (!sf) {
                    gen_helper_vfp_tould(tcg_int, tcg_double,
                                         tcg_shift, tcg_fpstatus);
                } else {
                    gen_helper_vfp_touqd(tcg_int, tcg_double,
                                         tcg_shift, tcg_fpstatus);
                }
            }
            if (!sf) {
                tcg_gen_ext32u_i64(tcg_int, tcg_int);
            }
            tcg_temp_free_i64(tcg_double);
            break;

        case 0: /* float32 */
            tcg_single = read_fp_sreg(s, rn);
            if (sf) {
                if (is_signed) {
                    gen_helper_vfp_tosqs(tcg_int, tcg_single,
                                         tcg_shift, tcg_fpstatus);
                } else {
                    gen_helper_vfp_touqs(tcg_int, tcg_single,
                                         tcg_shift, tcg_fpstatus);
                }
            } else {
                TCGv_i32 tcg_dest = tcg_temp_new_i32();
                if (is_signed) {
                    gen_helper_vfp_tosls(tcg_dest, tcg_single,
                                         tcg_shift, tcg_fpstatus);
                } else {
                    gen_helper_vfp_touls(tcg_dest, tcg_single,
                                         tcg_shift, tcg_fpstatus);
                }
                tcg_gen_extu_i32_i64(tcg_int, tcg_dest);
                tcg_temp_free_i32(tcg_dest);
            }
            tcg_temp_free_i32(tcg_single);
            break;

        case 3: /* float16 */
            tcg_single = read_fp_sreg(s, rn);
            if (sf) {
                if (is_signed) {
                    gen_helper_vfp_tosqh(tcg_int, tcg_single,
                                         tcg_shift, tcg_fpstatus);
                } else {
                    gen_helper_vfp_touqh(tcg_int, tcg_single,
                                         tcg_shift, tcg_fpstatus);
                }
            } else {
                TCGv_i32 tcg_dest = tcg_temp_new_i32();
                if (is_signed) {
                    gen_helper_vfp_toslh(tcg_dest, tcg_single,
                                         tcg_shift, tcg_fpstatus);
                } else {
                    gen_helper_vfp_toulh(tcg_dest, tcg_single,
                                         tcg_shift, tcg_fpstatus);
                }
                tcg_gen_extu_i32_i64(tcg_int, tcg_dest);
                tcg_temp_free_i32(tcg_dest);
            }
            tcg_temp_free_i32(tcg_single);
            break;

        default:
            g_assert_not_reached();
        }

        gen_helper_set_rmode(tcg_rmode, tcg_rmode, tcg_fpstatus);
        tcg_temp_free_i32(tcg_rmode);
    }

    tcg_temp_free_ptr(tcg_fpstatus);
    tcg_temp_free_i32(tcg_shift);
}

/* Floating point <-> fixed point conversions
 *   31   30  29 28       24 23  22  21 20   19 18    16 15   10 9    5 4    0
 * +----+---+---+-----------+------+---+-------+--------+-------+------+------+
 * | sf | 0 | S | 1 1 1 1 0 | type | 0 | rmode | opcode | scale |  Rn  |  Rd  |
 * +----+---+---+-----------+------+---+-------+--------+-------+------+------+
 */
static void disas_fp_fixed_conv(DisasContext *s, uint32_t insn)
{
    int rd = extract32(insn, 0, 5);
    int rn = extract32(insn, 5, 5);
    int scale = extract32(insn, 10, 6);
    int opcode = extract32(insn, 16, 3);
    int rmode = extract32(insn, 19, 2);
    int type = extract32(insn, 22, 2);
    bool sbit = extract32(insn, 29, 1);
    bool sf = extract32(insn, 31, 1);
    bool itof;

    if (sbit || (!sf && scale < 32)) {
        unallocated_encoding(s);
        return;
    }

    switch (type) {
    case 0: /* float32 */
    case 1: /* float64 */
        break;
    case 3: /* float16 */
        if (dc_isar_feature(aa64_fp16, s)) {
            break;
        }
        /* fallthru */
    default:
        unallocated_encoding(s);
        return;
    }

    switch ((rmode << 3) | opcode) {
    case 0x2: /* SCVTF */
    case 0x3: /* UCVTF */
        itof = true;
        break;
    case 0x18: /* FCVTZS */
    case 0x19: /* FCVTZU */
        itof = false;
        break;
    default:
        unallocated_encoding(s);
        return;
    }

    if (!fp_access_check(s)) {
        return;
    }

    handle_fpfpcvt(s, rd, rn, opcode, itof, FPROUNDING_ZERO, scale, sf, type);
}

static void handle_fmov(DisasContext *s, int rd, int rn, int type, bool itof)
{
    /* FMOV: gpr to or from float, double, or top half of quad fp reg,
     * without conversion.
     */

    if (itof) {
        TCGv_i64 tcg_rn = cpu_reg(s, rn);
        TCGv_i64 tmp;

        switch (type) {
        case 0:
            /* 32 bit */
            tmp = tcg_temp_new_i64();
            tcg_gen_ext32u_i64(tmp, tcg_rn);
            write_fp_dreg(s, rd, tmp);
            tcg_temp_free_i64(tmp);
            break;
        case 1:
            /* 64 bit */
            write_fp_dreg(s, rd, tcg_rn);
            break;
        case 2:
            /* 64 bit to top half. */
            tcg_gen_st_i64(tcg_rn, cpu_env, fp_reg_hi_offset(s, rd));
            clear_vec_high(s, true, rd);
            break;
        case 3:
            /* 16 bit */
            tmp = tcg_temp_new_i64();
            tcg_gen_ext16u_i64(tmp, tcg_rn);
            write_fp_dreg(s, rd, tmp);
            tcg_temp_free_i64(tmp);
            break;
        default:
            g_assert_not_reached();
        }
    } else {
        TCGv_i64 tcg_rd = cpu_reg(s, rd);

        switch (type) {
        case 0:
            /* 32 bit */
            tcg_gen_ld32u_i64(tcg_rd, cpu_env, fp_reg_offset(s, rn, MO_32));
            break;
        case 1:
            /* 64 bit */
            tcg_gen_ld_i64(tcg_rd, cpu_env, fp_reg_offset(s, rn, MO_64));
            break;
        case 2:
            /* 64 bits from top half */
            tcg_gen_ld_i64(tcg_rd, cpu_env, fp_reg_hi_offset(s, rn));
            break;
        case 3:
            /* 16 bit */
            tcg_gen_ld16u_i64(tcg_rd, cpu_env, fp_reg_offset(s, rn, MO_16));
            break;
        default:
            g_assert_not_reached();
        }
    }
}

static void handle_fjcvtzs(DisasContext *s, int rd, int rn)
{
    TCGv_i64 t = read_fp_dreg(s, rn);
    TCGv_ptr fpstatus = get_fpstatus_ptr(false);

    gen_helper_fjcvtzs(t, t, fpstatus);

    tcg_temp_free_ptr(fpstatus);

    tcg_gen_ext32u_i64(cpu_reg(s, rd), t);
    tcg_gen_extrh_i64_i32(cpu_ZF, t);
    tcg_gen_movi_i32(cpu_CF, 0);
    tcg_gen_movi_i32(cpu_NF, 0);
    tcg_gen_movi_i32(cpu_VF, 0);

    tcg_temp_free_i64(t);
}

/* Floating point <-> integer conversions
 *   31   30  29 28       24 23  22  21 20   19 18 16 15         10 9  5 4  0
 * +----+---+---+-----------+------+---+-------+-----+-------------+----+----+
 * | sf | 0 | S | 1 1 1 1 0 | type | 1 | rmode | opc | 0 0 0 0 0 0 | Rn | Rd |
 * +----+---+---+-----------+------+---+-------+-----+-------------+----+----+
 */
static void disas_fp_int_conv(DisasContext *s, uint32_t insn)
{
    int rd = extract32(insn, 0, 5);
    int rn = extract32(insn, 5, 5);
    int opcode = extract32(insn, 16, 3);
    int rmode = extract32(insn, 19, 2);
    int type = extract32(insn, 22, 2);
    bool sbit = extract32(insn, 29, 1);
    bool sf = extract32(insn, 31, 1);
    bool itof = false;

    if (sbit) {
        goto do_unallocated;
    }

    switch (opcode) {
    case 2: /* SCVTF */
    case 3: /* UCVTF */
        itof = true;
        /* fallthru */
    case 4: /* FCVTAS */
    case 5: /* FCVTAU */
        if (rmode != 0) {
            goto do_unallocated;
        }
        /* fallthru */
    case 0: /* FCVT[NPMZ]S */
    case 1: /* FCVT[NPMZ]U */
        switch (type) {
        case 0: /* float32 */
        case 1: /* float64 */
            break;
        case 3: /* float16 */
            if (!dc_isar_feature(aa64_fp16, s)) {
                goto do_unallocated;
            }
            break;
        default:
            goto do_unallocated;
        }
        if (!fp_access_check(s)) {
            return;
        }
        handle_fpfpcvt(s, rd, rn, opcode, itof, rmode, 64, sf, type);
        break;

    default:
        switch (sf << 7 | type << 5 | rmode << 3 | opcode) {
        case 0b01100110: /* FMOV half <-> 32-bit int */
        case 0b01100111:
        case 0b11100110: /* FMOV half <-> 64-bit int */
        case 0b11100111:
            if (!dc_isar_feature(aa64_fp16, s)) {
                goto do_unallocated;
            }
            /* fallthru */
        case 0b00000110: /* FMOV 32-bit */
        case 0b00000111:
        case 0b10100110: /* FMOV 64-bit */
        case 0b10100111:
        case 0b11001110: /* FMOV top half of 128-bit */
        case 0b11001111:
            if (!fp_access_check(s)) {
                return;
            }
            itof = opcode & 1;
            handle_fmov(s, rd, rn, type, itof);
            break;

        case 0b00111110: /* FJCVTZS */
            if (!dc_isar_feature(aa64_jscvt, s)) {
                goto do_unallocated;
            } else if (fp_access_check(s)) {
                handle_fjcvtzs(s, rd, rn);
            }
            break;

        default:
        do_unallocated:
            unallocated_encoding(s);
            return;
        }
        break;
    }
}

/* FP-specific subcases of table C3-6 (SIMD and FP data processing)
 *   31  30  29 28     25 24                          0
 * +---+---+---+---------+-----------------------------+
 * |   | 0 |   | 1 1 1 1 |                             |
 * +---+---+---+---------+-----------------------------+
 */
static void disas_data_proc_fp(DisasContext *s, uint32_t insn)
{
    if (extract32(insn, 24, 1)) {
        /* Floating point data-processing (3 source) */
        disas_fp_3src(s, insn);
    } else if (extract32(insn, 21, 1) == 0) {
        /* Floating point to fixed point conversions */
        disas_fp_fixed_conv(s, insn);
    } else {
        switch (extract32(insn, 10, 2)) {
        case 1:
            /* Floating point conditional compare */
            disas_fp_ccomp(s, insn);
            break;
        case 2:
            /* Floating point data-processing (2 source) */
            disas_fp_2src(s, insn);
            break;
        case 3:
            /* Floating point conditional select */
            disas_fp_csel(s, insn);
            break;
        case 0:
            switch (ctz32(extract32(insn, 12, 4))) {
            case 0: /* [15:12] == xxx1 */
                /* Floating point immediate */
                disas_fp_imm(s, insn);
                break;
            case 1: /* [15:12] == xx10 */
                /* Floating point compare */
                disas_fp_compare(s, insn);
                break;
            case 2: /* [15:12] == x100 */
                /* Floating point data-processing (1 source) */
                disas_fp_1src(s, insn);
                break;
            case 3: /* [15:12] == 1000 */
                unallocated_encoding(s);
                break;
            default: /* [15:12] == 0000 */
                /* Floating point <-> integer conversions */
                disas_fp_int_conv(s, insn);
                break;
            }
            break;
        }
    }
}

static void do_ext64(DisasContext *s, TCGv_i64 tcg_left, TCGv_i64 tcg_right,
                     int pos)
{
    /* Extract 64 bits from the middle of two concatenated 64 bit
     * vector register slices left:right. The extracted bits start
     * at 'pos' bits into the right (least significant) side.
     * We return the result in tcg_right, and guarantee not to
     * trash tcg_left.
     */
    TCGv_i64 tcg_tmp = tcg_temp_new_i64();
    assert(pos > 0 && pos < 64);

    tcg_gen_shri_i64(tcg_right, tcg_right, pos);
    tcg_gen_shli_i64(tcg_tmp, tcg_left, 64 - pos);
    tcg_gen_or_i64(tcg_right, tcg_right, tcg_tmp);

    tcg_temp_free_i64(tcg_tmp);
}

/* EXT
 *   31  30 29         24 23 22  21 20  16 15  14  11 10  9    5 4    0
 * +---+---+-------------+-----+---+------+---+------+---+------+------+
 * | 0 | Q | 1 0 1 1 1 0 | op2 | 0 |  Rm  | 0 | imm4 | 0 |  Rn  |  Rd  |
 * +---+---+-------------+-----+---+------+---+------+---+------+------+
 */
static void disas_simd_ext(DisasContext *s, uint32_t insn)
{
    int is_q = extract32(insn, 30, 1);
    int op2 = extract32(insn, 22, 2);
    int imm4 = extract32(insn, 11, 4);
    int rm = extract32(insn, 16, 5);
    int rn = extract32(insn, 5, 5);
    int rd = extract32(insn, 0, 5);
    int pos = imm4 << 3;
    TCGv_i64 tcg_resl, tcg_resh;

    if (op2 != 0 || (!is_q && extract32(imm4, 3, 1))) {
        unallocated_encoding(s);
        return;
    }

    if (!fp_access_check(s)) {
        return;
    }

    tcg_resh = tcg_temp_new_i64();
    tcg_resl = tcg_temp_new_i64();

    /* Vd gets bits starting at pos bits into Vm:Vn. This is
     * either extracting 128 bits from a 128:128 concatenation, or
     * extracting 64 bits from a 64:64 concatenation.
     */
    if (!is_q) {
        read_vec_element(s, tcg_resl, rn, 0, MO_64);
        if (pos != 0) {
            read_vec_element(s, tcg_resh, rm, 0, MO_64);
            do_ext64(s, tcg_resh, tcg_resl, pos);
        }
        tcg_gen_movi_i64(tcg_resh, 0);
    } else {
        TCGv_i64 tcg_hh;
        typedef struct {
            int reg;
            int elt;
        } EltPosns;
        EltPosns eltposns[] = { {rn, 0}, {rn, 1}, {rm, 0}, {rm, 1} };
        EltPosns *elt = eltposns;

        if (pos >= 64) {
            elt++;
            pos -= 64;
        }

        read_vec_element(s, tcg_resl, elt->reg, elt->elt, MO_64);
        elt++;
        read_vec_element(s, tcg_resh, elt->reg, elt->elt, MO_64);
        elt++;
        if (pos != 0) {
            do_ext64(s, tcg_resh, tcg_resl, pos);
            tcg_hh = tcg_temp_new_i64();
            read_vec_element(s, tcg_hh, elt->reg, elt->elt, MO_64);
            do_ext64(s, tcg_hh, tcg_resh, pos);
            tcg_temp_free_i64(tcg_hh);
        }
    }

    write_vec_element(s, tcg_resl, rd, 0, MO_64);
    tcg_temp_free_i64(tcg_resl);
    write_vec_element(s, tcg_resh, rd, 1, MO_64);
    tcg_temp_free_i64(tcg_resh);
}

/* TBL/TBX
 *   31  30 29         24 23 22  21 20  16 15  14 13  12  11 10 9    5 4    0
 * +---+---+-------------+-----+---+------+---+-----+----+-----+------+------+
 * | 0 | Q | 0 0 1 1 1 0 | op2 | 0 |  Rm  | 0 | len | op | 0 0 |  Rn  |  Rd  |
 * +---+---+-------------+-----+---+------+---+-----+----+-----+------+------+
 */
static void disas_simd_tb(DisasContext *s, uint32_t insn)
{
    int op2 = extract32(insn, 22, 2);
    int is_q = extract32(insn, 30, 1);
    int rm = extract32(insn, 16, 5);
    int rn = extract32(insn, 5, 5);
    int rd = extract32(insn, 0, 5);
    int is_tblx = extract32(insn, 12, 1);
    int len = extract32(insn, 13, 2);
    TCGv_i64 tcg_resl, tcg_resh, tcg_idx;
    TCGv_i32 tcg_regno, tcg_numregs;

    if (op2 != 0) {
        unallocated_encoding(s);
        return;
    }

    if (!fp_access_check(s)) {
        return;
    }

    /* This does a table lookup: for every byte element in the input
     * we index into a table formed from up to four vector registers,
     * and then the output is the result of the lookups. Our helper
     * function does the lookup operation for a single 64 bit part of
     * the input.
     */
    tcg_resl = tcg_temp_new_i64();
    tcg_resh = tcg_temp_new_i64();

    if (is_tblx) {
        read_vec_element(s, tcg_resl, rd, 0, MO_64);
    } else {
        tcg_gen_movi_i64(tcg_resl, 0);
    }
    if (is_tblx && is_q) {
        read_vec_element(s, tcg_resh, rd, 1, MO_64);
    } else {
        tcg_gen_movi_i64(tcg_resh, 0);
    }

    tcg_idx = tcg_temp_new_i64();
    tcg_regno = tcg_const_i32(rn);
    tcg_numregs = tcg_const_i32(len + 1);
    read_vec_element(s, tcg_idx, rm, 0, MO_64);
    gen_helper_simd_tbl(tcg_resl, cpu_env, tcg_resl, tcg_idx,
                        tcg_regno, tcg_numregs);
    if (is_q) {
        read_vec_element(s, tcg_idx, rm, 1, MO_64);
        gen_helper_simd_tbl(tcg_resh, cpu_env, tcg_resh, tcg_idx,
                            tcg_regno, tcg_numregs);
    }
    tcg_temp_free_i64(tcg_idx);
    tcg_temp_free_i32(tcg_regno);
    tcg_temp_free_i32(tcg_numregs);

    write_vec_element(s, tcg_resl, rd, 0, MO_64);
    tcg_temp_free_i64(tcg_resl);
    write_vec_element(s, tcg_resh, rd, 1, MO_64);
    tcg_temp_free_i64(tcg_resh);
}

/* ZIP/UZP/TRN
 *   31  30 29         24 23  22  21 20   16 15 14 12 11 10 9    5 4    0
 * +---+---+-------------+------+---+------+---+------------------+------+
 * | 0 | Q | 0 0 1 1 1 0 | size | 0 |  Rm  | 0 | opc | 1 0 |  Rn  |  Rd  |
 * +---+---+-------------+------+---+------+---+------------------+------+
 */
static void disas_simd_zip_trn(DisasContext *s, uint32_t insn)
{
    int rd = extract32(insn, 0, 5);
    int rn = extract32(insn, 5, 5);
    int rm = extract32(insn, 16, 5);
    int size = extract32(insn, 22, 2);
    /* opc field bits [1:0] indicate ZIP/UZP/TRN;
     * bit 2 indicates 1 vs 2 variant of the insn.
     */
    int opcode = extract32(insn, 12, 2);
    bool part = extract32(insn, 14, 1);
    bool is_q = extract32(insn, 30, 1);
    int esize = 8 << size;
    int i, ofs;
    int datasize = is_q ? 128 : 64;
    int elements = datasize / esize;
    TCGv_i64 tcg_res, tcg_resl, tcg_resh;

    if (opcode == 0 || (size == 3 && !is_q)) {
        unallocated_encoding(s);
        return;
    }

    if (!fp_access_check(s)) {
        return;
    }

    tcg_resl = tcg_const_i64(0);
    tcg_resh = tcg_const_i64(0);
    tcg_res = tcg_temp_new_i64();

    for (i = 0; i < elements; i++) {
        switch (opcode) {
        case 1: /* UZP1/2 */
        {
            int midpoint = elements / 2;
            if (i < midpoint) {
                read_vec_element(s, tcg_res, rn, 2 * i + part, size);
            } else {
                read_vec_element(s, tcg_res, rm,
                                 2 * (i - midpoint) + part, size);
            }
            break;
        }
        case 2: /* TRN1/2 */
            if (i & 1) {
                read_vec_element(s, tcg_res, rm, (i & ~1) + part, size);
            } else {
                read_vec_element(s, tcg_res, rn, (i & ~1) + part, size);
            }
            break;
        case 3: /* ZIP1/2 */
        {
            int base = part * elements / 2;
            if (i & 1) {
                read_vec_element(s, tcg_res, rm, base + (i >> 1), size);
            } else {
                read_vec_element(s, tcg_res, rn, base + (i >> 1), size);
            }
            break;
        }
        default:
            g_assert_not_reached();
        }

        ofs = i * esize;
        if (ofs < 64) {
            tcg_gen_shli_i64(tcg_res, tcg_res, ofs);
            tcg_gen_or_i64(tcg_resl, tcg_resl, tcg_res);
        } else {
            tcg_gen_shli_i64(tcg_res, tcg_res, ofs - 64);
            tcg_gen_or_i64(tcg_resh, tcg_resh, tcg_res);
        }
    }

    tcg_temp_free_i64(tcg_res);

    write_vec_element(s, tcg_resl, rd, 0, MO_64);
    tcg_temp_free_i64(tcg_resl);
    write_vec_element(s, tcg_resh, rd, 1, MO_64);
    tcg_temp_free_i64(tcg_resh);
}

/*
 * do_reduction_op helper
 *
 * This mirrors the Reduce() pseudocode in the ARM ARM. It is
 * important for correct NaN propagation that we do these
 * operations in exactly the order specified by the pseudocode.
 *
 * This is a recursive function, TCG temps should be freed by the
 * calling function once it is done with the values.
 */
static TCGv_i32 do_reduction_op(DisasContext *s, int fpopcode, int rn,
                                int esize, int size, int vmap, TCGv_ptr fpst)
{
    if (esize == size) {
        int element;
        MemOp msize = esize == 16 ? MO_16 : MO_32;
        TCGv_i32 tcg_elem;

        /* We should have one register left here */
        assert(ctpop8(vmap) == 1);
        element = ctz32(vmap);
        assert(element < 8);

        tcg_elem = tcg_temp_new_i32();
        read_vec_element_i32(s, tcg_elem, rn, element, msize);
        return tcg_elem;
    } else {
        int bits = size / 2;
        int shift = ctpop8(vmap) / 2;
        int vmap_lo = (vmap >> shift) & vmap;
        int vmap_hi = (vmap & ~vmap_lo);
        TCGv_i32 tcg_hi, tcg_lo, tcg_res;

        tcg_hi = do_reduction_op(s, fpopcode, rn, esize, bits, vmap_hi, fpst);
        tcg_lo = do_reduction_op(s, fpopcode, rn, esize, bits, vmap_lo, fpst);
        tcg_res = tcg_temp_new_i32();

        switch (fpopcode) {
        case 0x0c: /* fmaxnmv half-precision */
            gen_helper_advsimd_maxnumh(tcg_res, tcg_lo, tcg_hi, fpst);
            break;
        case 0x0f: /* fmaxv half-precision */
            gen_helper_advsimd_maxh(tcg_res, tcg_lo, tcg_hi, fpst);
            break;
        case 0x1c: /* fminnmv half-precision */
            gen_helper_advsimd_minnumh(tcg_res, tcg_lo, tcg_hi, fpst);
            break;
        case 0x1f: /* fminv half-precision */
            gen_helper_advsimd_minh(tcg_res, tcg_lo, tcg_hi, fpst);
            break;
        case 0x2c: /* fmaxnmv */
            gen_helper_vfp_maxnums(tcg_res, tcg_lo, tcg_hi, fpst);
            break;
        case 0x2f: /* fmaxv */
            gen_helper_vfp_maxs(tcg_res, tcg_lo, tcg_hi, fpst);
            break;
        case 0x3c: /* fminnmv */
            gen_helper_vfp_minnums(tcg_res, tcg_lo, tcg_hi, fpst);
            break;
        case 0x3f: /* fminv */
            gen_helper_vfp_mins(tcg_res, tcg_lo, tcg_hi, fpst);
            break;
        default:
            g_assert_not_reached();
        }

        tcg_temp_free_i32(tcg_hi);
        tcg_temp_free_i32(tcg_lo);
        return tcg_res;
    }
}

/* AdvSIMD across lanes
 *   31  30  29 28       24 23  22 21       17 16    12 11 10 9    5 4    0
 * +---+---+---+-----------+------+-----------+--------+-----+------+------+
 * | 0 | Q | U | 0 1 1 1 0 | size | 1 1 0 0 0 | opcode | 1 0 |  Rn  |  Rd  |
 * +---+---+---+-----------+------+-----------+--------+-----+------+------+
 */
static void disas_simd_across_lanes(DisasContext *s, uint32_t insn)
{
    int rd = extract32(insn, 0, 5);
    int rn = extract32(insn, 5, 5);
    int size = extract32(insn, 22, 2);
    int opcode = extract32(insn, 12, 5);
    bool is_q = extract32(insn, 30, 1);
    bool is_u = extract32(insn, 29, 1);
    bool is_fp = false;
    bool is_min = false;
    int esize;
    int elements;
    int i;
    TCGv_i64 tcg_res, tcg_elt;

    switch (opcode) {
    case 0x1b: /* ADDV */
        if (is_u) {
            unallocated_encoding(s);
            return;
        }
        /* fall through */
    case 0x3: /* SADDLV, UADDLV */
    case 0xa: /* SMAXV, UMAXV */
    case 0x1a: /* SMINV, UMINV */
        if (size == 3 || (size == 2 && !is_q)) {
            unallocated_encoding(s);
            return;
        }
        break;
    case 0xc: /* FMAXNMV, FMINNMV */
    case 0xf: /* FMAXV, FMINV */
        /* Bit 1 of size field encodes min vs max and the actual size
         * depends on the encoding of the U bit. If not set (and FP16
         * enabled) then we do half-precision float instead of single
         * precision.
         */
        is_min = extract32(size, 1, 1);
        is_fp = true;
        if (!is_u && dc_isar_feature(aa64_fp16, s)) {
            size = 1;
        } else if (!is_u || !is_q || extract32(size, 0, 1)) {
            unallocated_encoding(s);
            return;
        } else {
            size = 2;
        }
        break;
    default:
        unallocated_encoding(s);
        return;
    }

    if (!fp_access_check(s)) {
        return;
    }

    esize = 8 << size;
    elements = (is_q ? 128 : 64) / esize;

    tcg_res = tcg_temp_new_i64();
    tcg_elt = tcg_temp_new_i64();

    /* These instructions operate across all lanes of a vector
     * to produce a single result. We can guarantee that a 64
     * bit intermediate is sufficient:
     *  + for [US]ADDLV the maximum element size is 32 bits, and
     *    the result type is 64 bits
     *  + for FMAX*V, FMIN*V, ADDV the intermediate type is the
     *    same as the element size, which is 32 bits at most
     * For the integer operations we can choose to work at 64
     * or 32 bits and truncate at the end; for simplicity
     * we use 64 bits always. The floating point
     * ops do require 32 bit intermediates, though.
     */
    if (!is_fp) {
        read_vec_element(s, tcg_res, rn, 0, size | (is_u ? 0 : MO_SIGN));

        for (i = 1; i < elements; i++) {
            read_vec_element(s, tcg_elt, rn, i, size | (is_u ? 0 : MO_SIGN));

            switch (opcode) {
            case 0x03: /* SADDLV / UADDLV */
            case 0x1b: /* ADDV */
                tcg_gen_add_i64(tcg_res, tcg_res, tcg_elt);
                break;
            case 0x0a: /* SMAXV / UMAXV */
                if (is_u) {
                    tcg_gen_umax_i64(tcg_res, tcg_res, tcg_elt);
                } else {
                    tcg_gen_smax_i64(tcg_res, tcg_res, tcg_elt);
                }
                break;
            case 0x1a: /* SMINV / UMINV */
                if (is_u) {
                    tcg_gen_umin_i64(tcg_res, tcg_res, tcg_elt);
                } else {
                    tcg_gen_smin_i64(tcg_res, tcg_res, tcg_elt);
                }
                break;
            default:
                g_assert_not_reached();
            }

        }
    } else {
        /* Floating point vector reduction ops which work across 32
         * bit (single) or 16 bit (half-precision) intermediates.
         * Note that correct NaN propagation requires that we do these
         * operations in exactly the order specified by the pseudocode.
         */
        TCGv_ptr fpst = get_fpstatus_ptr(size == MO_16);
        int fpopcode = opcode | is_min << 4 | is_u << 5;
        int vmap = (1 << elements) - 1;
        TCGv_i32 tcg_res32 = do_reduction_op(s, fpopcode, rn, esize,
                                             (is_q ? 128 : 64), vmap, fpst);
        tcg_gen_extu_i32_i64(tcg_res, tcg_res32);
        tcg_temp_free_i32(tcg_res32);
        tcg_temp_free_ptr(fpst);
    }

    tcg_temp_free_i64(tcg_elt);

    /* Now truncate the result to the width required for the final output */
    if (opcode == 0x03) {
        /* SADDLV, UADDLV: result is 2*esize */
        size++;
    }

    switch (size) {
    case 0:
        tcg_gen_ext8u_i64(tcg_res, tcg_res);
        break;
    case 1:
        tcg_gen_ext16u_i64(tcg_res, tcg_res);
        break;
    case 2:
        tcg_gen_ext32u_i64(tcg_res, tcg_res);
        break;
    case 3:
        break;
    default:
        g_assert_not_reached();
    }

    write_fp_dreg(s, rd, tcg_res);
    tcg_temp_free_i64(tcg_res);
}

/* DUP (Element, Vector)
 *
 *  31  30   29              21 20    16 15        10  9    5 4    0
 * +---+---+-------------------+--------+-------------+------+------+
 * | 0 | Q | 0 0 1 1 1 0 0 0 0 |  imm5  | 0 0 0 0 0 1 |  Rn  |  Rd  |
 * +---+---+-------------------+--------+-------------+------+------+
 *
 * size: encoded in imm5 (see ARM ARM LowestSetBit())
 */
static void handle_simd_dupe(DisasContext *s, int is_q, int rd, int rn,
                             int imm5)
{
    int size = ctz32(imm5);
    int index = imm5 >> (size + 1);

    if (size > 3 || (size == 3 && !is_q)) {
        unallocated_encoding(s);
        return;
    }

    if (!fp_access_check(s)) {
        return;
    }

    tcg_gen_gvec_dup_mem(size, vec_full_reg_offset(s, rd),
                         vec_reg_offset(s, rn, index, size),
                         is_q ? 16 : 8, vec_full_reg_size(s));
}

/* DUP (element, scalar)
 *  31                   21 20    16 15        10  9    5 4    0
 * +-----------------------+--------+-------------+------+------+
 * | 0 1 0 1 1 1 1 0 0 0 0 |  imm5  | 0 0 0 0 0 1 |  Rn  |  Rd  |
 * +-----------------------+--------+-------------+------+------+
 */
static void handle_simd_dupes(DisasContext *s, int rd, int rn,
                              int imm5)
{
    int size = ctz32(imm5);
    int index;
    TCGv_i64 tmp;

    if (size > 3) {
        unallocated_encoding(s);
        return;
    }

    if (!fp_access_check(s)) {
        return;
    }

    index = imm5 >> (size + 1);

    /* This instruction just extracts the specified element and
     * zero-extends it into the bottom of the destination register.
     */
    tmp = tcg_temp_new_i64();
    read_vec_element(s, tmp, rn, index, size);
    write_fp_dreg(s, rd, tmp);
    tcg_temp_free_i64(tmp);
}

/* DUP (General)
 *
 *  31  30   29              21 20    16 15        10  9    5 4    0
 * +---+---+-------------------+--------+-------------+------+------+
 * | 0 | Q | 0 0 1 1 1 0 0 0 0 |  imm5  | 0 0 0 0 1 1 |  Rn  |  Rd  |
 * +---+---+-------------------+--------+-------------+------+------+
 *
 * size: encoded in imm5 (see ARM ARM LowestSetBit())
 */
static void handle_simd_dupg(DisasContext *s, int is_q, int rd, int rn,
                             int imm5)
{
    int size = ctz32(imm5);
    uint32_t dofs, oprsz, maxsz;

    if (size > 3 || ((size == 3) && !is_q)) {
        unallocated_encoding(s);
        return;
    }

    if (!fp_access_check(s)) {
        return;
    }

    dofs = vec_full_reg_offset(s, rd);
    oprsz = is_q ? 16 : 8;
    maxsz = vec_full_reg_size(s);

    tcg_gen_gvec_dup_i64(size, dofs, oprsz, maxsz, cpu_reg(s, rn));
}

/* INS (Element)
 *
 *  31                   21 20    16 15  14    11  10 9    5 4    0
 * +-----------------------+--------+------------+---+------+------+
 * | 0 1 1 0 1 1 1 0 0 0 0 |  imm5  | 0 |  imm4  | 1 |  Rn  |  Rd  |
 * +-----------------------+--------+------------+---+------+------+
 *
 * size: encoded in imm5 (see ARM ARM LowestSetBit())
 * index: encoded in imm5<4:size+1>
 */
static void handle_simd_inse(DisasContext *s, int rd, int rn,
                             int imm4, int imm5)
{
    int size = ctz32(imm5);
    int src_index, dst_index;
    TCGv_i64 tmp;

    if (size > 3) {
        unallocated_encoding(s);
        return;
    }

    if (!fp_access_check(s)) {
        return;
    }

    dst_index = extract32(imm5, 1+size, 5);
    src_index = extract32(imm4, size, 4);

    tmp = tcg_temp_new_i64();

    read_vec_element(s, tmp, rn, src_index, size);
    write_vec_element(s, tmp, rd, dst_index, size);

    tcg_temp_free_i64(tmp);
}


/* INS (General)
 *
 *  31                   21 20    16 15        10  9    5 4    0
 * +-----------------------+--------+-------------+------+------+
 * | 0 1 0 0 1 1 1 0 0 0 0 |  imm5  | 0 0 0 1 1 1 |  Rn  |  Rd  |
 * +-----------------------+--------+-------------+------+------+
 *
 * size: encoded in imm5 (see ARM ARM LowestSetBit())
 * index: encoded in imm5<4:size+1>
 */
static void handle_simd_insg(DisasContext *s, int rd, int rn, int imm5)
{
    int size = ctz32(imm5);
    int idx;

    if (size > 3) {
        unallocated_encoding(s);
        return;
    }

    if (!fp_access_check(s)) {
        return;
    }

    idx = extract32(imm5, 1 + size, 4 - size);
    write_vec_element(s, cpu_reg(s, rn), rd, idx, size);
}

/*
 * UMOV (General)
 * SMOV (General)
 *
 *  31  30   29              21 20    16 15    12   10 9    5 4    0
 * +---+---+-------------------+--------+-------------+------+------+
 * | 0 | Q | 0 0 1 1 1 0 0 0 0 |  imm5  | 0 0 1 U 1 1 |  Rn  |  Rd  |
 * +---+---+-------------------+--------+-------------+------+------+
 *
 * U: unsigned when set
 * size: encoded in imm5 (see ARM ARM LowestSetBit())
 */
static void handle_simd_umov_smov(DisasContext *s, int is_q, int is_signed,
                                  int rn, int rd, int imm5)
{
    int size = ctz32(imm5);
    int element;
    TCGv_i64 tcg_rd;

    /* Check for UnallocatedEncodings */
    if (is_signed) {
        if (size > 2 || (size == 2 && !is_q)) {
            unallocated_encoding(s);
            return;
        }
    } else {
        if (size > 3
            || (size < 3 && is_q)
            || (size == 3 && !is_q)) {
            unallocated_encoding(s);
            return;
        }
    }

    if (!fp_access_check(s)) {
        return;
    }

    element = extract32(imm5, 1+size, 4);

    tcg_rd = cpu_reg(s, rd);
    read_vec_element(s, tcg_rd, rn, element, size | (is_signed ? MO_SIGN : 0));
    if (is_signed && !is_q) {
        tcg_gen_ext32u_i64(tcg_rd, tcg_rd);
    }
}

/* AdvSIMD copy
 *   31  30  29  28             21 20  16 15  14  11 10  9    5 4    0
 * +---+---+----+-----------------+------+---+------+---+------+------+
 * | 0 | Q | op | 0 1 1 1 0 0 0 0 | imm5 | 0 | imm4 | 1 |  Rn  |  Rd  |
 * +---+---+----+-----------------+------+---+------+---+------+------+
 */
static void disas_simd_copy(DisasContext *s, uint32_t insn)
{
    int rd = extract32(insn, 0, 5);
    int rn = extract32(insn, 5, 5);
    int imm4 = extract32(insn, 11, 4);
    int op = extract32(insn, 29, 1);
    int is_q = extract32(insn, 30, 1);
    int imm5 = extract32(insn, 16, 5);

    if (op) {
        if (is_q) {
            /* INS (element) */
            handle_simd_inse(s, rd, rn, imm4, imm5);
        } else {
            unallocated_encoding(s);
        }
    } else {
        switch (imm4) {
        case 0:
            /* DUP (element - vector) */
            handle_simd_dupe(s, is_q, rd, rn, imm5);
            break;
        case 1:
            /* DUP (general) */
            handle_simd_dupg(s, is_q, rd, rn, imm5);
            break;
        case 3:
            if (is_q) {
                /* INS (general) */
                handle_simd_insg(s, rd, rn, imm5);
            } else {
                unallocated_encoding(s);
            }
            break;
        case 5:
        case 7:
            /* UMOV/SMOV (is_q indicates 32/64; imm4 indicates signedness) */
            handle_simd_umov_smov(s, is_q, (imm4 == 5), rn, rd, imm5);
            break;
        default:
            unallocated_encoding(s);
            break;
        }
    }
}

/* AdvSIMD modified immediate
 *  31  30   29  28                 19 18 16 15   12  11  10  9     5 4    0
 * +---+---+----+---------------------+-----+-------+----+---+-------+------+
 * | 0 | Q | op | 0 1 1 1 1 0 0 0 0 0 | abc | cmode | o2 | 1 | defgh |  Rd  |
 * +---+---+----+---------------------+-----+-------+----+---+-------+------+
 *
 * There are a number of operations that can be carried out here:
 *   MOVI - move (shifted) imm into register
 *   MVNI - move inverted (shifted) imm into register
 *   ORR  - bitwise OR of (shifted) imm with register
 *   BIC  - bitwise clear of (shifted) imm with register
 * With ARMv8.2 we also have:
 *   FMOV half-precision
 */
static void disas_simd_mod_imm(DisasContext *s, uint32_t insn)
{
    int rd = extract32(insn, 0, 5);
    int cmode = extract32(insn, 12, 4);
    int cmode_3_1 = extract32(cmode, 1, 3);
    int cmode_0 = extract32(cmode, 0, 1);
    int o2 = extract32(insn, 11, 1);
    uint64_t abcdefgh = extract32(insn, 5, 5) | (extract32(insn, 16, 3) << 5);
    bool is_neg = extract32(insn, 29, 1);
    bool is_q = extract32(insn, 30, 1);
    uint64_t imm = 0;

    if (o2 != 0 || ((cmode == 0xf) && is_neg && !is_q)) {
        /* Check for FMOV (vector, immediate) - half-precision */
        if (!(dc_isar_feature(aa64_fp16, s) && o2 && cmode == 0xf)) {
            unallocated_encoding(s);
            return;
        }
    }

    if (!fp_access_check(s)) {
        return;
    }

    /* See AdvSIMDExpandImm() in ARM ARM */
    switch (cmode_3_1) {
    case 0: /* Replicate(Zeros(24):imm8, 2) */
    case 1: /* Replicate(Zeros(16):imm8:Zeros(8), 2) */
    case 2: /* Replicate(Zeros(8):imm8:Zeros(16), 2) */
    case 3: /* Replicate(imm8:Zeros(24), 2) */
    {
        int shift = cmode_3_1 * 8;
        imm = bitfield_replicate(abcdefgh << shift, 32);
        break;
    }
    case 4: /* Replicate(Zeros(8):imm8, 4) */
    case 5: /* Replicate(imm8:Zeros(8), 4) */
    {
        int shift = (cmode_3_1 & 0x1) * 8;
        imm = bitfield_replicate(abcdefgh << shift, 16);
        break;
    }
    case 6:
        if (cmode_0) {
            /* Replicate(Zeros(8):imm8:Ones(16), 2) */
            imm = (abcdefgh << 16) | 0xffff;
        } else {
            /* Replicate(Zeros(16):imm8:Ones(8), 2) */
            imm = (abcdefgh << 8) | 0xff;
        }
        imm = bitfield_replicate(imm, 32);
        break;
    case 7:
        if (!cmode_0 && !is_neg) {
            imm = bitfield_replicate(abcdefgh, 8);
        } else if (!cmode_0 && is_neg) {
            int i;
            imm = 0;
            for (i = 0; i < 8; i++) {
                if ((abcdefgh) & (1 << i)) {
                    imm |= 0xffULL << (i * 8);
                }
            }
        } else if (cmode_0) {
            if (is_neg) {
                imm = (abcdefgh & 0x3f) << 48;
                if (abcdefgh & 0x80) {
                    imm |= 0x8000000000000000ULL;
                }
                if (abcdefgh & 0x40) {
                    imm |= 0x3fc0000000000000ULL;
                } else {
                    imm |= 0x4000000000000000ULL;
                }
            } else {
                if (o2) {
                    /* FMOV (vector, immediate) - half-precision */
                    imm = vfp_expand_imm(MO_16, abcdefgh);
                    /* now duplicate across the lanes */
                    imm = bitfield_replicate(imm, 16);
                } else {
                    imm = (abcdefgh & 0x3f) << 19;
                    if (abcdefgh & 0x80) {
                        imm |= 0x80000000;
                    }
                    if (abcdefgh & 0x40) {
                        imm |= 0x3e000000;
                    } else {
                        imm |= 0x40000000;
                    }
                    imm |= (imm << 32);
                }
            }
        }
        break;
    default:
        fprintf(stderr, "%s: cmode_3_1: %x\n", __func__, cmode_3_1);
        g_assert_not_reached();
    }

    if (cmode_3_1 != 7 && is_neg) {
        imm = ~imm;
    }

    if (!((cmode & 0x9) == 0x1 || (cmode & 0xd) == 0x9)) {
        /* MOVI or MVNI, with MVNI negation handled above.  */
        tcg_gen_gvec_dup64i(vec_full_reg_offset(s, rd), is_q ? 16 : 8,
                            vec_full_reg_size(s), imm);
    } else {
        /* ORR or BIC, with BIC negation to AND handled above.  */
        if (is_neg) {
            gen_gvec_fn2i(s, is_q, rd, rd, imm, tcg_gen_gvec_andi, MO_64);
        } else {
            gen_gvec_fn2i(s, is_q, rd, rd, imm, tcg_gen_gvec_ori, MO_64);
        }
    }
}

/* AdvSIMD scalar copy
 *  31 30  29  28             21 20  16 15  14  11 10  9    5 4    0
 * +-----+----+-----------------+------+---+------+---+------+------+
 * | 0 1 | op | 1 1 1 1 0 0 0 0 | imm5 | 0 | imm4 | 1 |  Rn  |  Rd  |
 * +-----+----+-----------------+------+---+------+---+------+------+
 */
static void disas_simd_scalar_copy(DisasContext *s, uint32_t insn)
{
    int rd = extract32(insn, 0, 5);
    int rn = extract32(insn, 5, 5);
    int imm4 = extract32(insn, 11, 4);
    int imm5 = extract32(insn, 16, 5);
    int op = extract32(insn, 29, 1);

    if (op != 0 || imm4 != 0) {
        unallocated_encoding(s);
        return;
    }

    /* DUP (element, scalar) */
    handle_simd_dupes(s, rd, rn, imm5);
}

/* AdvSIMD scalar pairwise
 *  31 30  29 28       24 23  22 21       17 16    12 11 10 9    5 4    0
 * +-----+---+-----------+------+-----------+--------+-----+------+------+
 * | 0 1 | U | 1 1 1 1 0 | size | 1 1 0 0 0 | opcode | 1 0 |  Rn  |  Rd  |
 * +-----+---+-----------+------+-----------+--------+-----+------+------+
 */
static void disas_simd_scalar_pairwise(DisasContext *s, uint32_t insn)
{
    int u = extract32(insn, 29, 1);
    int size = extract32(insn, 22, 2);
    int opcode = extract32(insn, 12, 5);
    int rn = extract32(insn, 5, 5);
    int rd = extract32(insn, 0, 5);
    TCGv_ptr fpst;

    /* For some ops (the FP ones), size[1] is part of the encoding.
     * For ADDP strictly it is not but size[1] is always 1 for valid
     * encodings.
     */
    opcode |= (extract32(size, 1, 1) << 5);

    switch (opcode) {
    case 0x3b: /* ADDP */
        if (u || size != 3) {
            unallocated_encoding(s);
            return;
        }
        if (!fp_access_check(s)) {
            return;
        }

        fpst = NULL;
        break;
    case 0xc: /* FMAXNMP */
    case 0xd: /* FADDP */
    case 0xf: /* FMAXP */
    case 0x2c: /* FMINNMP */
    case 0x2f: /* FMINP */
        /* FP op, size[0] is 32 or 64 bit*/
        if (!u) {
            if (!dc_isar_feature(aa64_fp16, s)) {
                unallocated_encoding(s);
                return;
            } else {
                size = MO_16;
            }
        } else {
            size = extract32(size, 0, 1) ? MO_64 : MO_32;
        }

        if (!fp_access_check(s)) {
            return;
        }

        fpst = get_fpstatus_ptr(size == MO_16);
        break;
    default:
        unallocated_encoding(s);
        return;
    }

    if (size == MO_64) {
        TCGv_i64 tcg_op1 = tcg_temp_new_i64();
        TCGv_i64 tcg_op2 = tcg_temp_new_i64();
        TCGv_i64 tcg_res = tcg_temp_new_i64();

        read_vec_element(s, tcg_op1, rn, 0, MO_64);
        read_vec_element(s, tcg_op2, rn, 1, MO_64);

        switch (opcode) {
        case 0x3b: /* ADDP */
            tcg_gen_add_i64(tcg_res, tcg_op1, tcg_op2);
            break;
        case 0xc: /* FMAXNMP */
            gen_helper_vfp_maxnumd(tcg_res, tcg_op1, tcg_op2, fpst);
            break;
        case 0xd: /* FADDP */
            gen_helper_vfp_addd(tcg_res, tcg_op1, tcg_op2, fpst);
            break;
        case 0xf: /* FMAXP */
            gen_helper_vfp_maxd(tcg_res, tcg_op1, tcg_op2, fpst);
            break;
        case 0x2c: /* FMINNMP */
            gen_helper_vfp_minnumd(tcg_res, tcg_op1, tcg_op2, fpst);
            break;
        case 0x2f: /* FMINP */
            gen_helper_vfp_mind(tcg_res, tcg_op1, tcg_op2, fpst);
            break;
        default:
            g_assert_not_reached();
        }

        write_fp_dreg(s, rd, tcg_res);

        tcg_temp_free_i64(tcg_op1);
        tcg_temp_free_i64(tcg_op2);
        tcg_temp_free_i64(tcg_res);
    } else {
        TCGv_i32 tcg_op1 = tcg_temp_new_i32();
        TCGv_i32 tcg_op2 = tcg_temp_new_i32();
        TCGv_i32 tcg_res = tcg_temp_new_i32();

        read_vec_element_i32(s, tcg_op1, rn, 0, size);
        read_vec_element_i32(s, tcg_op2, rn, 1, size);

        if (size == MO_16) {
            switch (opcode) {
            case 0xc: /* FMAXNMP */
                gen_helper_advsimd_maxnumh(tcg_res, tcg_op1, tcg_op2, fpst);
                break;
            case 0xd: /* FADDP */
                gen_helper_advsimd_addh(tcg_res, tcg_op1, tcg_op2, fpst);
                break;
            case 0xf: /* FMAXP */
                gen_helper_advsimd_maxh(tcg_res, tcg_op1, tcg_op2, fpst);
                break;
            case 0x2c: /* FMINNMP */
                gen_helper_advsimd_minnumh(tcg_res, tcg_op1, tcg_op2, fpst);
                break;
            case 0x2f: /* FMINP */
                gen_helper_advsimd_minh(tcg_res, tcg_op1, tcg_op2, fpst);
                break;
            default:
                g_assert_not_reached();
            }
        } else {
            switch (opcode) {
            case 0xc: /* FMAXNMP */
                gen_helper_vfp_maxnums(tcg_res, tcg_op1, tcg_op2, fpst);
                break;
            case 0xd: /* FADDP */
                gen_helper_vfp_adds(tcg_res, tcg_op1, tcg_op2, fpst);
                break;
            case 0xf: /* FMAXP */
                gen_helper_vfp_maxs(tcg_res, tcg_op1, tcg_op2, fpst);
                break;
            case 0x2c: /* FMINNMP */
                gen_helper_vfp_minnums(tcg_res, tcg_op1, tcg_op2, fpst);
                break;
            case 0x2f: /* FMINP */
                gen_helper_vfp_mins(tcg_res, tcg_op1, tcg_op2, fpst);
                break;
            default:
                g_assert_not_reached();
            }
        }

        write_fp_sreg(s, rd, tcg_res);

        tcg_temp_free_i32(tcg_op1);
        tcg_temp_free_i32(tcg_op2);
        tcg_temp_free_i32(tcg_res);
    }

    if (fpst) {
        tcg_temp_free_ptr(fpst);
    }
}

/*
 * Common SSHR[RA]/USHR[RA] - Shift right (optional rounding/accumulate)
 *
 * This code is handles the common shifting code and is used by both
 * the vector and scalar code.
 */
static void handle_shri_with_rndacc(TCGv_i64 tcg_res, TCGv_i64 tcg_src,
                                    TCGv_i64 tcg_rnd, bool accumulate,
                                    bool is_u, int size, int shift)
{
    bool extended_result = false;
    bool round = tcg_rnd != NULL;
    int ext_lshift = 0;
    TCGv_i64 tcg_src_hi;

    if (round && size == 3) {
        extended_result = true;
        ext_lshift = 64 - shift;
        tcg_src_hi = tcg_temp_new_i64();
    } else if (shift == 64) {
        if (!accumulate && is_u) {
            /* result is zero */
            tcg_gen_movi_i64(tcg_res, 0);
            return;
        }
    }

    /* Deal with the rounding step */
    if (round) {
        if (extended_result) {
            TCGv_i64 tcg_zero = tcg_const_i64(0);
            if (!is_u) {
                /* take care of sign extending tcg_res */
                tcg_gen_sari_i64(tcg_src_hi, tcg_src, 63);
                tcg_gen_add2_i64(tcg_src, tcg_src_hi,
                                 tcg_src, tcg_src_hi,
                                 tcg_rnd, tcg_zero);
            } else {
                tcg_gen_add2_i64(tcg_src, tcg_src_hi,
                                 tcg_src, tcg_zero,
                                 tcg_rnd, tcg_zero);
            }
            tcg_temp_free_i64(tcg_zero);
        } else {
            tcg_gen_add_i64(tcg_src, tcg_src, tcg_rnd);
        }
    }

    /* Now do the shift right */
    if (round && extended_result) {
        /* extended case, >64 bit precision required */
        if (ext_lshift == 0) {
            /* special case, only high bits matter */
            tcg_gen_mov_i64(tcg_src, tcg_src_hi);
        } else {
            tcg_gen_shri_i64(tcg_src, tcg_src, shift);
            tcg_gen_shli_i64(tcg_src_hi, tcg_src_hi, ext_lshift);
            tcg_gen_or_i64(tcg_src, tcg_src, tcg_src_hi);
        }
    } else {
        if (is_u) {
            if (shift == 64) {
                /* essentially shifting in 64 zeros */
                tcg_gen_movi_i64(tcg_src, 0);
            } else {
                tcg_gen_shri_i64(tcg_src, tcg_src, shift);
            }
        } else {
            if (shift == 64) {
                /* effectively extending the sign-bit */
                tcg_gen_sari_i64(tcg_src, tcg_src, 63);
            } else {
                tcg_gen_sari_i64(tcg_src, tcg_src, shift);
            }
        }
    }

    if (accumulate) {
        tcg_gen_add_i64(tcg_res, tcg_res, tcg_src);
    } else {
        tcg_gen_mov_i64(tcg_res, tcg_src);
    }

    if (extended_result) {
        tcg_temp_free_i64(tcg_src_hi);
    }
}

/* SSHR[RA]/USHR[RA] - Scalar shift right (optional rounding/accumulate) */
static void handle_scalar_simd_shri(DisasContext *s,
                                    bool is_u, int immh, int immb,
                                    int opcode, int rn, int rd)
{
    const int size = 3;
    int immhb = immh << 3 | immb;
    int shift = 2 * (8 << size) - immhb;
    bool accumulate = false;
    bool round = false;
    bool insert = false;
    TCGv_i64 tcg_rn;
    TCGv_i64 tcg_rd;
    TCGv_i64 tcg_round;

    if (!extract32(immh, 3, 1)) {
        unallocated_encoding(s);
        return;
    }

    if (!fp_access_check(s)) {
        return;
    }

    switch (opcode) {
    case 0x02: /* SSRA / USRA (accumulate) */
        accumulate = true;
        break;
    case 0x04: /* SRSHR / URSHR (rounding) */
        round = true;
        break;
    case 0x06: /* SRSRA / URSRA (accum + rounding) */
        accumulate = round = true;
        break;
    case 0x08: /* SRI */
        insert = true;
        break;
    }

    if (round) {
        uint64_t round_const = 1ULL << (shift - 1);
        tcg_round = tcg_const_i64(round_const);
    } else {
        tcg_round = NULL;
    }

    tcg_rn = read_fp_dreg(s, rn);
    tcg_rd = (accumulate || insert) ? read_fp_dreg(s, rd) : tcg_temp_new_i64();

    if (insert) {
        /* shift count same as element size is valid but does nothing;
         * special case to avoid potential shift by 64.
         */
        int esize = 8 << size;
        if (shift != esize) {
            tcg_gen_shri_i64(tcg_rn, tcg_rn, shift);
            tcg_gen_deposit_i64(tcg_rd, tcg_rd, tcg_rn, 0, esize - shift);
        }
    } else {
        handle_shri_with_rndacc(tcg_rd, tcg_rn, tcg_round,
                                accumulate, is_u, size, shift);
    }

    write_fp_dreg(s, rd, tcg_rd);

    tcg_temp_free_i64(tcg_rn);
    tcg_temp_free_i64(tcg_rd);
    if (round) {
        tcg_temp_free_i64(tcg_round);
    }
}

/* SHL/SLI - Scalar shift left */
static void handle_scalar_simd_shli(DisasContext *s, bool insert,
                                    int immh, int immb, int opcode,
                                    int rn, int rd)
{
    int size = 32 - clz32(immh) - 1;
    int immhb = immh << 3 | immb;
    int shift = immhb - (8 << size);
    TCGv_i64 tcg_rn = new_tmp_a64(s);
    TCGv_i64 tcg_rd = new_tmp_a64(s);

    if (!extract32(immh, 3, 1)) {
        unallocated_encoding(s);
        return;
    }

    if (!fp_access_check(s)) {
        return;
    }

    tcg_rn = read_fp_dreg(s, rn);
    tcg_rd = insert ? read_fp_dreg(s, rd) : tcg_temp_new_i64();

    if (insert) {
        tcg_gen_deposit_i64(tcg_rd, tcg_rd, tcg_rn, shift, 64 - shift);
    } else {
        tcg_gen_shli_i64(tcg_rd, tcg_rn, shift);
    }

    write_fp_dreg(s, rd, tcg_rd);

    tcg_temp_free_i64(tcg_rn);
    tcg_temp_free_i64(tcg_rd);
}

/* SQSHRN/SQSHRUN - Saturating (signed/unsigned) shift right with
 * (signed/unsigned) narrowing */
static void handle_vec_simd_sqshrn(DisasContext *s, bool is_scalar, bool is_q,
                                   bool is_u_shift, bool is_u_narrow,
                                   int immh, int immb, int opcode,
                                   int rn, int rd)
{
    int immhb = immh << 3 | immb;
    int size = 32 - clz32(immh) - 1;
    int esize = 8 << size;
    int shift = (2 * esize) - immhb;
    int elements = is_scalar ? 1 : (64 / esize);
    bool round = extract32(opcode, 0, 1);
    MemOp ldop = (size + 1) | (is_u_shift ? 0 : MO_SIGN);
    TCGv_i64 tcg_rn, tcg_rd, tcg_round;
    TCGv_i32 tcg_rd_narrowed;
    TCGv_i64 tcg_final;

    static NeonGenNarrowEnvFn * const signed_narrow_fns[4][2] = {
        { gen_helper_neon_narrow_sat_s8,
          gen_helper_neon_unarrow_sat8 },
        { gen_helper_neon_narrow_sat_s16,
          gen_helper_neon_unarrow_sat16 },
        { gen_helper_neon_narrow_sat_s32,
          gen_helper_neon_unarrow_sat32 },
        { NULL, NULL },
    };
    static NeonGenNarrowEnvFn * const unsigned_narrow_fns[4] = {
        gen_helper_neon_narrow_sat_u8,
        gen_helper_neon_narrow_sat_u16,
        gen_helper_neon_narrow_sat_u32,
        NULL
    };
    NeonGenNarrowEnvFn *narrowfn;

    int i;

    assert(size < 4);

    if (extract32(immh, 3, 1)) {
        unallocated_encoding(s);
        return;
    }

    if (!fp_access_check(s)) {
        return;
    }

    if (is_u_shift) {
        narrowfn = unsigned_narrow_fns[size];
    } else {
        narrowfn = signed_narrow_fns[size][is_u_narrow ? 1 : 0];
    }

    tcg_rn = tcg_temp_new_i64();
    tcg_rd = tcg_temp_new_i64();
    tcg_rd_narrowed = tcg_temp_new_i32();
    tcg_final = tcg_const_i64(0);

    if (round) {
        uint64_t round_const = 1ULL << (shift - 1);
        tcg_round = tcg_const_i64(round_const);
    } else {
        tcg_round = NULL;
    }

    for (i = 0; i < elements; i++) {
        read_vec_element(s, tcg_rn, rn, i, ldop);
        handle_shri_with_rndacc(tcg_rd, tcg_rn, tcg_round,
                                false, is_u_shift, size+1, shift);
        narrowfn(tcg_rd_narrowed, cpu_env, tcg_rd);
        tcg_gen_extu_i32_i64(tcg_rd, tcg_rd_narrowed);
        tcg_gen_deposit_i64(tcg_final, tcg_final, tcg_rd, esize * i, esize);
    }

    if (!is_q) {
        write_vec_element(s, tcg_final, rd, 0, MO_64);
    } else {
        write_vec_element(s, tcg_final, rd, 1, MO_64);
    }

    if (round) {
        tcg_temp_free_i64(tcg_round);
    }
    tcg_temp_free_i64(tcg_rn);
    tcg_temp_free_i64(tcg_rd);
    tcg_temp_free_i32(tcg_rd_narrowed);
    tcg_temp_free_i64(tcg_final);

    clear_vec_high(s, is_q, rd);
}

/* SQSHLU, UQSHL, SQSHL: saturating left shifts */
static void handle_simd_qshl(DisasContext *s, bool scalar, bool is_q,
                             bool src_unsigned, bool dst_unsigned,
                             int immh, int immb, int rn, int rd)
{
    int immhb = immh << 3 | immb;
    int size = 32 - clz32(immh) - 1;
    int shift = immhb - (8 << size);
    int pass;

    assert(immh != 0);
    assert(!(scalar && is_q));

    if (!scalar) {
        if (!is_q && extract32(immh, 3, 1)) {
            unallocated_encoding(s);
            return;
        }

        /* Since we use the variable-shift helpers we must
         * replicate the shift count into each element of
         * the tcg_shift value.
         */
        switch (size) {
        case 0:
            shift |= shift << 8;
            /* fall through */
        case 1:
            shift |= shift << 16;
            break;
        case 2:
        case 3:
            break;
        default:
            g_assert_not_reached();
        }
    }

    if (!fp_access_check(s)) {
        return;
    }

    if (size == 3) {
        TCGv_i64 tcg_shift = tcg_const_i64(shift);
        static NeonGenTwo64OpEnvFn * const fns[2][2] = {
            { gen_helper_neon_qshl_s64, gen_helper_neon_qshlu_s64 },
            { NULL, gen_helper_neon_qshl_u64 },
        };
        NeonGenTwo64OpEnvFn *genfn = fns[src_unsigned][dst_unsigned];
        int maxpass = is_q ? 2 : 1;

        for (pass = 0; pass < maxpass; pass++) {
            TCGv_i64 tcg_op = tcg_temp_new_i64();

            read_vec_element(s, tcg_op, rn, pass, MO_64);
            genfn(tcg_op, cpu_env, tcg_op, tcg_shift);
            write_vec_element(s, tcg_op, rd, pass, MO_64);

            tcg_temp_free_i64(tcg_op);
        }
        tcg_temp_free_i64(tcg_shift);
        clear_vec_high(s, is_q, rd);
    } else {
        TCGv_i32 tcg_shift = tcg_const_i32(shift);
        static NeonGenTwoOpEnvFn * const fns[2][2][3] = {
            {
                { gen_helper_neon_qshl_s8,
                  gen_helper_neon_qshl_s16,
                  gen_helper_neon_qshl_s32 },
                { gen_helper_neon_qshlu_s8,
                  gen_helper_neon_qshlu_s16,
                  gen_helper_neon_qshlu_s32 }
            }, {
                { NULL, NULL, NULL },
                { gen_helper_neon_qshl_u8,
                  gen_helper_neon_qshl_u16,
                  gen_helper_neon_qshl_u32 }
            }
        };
        NeonGenTwoOpEnvFn *genfn = fns[src_unsigned][dst_unsigned][size];
        MemOp memop = scalar ? size : MO_32;
        int maxpass = scalar ? 1 : is_q ? 4 : 2;

        for (pass = 0; pass < maxpass; pass++) {
            TCGv_i32 tcg_op = tcg_temp_new_i32();

            read_vec_element_i32(s, tcg_op, rn, pass, memop);
            genfn(tcg_op, cpu_env, tcg_op, tcg_shift);
            if (scalar) {
                switch (size) {
                case 0:
                    tcg_gen_ext8u_i32(tcg_op, tcg_op);
                    break;
                case 1:
                    tcg_gen_ext16u_i32(tcg_op, tcg_op);
                    break;
                case 2:
                    break;
                default:
                    g_assert_not_reached();
                }
                write_fp_sreg(s, rd, tcg_op);
            } else {
                write_vec_element_i32(s, tcg_op, rd, pass, MO_32);
            }

            tcg_temp_free_i32(tcg_op);
        }
        tcg_temp_free_i32(tcg_shift);

        if (!scalar) {
            clear_vec_high(s, is_q, rd);
        }
    }
}

/* Common vector code for handling integer to FP conversion */
static void handle_simd_intfp_conv(DisasContext *s, int rd, int rn,
                                   int elements, int is_signed,
                                   int fracbits, int size)
{
    TCGv_ptr tcg_fpst = get_fpstatus_ptr(size == MO_16);
    TCGv_i32 tcg_shift = NULL;

    MemOp mop = size | (is_signed ? MO_SIGN : 0);
    int pass;

    if (fracbits || size == MO_64) {
        tcg_shift = tcg_const_i32(fracbits);
    }

    if (size == MO_64) {
        TCGv_i64 tcg_int64 = tcg_temp_new_i64();
        TCGv_i64 tcg_double = tcg_temp_new_i64();

        for (pass = 0; pass < elements; pass++) {
            read_vec_element(s, tcg_int64, rn, pass, mop);

            if (is_signed) {
                gen_helper_vfp_sqtod(tcg_double, tcg_int64,
                                     tcg_shift, tcg_fpst);
            } else {
                gen_helper_vfp_uqtod(tcg_double, tcg_int64,
                                     tcg_shift, tcg_fpst);
            }
            if (elements == 1) {
                write_fp_dreg(s, rd, tcg_double);
            } else {
                write_vec_element(s, tcg_double, rd, pass, MO_64);
            }
        }

        tcg_temp_free_i64(tcg_int64);
        tcg_temp_free_i64(tcg_double);

    } else {
        TCGv_i32 tcg_int32 = tcg_temp_new_i32();
        TCGv_i32 tcg_float = tcg_temp_new_i32();

        for (pass = 0; pass < elements; pass++) {
            read_vec_element_i32(s, tcg_int32, rn, pass, mop);

            switch (size) {
            case MO_32:
                if (fracbits) {
                    if (is_signed) {
                        gen_helper_vfp_sltos(tcg_float, tcg_int32,
                                             tcg_shift, tcg_fpst);
                    } else {
                        gen_helper_vfp_ultos(tcg_float, tcg_int32,
                                             tcg_shift, tcg_fpst);
                    }
                } else {
                    if (is_signed) {
                        gen_helper_vfp_sitos(tcg_float, tcg_int32, tcg_fpst);
                    } else {
                        gen_helper_vfp_uitos(tcg_float, tcg_int32, tcg_fpst);
                    }
                }
                break;
            case MO_16:
                if (fracbits) {
                    if (is_signed) {
                        gen_helper_vfp_sltoh(tcg_float, tcg_int32,
                                             tcg_shift, tcg_fpst);
                    } else {
                        gen_helper_vfp_ultoh(tcg_float, tcg_int32,
                                             tcg_shift, tcg_fpst);
                    }
                } else {
                    if (is_signed) {
                        gen_helper_vfp_sitoh(tcg_float, tcg_int32, tcg_fpst);
                    } else {
                        gen_helper_vfp_uitoh(tcg_float, tcg_int32, tcg_fpst);
                    }
                }
                break;
            default:
                g_assert_not_reached();
            }

            if (elements == 1) {
                write_fp_sreg(s, rd, tcg_float);
            } else {
                write_vec_element_i32(s, tcg_float, rd, pass, size);
            }
        }

        tcg_temp_free_i32(tcg_int32);
        tcg_temp_free_i32(tcg_float);
    }

    tcg_temp_free_ptr(tcg_fpst);
    if (tcg_shift) {
        tcg_temp_free_i32(tcg_shift);
    }

    clear_vec_high(s, elements << size == 16, rd);
}

/* UCVTF/SCVTF - Integer to FP conversion */
static void handle_simd_shift_intfp_conv(DisasContext *s, bool is_scalar,
                                         bool is_q, bool is_u,
                                         int immh, int immb, int opcode,
                                         int rn, int rd)
{
    int size, elements, fracbits;
    int immhb = immh << 3 | immb;

    if (immh & 8) {
        size = MO_64;
        if (!is_scalar && !is_q) {
            unallocated_encoding(s);
            return;
        }
    } else if (immh & 4) {
        size = MO_32;
    } else if (immh & 2) {
        size = MO_16;
        if (!dc_isar_feature(aa64_fp16, s)) {
            unallocated_encoding(s);
            return;
        }
    } else {
        /* immh == 0 would be a failure of the decode logic */
        g_assert(immh == 1);
        unallocated_encoding(s);
        return;
    }

    if (is_scalar) {
        elements = 1;
    } else {
        elements = (8 << is_q) >> size;
    }
    fracbits = (16 << size) - immhb;

    if (!fp_access_check(s)) {
        return;
    }

    handle_simd_intfp_conv(s, rd, rn, elements, !is_u, fracbits, size);
}

/* FCVTZS, FVCVTZU - FP to fixedpoint conversion */
static void handle_simd_shift_fpint_conv(DisasContext *s, bool is_scalar,
                                         bool is_q, bool is_u,
                                         int immh, int immb, int rn, int rd)
{
    int immhb = immh << 3 | immb;
    int pass, size, fracbits;
    TCGv_ptr tcg_fpstatus;
    TCGv_i32 tcg_rmode, tcg_shift;

    if (immh & 0x8) {
        size = MO_64;
        if (!is_scalar && !is_q) {
            unallocated_encoding(s);
            return;
        }
    } else if (immh & 0x4) {
        size = MO_32;
    } else if (immh & 0x2) {
        size = MO_16;
        if (!dc_isar_feature(aa64_fp16, s)) {
            unallocated_encoding(s);
            return;
        }
    } else {
        /* Should have split out AdvSIMD modified immediate earlier.  */
        assert(immh == 1);
        unallocated_encoding(s);
        return;
    }

    if (!fp_access_check(s)) {
        return;
    }

    assert(!(is_scalar && is_q));

    tcg_rmode = tcg_const_i32(arm_rmode_to_sf(FPROUNDING_ZERO));
    tcg_fpstatus = get_fpstatus_ptr(size == MO_16);
    gen_helper_set_rmode(tcg_rmode, tcg_rmode, tcg_fpstatus);
    fracbits = (16 << size) - immhb;
    tcg_shift = tcg_const_i32(fracbits);

    if (size == MO_64) {
        int maxpass = is_scalar ? 1 : 2;

        for (pass = 0; pass < maxpass; pass++) {
            TCGv_i64 tcg_op = tcg_temp_new_i64();

            read_vec_element(s, tcg_op, rn, pass, MO_64);
            if (is_u) {
                gen_helper_vfp_touqd(tcg_op, tcg_op, tcg_shift, tcg_fpstatus);
            } else {
                gen_helper_vfp_tosqd(tcg_op, tcg_op, tcg_shift, tcg_fpstatus);
            }
            write_vec_element(s, tcg_op, rd, pass, MO_64);
            tcg_temp_free_i64(tcg_op);
        }
        clear_vec_high(s, is_q, rd);
    } else {
        void (*fn)(TCGv_i32, TCGv_i32, TCGv_i32, TCGv_ptr);
        int maxpass = is_scalar ? 1 : ((8 << is_q) >> size);

        switch (size) {
        case MO_16:
            if (is_u) {
                fn = gen_helper_vfp_touhh;
            } else {
                fn = gen_helper_vfp_toshh;
            }
            break;
        case MO_32:
            if (is_u) {
                fn = gen_helper_vfp_touls;
            } else {
                fn = gen_helper_vfp_tosls;
            }
            break;
        default:
            g_assert_not_reached();
        }

        for (pass = 0; pass < maxpass; pass++) {
            TCGv_i32 tcg_op = tcg_temp_new_i32();

            read_vec_element_i32(s, tcg_op, rn, pass, size);
            fn(tcg_op, tcg_op, tcg_shift, tcg_fpstatus);
            if (is_scalar) {
                write_fp_sreg(s, rd, tcg_op);
            } else {
                write_vec_element_i32(s, tcg_op, rd, pass, size);
            }
            tcg_temp_free_i32(tcg_op);
        }
        if (!is_scalar) {
            clear_vec_high(s, is_q, rd);
        }
    }

    tcg_temp_free_ptr(tcg_fpstatus);
    tcg_temp_free_i32(tcg_shift);
    gen_helper_set_rmode(tcg_rmode, tcg_rmode, tcg_fpstatus);
    tcg_temp_free_i32(tcg_rmode);
}

/* AdvSIMD scalar shift by immediate
 *  31 30  29 28         23 22  19 18  16 15    11  10 9    5 4    0
 * +-----+---+-------------+------+------+--------+---+------+------+
 * | 0 1 | U | 1 1 1 1 1 0 | immh | immb | opcode | 1 |  Rn  |  Rd  |
 * +-----+---+-------------+------+------+--------+---+------+------+
 *
 * This is the scalar version so it works on a fixed sized registers
 */
static void disas_simd_scalar_shift_imm(DisasContext *s, uint32_t insn)
{
    int rd = extract32(insn, 0, 5);
    int rn = extract32(insn, 5, 5);
    int opcode = extract32(insn, 11, 5);
    int immb = extract32(insn, 16, 3);
    int immh = extract32(insn, 19, 4);
    bool is_u = extract32(insn, 29, 1);

    if (immh == 0) {
        unallocated_encoding(s);
        return;
    }

    switch (opcode) {
    case 0x08: /* SRI */
        if (!is_u) {
            unallocated_encoding(s);
            return;
        }
        /* fall through */
    case 0x00: /* SSHR / USHR */
    case 0x02: /* SSRA / USRA */
    case 0x04: /* SRSHR / URSHR */
    case 0x06: /* SRSRA / URSRA */
        handle_scalar_simd_shri(s, is_u, immh, immb, opcode, rn, rd);
        break;
    case 0x0a: /* SHL / SLI */
        handle_scalar_simd_shli(s, is_u, immh, immb, opcode, rn, rd);
        break;
    case 0x1c: /* SCVTF, UCVTF */
        handle_simd_shift_intfp_conv(s, true, false, is_u, immh, immb,
                                     opcode, rn, rd);
        break;
    case 0x10: /* SQSHRUN, SQSHRUN2 */
    case 0x11: /* SQRSHRUN, SQRSHRUN2 */
        if (!is_u) {
            unallocated_encoding(s);
            return;
        }
        handle_vec_simd_sqshrn(s, true, false, false, true,
                               immh, immb, opcode, rn, rd);
        break;
    case 0x12: /* SQSHRN, SQSHRN2, UQSHRN */
    case 0x13: /* SQRSHRN, SQRSHRN2, UQRSHRN, UQRSHRN2 */
        handle_vec_simd_sqshrn(s, true, false, is_u, is_u,
                               immh, immb, opcode, rn, rd);
        break;
    case 0xc: /* SQSHLU */
        if (!is_u) {
            unallocated_encoding(s);
            return;
        }
        handle_simd_qshl(s, true, false, false, true, immh, immb, rn, rd);
        break;
    case 0xe: /* SQSHL, UQSHL */
        handle_simd_qshl(s, true, false, is_u, is_u, immh, immb, rn, rd);
        break;
    case 0x1f: /* FCVTZS, FCVTZU */
        handle_simd_shift_fpint_conv(s, true, false, is_u, immh, immb, rn, rd);
        break;
    default:
        unallocated_encoding(s);
        break;
    }
}

/* AdvSIMD scalar three different
 *  31 30  29 28       24 23  22  21 20  16 15    12 11 10 9    5 4    0
 * +-----+---+-----------+------+---+------+--------+-----+------+------+
 * | 0 1 | U | 1 1 1 1 0 | size | 1 |  Rm  | opcode | 0 0 |  Rn  |  Rd  |
 * +-----+---+-----------+------+---+------+--------+-----+------+------+
 */
static void disas_simd_scalar_three_reg_diff(DisasContext *s, uint32_t insn)
{
    bool is_u = extract32(insn, 29, 1);
    int size = extract32(insn, 22, 2);
    int opcode = extract32(insn, 12, 4);
    int rm = extract32(insn, 16, 5);
    int rn = extract32(insn, 5, 5);
    int rd = extract32(insn, 0, 5);

    if (is_u) {
        unallocated_encoding(s);
        return;
    }

    switch (opcode) {
    case 0x9: /* SQDMLAL, SQDMLAL2 */
    case 0xb: /* SQDMLSL, SQDMLSL2 */
    case 0xd: /* SQDMULL, SQDMULL2 */
        if (size == 0 || size == 3) {
            unallocated_encoding(s);
            return;
        }
        break;
    default:
        unallocated_encoding(s);
        return;
    }

    if (!fp_access_check(s)) {
        return;
    }

    if (size == 2) {
        TCGv_i64 tcg_op1 = tcg_temp_new_i64();
        TCGv_i64 tcg_op2 = tcg_temp_new_i64();
        TCGv_i64 tcg_res = tcg_temp_new_i64();

        read_vec_element(s, tcg_op1, rn, 0, MO_32 | MO_SIGN);
        read_vec_element(s, tcg_op2, rm, 0, MO_32 | MO_SIGN);

        tcg_gen_mul_i64(tcg_res, tcg_op1, tcg_op2);
        gen_helper_neon_addl_saturate_s64(tcg_res, cpu_env, tcg_res, tcg_res);

        switch (opcode) {
        case 0xd: /* SQDMULL, SQDMULL2 */
            break;
        case 0xb: /* SQDMLSL, SQDMLSL2 */
            tcg_gen_neg_i64(tcg_res, tcg_res);
            /* fall through */
        case 0x9: /* SQDMLAL, SQDMLAL2 */
            read_vec_element(s, tcg_op1, rd, 0, MO_64);
            gen_helper_neon_addl_saturate_s64(tcg_res, cpu_env,
                                              tcg_res, tcg_op1);
            break;
        default:
            g_assert_not_reached();
        }

        write_fp_dreg(s, rd, tcg_res);

        tcg_temp_free_i64(tcg_op1);
        tcg_temp_free_i64(tcg_op2);
        tcg_temp_free_i64(tcg_res);
    } else {
        TCGv_i32 tcg_op1 = read_fp_hreg(s, rn);
        TCGv_i32 tcg_op2 = read_fp_hreg(s, rm);
        TCGv_i64 tcg_res = tcg_temp_new_i64();

        gen_helper_neon_mull_s16(tcg_res, tcg_op1, tcg_op2);
        gen_helper_neon_addl_saturate_s32(tcg_res, cpu_env, tcg_res, tcg_res);

        switch (opcode) {
        case 0xd: /* SQDMULL, SQDMULL2 */
            break;
        case 0xb: /* SQDMLSL, SQDMLSL2 */
            gen_helper_neon_negl_u32(tcg_res, tcg_res);
            /* fall through */
        case 0x9: /* SQDMLAL, SQDMLAL2 */
        {
            TCGv_i64 tcg_op3 = tcg_temp_new_i64();
            read_vec_element(s, tcg_op3, rd, 0, MO_32);
            gen_helper_neon_addl_saturate_s32(tcg_res, cpu_env,
                                              tcg_res, tcg_op3);
            tcg_temp_free_i64(tcg_op3);
            break;
        }
        default:
            g_assert_not_reached();
        }

        tcg_gen_ext32u_i64(tcg_res, tcg_res);
        write_fp_dreg(s, rd, tcg_res);

        tcg_temp_free_i32(tcg_op1);
        tcg_temp_free_i32(tcg_op2);
        tcg_temp_free_i64(tcg_res);
    }
}

static void handle_3same_64(DisasContext *s, int opcode, bool u,
                            TCGv_i64 tcg_rd, TCGv_i64 tcg_rn, TCGv_i64 tcg_rm)
{
    /* Handle 64x64->64 opcodes which are shared between the scalar
     * and vector 3-same groups. We cover every opcode where size == 3
     * is valid in either the three-reg-same (integer, not pairwise)
     * or scalar-three-reg-same groups.
     */
    TCGCond cond;

    switch (opcode) {
    case 0x1: /* SQADD */
        if (u) {
            gen_helper_neon_qadd_u64(tcg_rd, cpu_env, tcg_rn, tcg_rm);
        } else {
            gen_helper_neon_qadd_s64(tcg_rd, cpu_env, tcg_rn, tcg_rm);
        }
        break;
    case 0x5: /* SQSUB */
        if (u) {
            gen_helper_neon_qsub_u64(tcg_rd, cpu_env, tcg_rn, tcg_rm);
        } else {
            gen_helper_neon_qsub_s64(tcg_rd, cpu_env, tcg_rn, tcg_rm);
        }
        break;
    case 0x6: /* CMGT, CMHI */
        /* 64 bit integer comparison, result = test ? (2^64 - 1) : 0.
         * We implement this using setcond (test) and then negating.
         */
        cond = u ? TCG_COND_GTU : TCG_COND_GT;
    do_cmop:
        tcg_gen_setcond_i64(cond, tcg_rd, tcg_rn, tcg_rm);
        tcg_gen_neg_i64(tcg_rd, tcg_rd);
        break;
    case 0x7: /* CMGE, CMHS */
        cond = u ? TCG_COND_GEU : TCG_COND_GE;
        goto do_cmop;
    case 0x11: /* CMTST, CMEQ */
        if (u) {
            cond = TCG_COND_EQ;
            goto do_cmop;
        }
        gen_cmtst_i64(tcg_rd, tcg_rn, tcg_rm);
        break;
    case 0x8: /* SSHL, USHL */
        if (u) {
            gen_helper_neon_shl_u64(tcg_rd, tcg_rn, tcg_rm);
        } else {
            gen_helper_neon_shl_s64(tcg_rd, tcg_rn, tcg_rm);
        }
        break;
    case 0x9: /* SQSHL, UQSHL */
        if (u) {
            gen_helper_neon_qshl_u64(tcg_rd, cpu_env, tcg_rn, tcg_rm);
        } else {
            gen_helper_neon_qshl_s64(tcg_rd, cpu_env, tcg_rn, tcg_rm);
        }
        break;
    case 0xa: /* SRSHL, URSHL */
        if (u) {
            gen_helper_neon_rshl_u64(tcg_rd, tcg_rn, tcg_rm);
        } else {
            gen_helper_neon_rshl_s64(tcg_rd, tcg_rn, tcg_rm);
        }
        break;
    case 0xb: /* SQRSHL, UQRSHL */
        if (u) {
            gen_helper_neon_qrshl_u64(tcg_rd, cpu_env, tcg_rn, tcg_rm);
        } else {
            gen_helper_neon_qrshl_s64(tcg_rd, cpu_env, tcg_rn, tcg_rm);
        }
        break;
    case 0x10: /* ADD, SUB */
        if (u) {
            tcg_gen_sub_i64(tcg_rd, tcg_rn, tcg_rm);
        } else {
            tcg_gen_add_i64(tcg_rd, tcg_rn, tcg_rm);
        }
        break;
    default:
        g_assert_not_reached();
    }
}

/* Handle the 3-same-operands float operations; shared by the scalar
 * and vector encodings. The caller must filter out any encodings
 * not allocated for the encoding it is dealing with.
 */
static void handle_3same_float(DisasContext *s, int size, int elements,
                               int fpopcode, int rd, int rn, int rm)
{
    int pass;
    TCGv_ptr fpst = get_fpstatus_ptr(false);

    for (pass = 0; pass < elements; pass++) {
        if (size) {
            /* Double */
            TCGv_i64 tcg_op1 = tcg_temp_new_i64();
            TCGv_i64 tcg_op2 = tcg_temp_new_i64();
            TCGv_i64 tcg_res = tcg_temp_new_i64();

            read_vec_element(s, tcg_op1, rn, pass, MO_64);
            read_vec_element(s, tcg_op2, rm, pass, MO_64);

            switch (fpopcode) {
            case 0x39: /* FMLS */
                /* As usual for ARM, separate negation for fused multiply-add */
                gen_helper_vfp_negd(tcg_op1, tcg_op1);
                /* fall through */
            case 0x19: /* FMLA */
                read_vec_element(s, tcg_res, rd, pass, MO_64);
                gen_helper_vfp_muladdd(tcg_res, tcg_op1, tcg_op2,
                                       tcg_res, fpst);
                break;
            case 0x18: /* FMAXNM */
                gen_helper_vfp_maxnumd(tcg_res, tcg_op1, tcg_op2, fpst);
                break;
            case 0x1a: /* FADD */
                gen_helper_vfp_addd(tcg_res, tcg_op1, tcg_op2, fpst);
                break;
            case 0x1b: /* FMULX */
                gen_helper_vfp_mulxd(tcg_res, tcg_op1, tcg_op2, fpst);
                break;
            case 0x1c: /* FCMEQ */
                gen_helper_neon_ceq_f64(tcg_res, tcg_op1, tcg_op2, fpst);
                break;
            case 0x1e: /* FMAX */
                gen_helper_vfp_maxd(tcg_res, tcg_op1, tcg_op2, fpst);
                break;
            case 0x1f: /* FRECPS */
                gen_helper_recpsf_f64(tcg_res, tcg_op1, tcg_op2, fpst);
                break;
            case 0x38: /* FMINNM */
                gen_helper_vfp_minnumd(tcg_res, tcg_op1, tcg_op2, fpst);
                break;
            case 0x3a: /* FSUB */
                gen_helper_vfp_subd(tcg_res, tcg_op1, tcg_op2, fpst);
                break;
            case 0x3e: /* FMIN */
                gen_helper_vfp_mind(tcg_res, tcg_op1, tcg_op2, fpst);
                break;
            case 0x3f: /* FRSQRTS */
                gen_helper_rsqrtsf_f64(tcg_res, tcg_op1, tcg_op2, fpst);
                break;
            case 0x5b: /* FMUL */
                gen_helper_vfp_muld(tcg_res, tcg_op1, tcg_op2, fpst);
                break;
            case 0x5c: /* FCMGE */
                gen_helper_neon_cge_f64(tcg_res, tcg_op1, tcg_op2, fpst);
                break;
            case 0x5d: /* FACGE */
                gen_helper_neon_acge_f64(tcg_res, tcg_op1, tcg_op2, fpst);
                break;
            case 0x5f: /* FDIV */
                gen_helper_vfp_divd(tcg_res, tcg_op1, tcg_op2, fpst);
                break;
            case 0x7a: /* FABD */
                gen_helper_vfp_subd(tcg_res, tcg_op1, tcg_op2, fpst);
                gen_helper_vfp_absd(tcg_res, tcg_res);
                break;
            case 0x7c: /* FCMGT */
                gen_helper_neon_cgt_f64(tcg_res, tcg_op1, tcg_op2, fpst);
                break;
            case 0x7d: /* FACGT */
                gen_helper_neon_acgt_f64(tcg_res, tcg_op1, tcg_op2, fpst);
                break;
            default:
                g_assert_not_reached();
            }

            write_vec_element(s, tcg_res, rd, pass, MO_64);

            tcg_temp_free_i64(tcg_res);
            tcg_temp_free_i64(tcg_op1);
            tcg_temp_free_i64(tcg_op2);
        } else {
            /* Single */
            TCGv_i32 tcg_op1 = tcg_temp_new_i32();
            TCGv_i32 tcg_op2 = tcg_temp_new_i32();
            TCGv_i32 tcg_res = tcg_temp_new_i32();

            read_vec_element_i32(s, tcg_op1, rn, pass, MO_32);
            read_vec_element_i32(s, tcg_op2, rm, pass, MO_32);

            switch (fpopcode) {
            case 0x39: /* FMLS */
                /* As usual for ARM, separate negation for fused multiply-add */
                gen_helper_vfp_negs(tcg_op1, tcg_op1);
                /* fall through */
            case 0x19: /* FMLA */
                read_vec_element_i32(s, tcg_res, rd, pass, MO_32);
                gen_helper_vfp_muladds(tcg_res, tcg_op1, tcg_op2,
                                       tcg_res, fpst);
                break;
            case 0x1a: /* FADD */
                gen_helper_vfp_adds(tcg_res, tcg_op1, tcg_op2, fpst);
                break;
            case 0x1b: /* FMULX */
                gen_helper_vfp_mulxs(tcg_res, tcg_op1, tcg_op2, fpst);
                break;
            case 0x1c: /* FCMEQ */
                gen_helper_neon_ceq_f32(tcg_res, tcg_op1, tcg_op2, fpst);
                break;
            case 0x1e: /* FMAX */
                gen_helper_vfp_maxs(tcg_res, tcg_op1, tcg_op2, fpst);
                break;
            case 0x1f: /* FRECPS */
                gen_helper_recpsf_f32(tcg_res, tcg_op1, tcg_op2, fpst);
                break;
            case 0x18: /* FMAXNM */
                gen_helper_vfp_maxnums(tcg_res, tcg_op1, tcg_op2, fpst);
                break;
            case 0x38: /* FMINNM */
                gen_helper_vfp_minnums(tcg_res, tcg_op1, tcg_op2, fpst);
                break;
            case 0x3a: /* FSUB */
                gen_helper_vfp_subs(tcg_res, tcg_op1, tcg_op2, fpst);
                break;
            case 0x3e: /* FMIN */
                gen_helper_vfp_mins(tcg_res, tcg_op1, tcg_op2, fpst);
                break;
            case 0x3f: /* FRSQRTS */
                gen_helper_rsqrtsf_f32(tcg_res, tcg_op1, tcg_op2, fpst);
                break;
            case 0x5b: /* FMUL */
                gen_helper_vfp_muls(tcg_res, tcg_op1, tcg_op2, fpst);
                break;
            case 0x5c: /* FCMGE */
                gen_helper_neon_cge_f32(tcg_res, tcg_op1, tcg_op2, fpst);
                break;
            case 0x5d: /* FACGE */
                gen_helper_neon_acge_f32(tcg_res, tcg_op1, tcg_op2, fpst);
                break;
            case 0x5f: /* FDIV */
                gen_helper_vfp_divs(tcg_res, tcg_op1, tcg_op2, fpst);
                break;
            case 0x7a: /* FABD */
                gen_helper_vfp_subs(tcg_res, tcg_op1, tcg_op2, fpst);
                gen_helper_vfp_abss(tcg_res, tcg_res);
                break;
            case 0x7c: /* FCMGT */
                gen_helper_neon_cgt_f32(tcg_res, tcg_op1, tcg_op2, fpst);
                break;
            case 0x7d: /* FACGT */
                gen_helper_neon_acgt_f32(tcg_res, tcg_op1, tcg_op2, fpst);
                break;
            default:
                g_assert_not_reached();
            }

            if (elements == 1) {
                /* scalar single so clear high part */
                TCGv_i64 tcg_tmp = tcg_temp_new_i64();

                tcg_gen_extu_i32_i64(tcg_tmp, tcg_res);
                write_vec_element(s, tcg_tmp, rd, pass, MO_64);
                tcg_temp_free_i64(tcg_tmp);
            } else {
                write_vec_element_i32(s, tcg_res, rd, pass, MO_32);
            }

            tcg_temp_free_i32(tcg_res);
            tcg_temp_free_i32(tcg_op1);
            tcg_temp_free_i32(tcg_op2);
        }
    }

    tcg_temp_free_ptr(fpst);

    clear_vec_high(s, elements * (size ? 8 : 4) > 8, rd);
}

/* AdvSIMD scalar three same
 *  31 30  29 28       24 23  22  21 20  16 15    11  10 9    5 4    0
 * +-----+---+-----------+------+---+------+--------+---+------+------+
 * | 0 1 | U | 1 1 1 1 0 | size | 1 |  Rm  | opcode | 1 |  Rn  |  Rd  |
 * +-----+---+-----------+------+---+------+--------+---+------+------+
 */
static void disas_simd_scalar_three_reg_same(DisasContext *s, uint32_t insn)
{
    int rd = extract32(insn, 0, 5);
    int rn = extract32(insn, 5, 5);
    int opcode = extract32(insn, 11, 5);
    int rm = extract32(insn, 16, 5);
    int size = extract32(insn, 22, 2);
    bool u = extract32(insn, 29, 1);
    TCGv_i64 tcg_rd;

    if (opcode >= 0x18) {
        /* Floating point: U, size[1] and opcode indicate operation */
        int fpopcode = opcode | (extract32(size, 1, 1) << 5) | (u << 6);
        switch (fpopcode) {
        case 0x1b: /* FMULX */
        case 0x1f: /* FRECPS */
        case 0x3f: /* FRSQRTS */
        case 0x5d: /* FACGE */
        case 0x7d: /* FACGT */
        case 0x1c: /* FCMEQ */
        case 0x5c: /* FCMGE */
        case 0x7c: /* FCMGT */
        case 0x7a: /* FABD */
            break;
        default:
            unallocated_encoding(s);
            return;
        }

        if (!fp_access_check(s)) {
            return;
        }

        handle_3same_float(s, extract32(size, 0, 1), 1, fpopcode, rd, rn, rm);
        return;
    }

    switch (opcode) {
    case 0x1: /* SQADD, UQADD */
    case 0x5: /* SQSUB, UQSUB */
    case 0x9: /* SQSHL, UQSHL */
    case 0xb: /* SQRSHL, UQRSHL */
        break;
    case 0x8: /* SSHL, USHL */
    case 0xa: /* SRSHL, URSHL */
    case 0x6: /* CMGT, CMHI */
    case 0x7: /* CMGE, CMHS */
    case 0x11: /* CMTST, CMEQ */
    case 0x10: /* ADD, SUB (vector) */
        if (size != 3) {
            unallocated_encoding(s);
            return;
        }
        break;
    case 0x16: /* SQDMULH, SQRDMULH (vector) */
        if (size != 1 && size != 2) {
            unallocated_encoding(s);
            return;
        }
        break;
    default:
        unallocated_encoding(s);
        return;
    }

    if (!fp_access_check(s)) {
        return;
    }

    tcg_rd = tcg_temp_new_i64();

    if (size == 3) {
        TCGv_i64 tcg_rn = read_fp_dreg(s, rn);
        TCGv_i64 tcg_rm = read_fp_dreg(s, rm);

        handle_3same_64(s, opcode, u, tcg_rd, tcg_rn, tcg_rm);
        tcg_temp_free_i64(tcg_rn);
        tcg_temp_free_i64(tcg_rm);
    } else {
        /* Do a single operation on the lowest element in the vector.
         * We use the standard Neon helpers and rely on 0 OP 0 == 0 with
         * no side effects for all these operations.
         * OPTME: special-purpose helpers would avoid doing some
         * unnecessary work in the helper for the 8 and 16 bit cases.
         */
        NeonGenTwoOpEnvFn *genenvfn;
        TCGv_i32 tcg_rn = tcg_temp_new_i32();
        TCGv_i32 tcg_rm = tcg_temp_new_i32();
        TCGv_i32 tcg_rd32 = tcg_temp_new_i32();

        read_vec_element_i32(s, tcg_rn, rn, 0, size);
        read_vec_element_i32(s, tcg_rm, rm, 0, size);

        switch (opcode) {
        case 0x1: /* SQADD, UQADD */
        {
            static NeonGenTwoOpEnvFn * const fns[3][2] = {
                { gen_helper_neon_qadd_s8, gen_helper_neon_qadd_u8 },
                { gen_helper_neon_qadd_s16, gen_helper_neon_qadd_u16 },
                { gen_helper_neon_qadd_s32, gen_helper_neon_qadd_u32 },
            };
            genenvfn = fns[size][u];
            break;
        }
        case 0x5: /* SQSUB, UQSUB */
        {
            static NeonGenTwoOpEnvFn * const fns[3][2] = {
                { gen_helper_neon_qsub_s8, gen_helper_neon_qsub_u8 },
                { gen_helper_neon_qsub_s16, gen_helper_neon_qsub_u16 },
                { gen_helper_neon_qsub_s32, gen_helper_neon_qsub_u32 },
            };
            genenvfn = fns[size][u];
            break;
        }
        case 0x9: /* SQSHL, UQSHL */
        {
            static NeonGenTwoOpEnvFn * const fns[3][2] = {
                { gen_helper_neon_qshl_s8, gen_helper_neon_qshl_u8 },
                { gen_helper_neon_qshl_s16, gen_helper_neon_qshl_u16 },
                { gen_helper_neon_qshl_s32, gen_helper_neon_qshl_u32 },
            };
            genenvfn = fns[size][u];
            break;
        }
        case 0xb: /* SQRSHL, UQRSHL */
        {
            static NeonGenTwoOpEnvFn * const fns[3][2] = {
                { gen_helper_neon_qrshl_s8, gen_helper_neon_qrshl_u8 },
                { gen_helper_neon_qrshl_s16, gen_helper_neon_qrshl_u16 },
                { gen_helper_neon_qrshl_s32, gen_helper_neon_qrshl_u32 },
            };
            genenvfn = fns[size][u];
            break;
        }
        case 0x16: /* SQDMULH, SQRDMULH */
        {
            static NeonGenTwoOpEnvFn * const fns[2][2] = {
                { gen_helper_neon_qdmulh_s16, gen_helper_neon_qrdmulh_s16 },
                { gen_helper_neon_qdmulh_s32, gen_helper_neon_qrdmulh_s32 },
            };
            assert(size == 1 || size == 2);
            genenvfn = fns[size - 1][u];
            break;
        }
        default:
            g_assert_not_reached();
        }

        genenvfn(tcg_rd32, cpu_env, tcg_rn, tcg_rm);
        tcg_gen_extu_i32_i64(tcg_rd, tcg_rd32);
        tcg_temp_free_i32(tcg_rd32);
        tcg_temp_free_i32(tcg_rn);
        tcg_temp_free_i32(tcg_rm);
    }

    write_fp_dreg(s, rd, tcg_rd);

    tcg_temp_free_i64(tcg_rd);
}

/* AdvSIMD scalar three same FP16
 *  31 30  29 28       24 23  22 21 20  16 15 14 13    11 10  9  5 4  0
 * +-----+---+-----------+---+-----+------+-----+--------+---+----+----+
 * | 0 1 | U | 1 1 1 1 0 | a | 1 0 |  Rm  | 0 0 | opcode | 1 | Rn | Rd |
 * +-----+---+-----------+---+-----+------+-----+--------+---+----+----+
 * v: 0101 1110 0100 0000 0000 0100 0000 0000 => 5e400400
 * m: 1101 1111 0110 0000 1100 0100 0000 0000 => df60c400
 */
static void disas_simd_scalar_three_reg_same_fp16(DisasContext *s,
                                                  uint32_t insn)
{
    int rd = extract32(insn, 0, 5);
    int rn = extract32(insn, 5, 5);
    int opcode = extract32(insn, 11, 3);
    int rm = extract32(insn, 16, 5);
    bool u = extract32(insn, 29, 1);
    bool a = extract32(insn, 23, 1);
    int fpopcode = opcode | (a << 3) |  (u << 4);
    TCGv_ptr fpst;
    TCGv_i32 tcg_op1;
    TCGv_i32 tcg_op2;
    TCGv_i32 tcg_res;

    switch (fpopcode) {
    case 0x03: /* FMULX */
    case 0x04: /* FCMEQ (reg) */
    case 0x07: /* FRECPS */
    case 0x0f: /* FRSQRTS */
    case 0x14: /* FCMGE (reg) */
    case 0x15: /* FACGE */
    case 0x1a: /* FABD */
    case 0x1c: /* FCMGT (reg) */
    case 0x1d: /* FACGT */
        break;
    default:
        unallocated_encoding(s);
        return;
    }

    if (!dc_isar_feature(aa64_fp16, s)) {
        unallocated_encoding(s);
    }

    if (!fp_access_check(s)) {
        return;
    }

    fpst = get_fpstatus_ptr(true);

    tcg_op1 = read_fp_hreg(s, rn);
    tcg_op2 = read_fp_hreg(s, rm);
    tcg_res = tcg_temp_new_i32();

    switch (fpopcode) {
    case 0x03: /* FMULX */
        gen_helper_advsimd_mulxh(tcg_res, tcg_op1, tcg_op2, fpst);
        break;
    case 0x04: /* FCMEQ (reg) */
        gen_helper_advsimd_ceq_f16(tcg_res, tcg_op1, tcg_op2, fpst);
        break;
    case 0x07: /* FRECPS */
        gen_helper_recpsf_f16(tcg_res, tcg_op1, tcg_op2, fpst);
        break;
    case 0x0f: /* FRSQRTS */
        gen_helper_rsqrtsf_f16(tcg_res, tcg_op1, tcg_op2, fpst);
        break;
    case 0x14: /* FCMGE (reg) */
        gen_helper_advsimd_cge_f16(tcg_res, tcg_op1, tcg_op2, fpst);
        break;
    case 0x15: /* FACGE */
        gen_helper_advsimd_acge_f16(tcg_res, tcg_op1, tcg_op2, fpst);
        break;
    case 0x1a: /* FABD */
        gen_helper_advsimd_subh(tcg_res, tcg_op1, tcg_op2, fpst);
        tcg_gen_andi_i32(tcg_res, tcg_res, 0x7fff);
        break;
    case 0x1c: /* FCMGT (reg) */
        gen_helper_advsimd_cgt_f16(tcg_res, tcg_op1, tcg_op2, fpst);
        break;
    case 0x1d: /* FACGT */
        gen_helper_advsimd_acgt_f16(tcg_res, tcg_op1, tcg_op2, fpst);
        break;
    default:
        g_assert_not_reached();
    }

    write_fp_sreg(s, rd, tcg_res);


    tcg_temp_free_i32(tcg_res);
    tcg_temp_free_i32(tcg_op1);
    tcg_temp_free_i32(tcg_op2);
    tcg_temp_free_ptr(fpst);
}

/* AdvSIMD scalar three same extra
 *  31 30  29 28       24 23  22  21 20  16  15 14    11  10 9  5 4  0
 * +-----+---+-----------+------+---+------+---+--------+---+----+----+
 * | 0 1 | U | 1 1 1 1 0 | size | 0 |  Rm  | 1 | opcode | 1 | Rn | Rd |
 * +-----+---+-----------+------+---+------+---+--------+---+----+----+
 */
static void disas_simd_scalar_three_reg_same_extra(DisasContext *s,
                                                   uint32_t insn)
{
    int rd = extract32(insn, 0, 5);
    int rn = extract32(insn, 5, 5);
    int opcode = extract32(insn, 11, 4);
    int rm = extract32(insn, 16, 5);
    int size = extract32(insn, 22, 2);
    bool u = extract32(insn, 29, 1);
    TCGv_i32 ele1, ele2, ele3;
    TCGv_i64 res;
    bool feature;

    switch (u * 16 + opcode) {
    case 0x10: /* SQRDMLAH (vector) */
    case 0x11: /* SQRDMLSH (vector) */
        if (size != 1 && size != 2) {
            unallocated_encoding(s);
            return;
        }
        feature = dc_isar_feature(aa64_rdm, s);
        break;
    default:
        unallocated_encoding(s);
        return;
    }
    if (!feature) {
        unallocated_encoding(s);
        return;
    }
    if (!fp_access_check(s)) {
        return;
    }

    /* Do a single operation on the lowest element in the vector.
     * We use the standard Neon helpers and rely on 0 OP 0 == 0
     * with no side effects for all these operations.
     * OPTME: special-purpose helpers would avoid doing some
     * unnecessary work in the helper for the 16 bit cases.
     */
    ele1 = tcg_temp_new_i32();
    ele2 = tcg_temp_new_i32();
    ele3 = tcg_temp_new_i32();

    read_vec_element_i32(s, ele1, rn, 0, size);
    read_vec_element_i32(s, ele2, rm, 0, size);
    read_vec_element_i32(s, ele3, rd, 0, size);

    switch (opcode) {
    case 0x0: /* SQRDMLAH */
        if (size == 1) {
            gen_helper_neon_qrdmlah_s16(ele3, cpu_env, ele1, ele2, ele3);
        } else {
            gen_helper_neon_qrdmlah_s32(ele3, cpu_env, ele1, ele2, ele3);
        }
        break;
    case 0x1: /* SQRDMLSH */
        if (size == 1) {
            gen_helper_neon_qrdmlsh_s16(ele3, cpu_env, ele1, ele2, ele3);
        } else {
            gen_helper_neon_qrdmlsh_s32(ele3, cpu_env, ele1, ele2, ele3);
        }
        break;
    default:
        g_assert_not_reached();
    }
    tcg_temp_free_i32(ele1);
    tcg_temp_free_i32(ele2);

    res = tcg_temp_new_i64();
    tcg_gen_extu_i32_i64(res, ele3);
    tcg_temp_free_i32(ele3);

    write_fp_dreg(s, rd, res);
    tcg_temp_free_i64(res);
}

static void handle_2misc_64(DisasContext *s, int opcode, bool u,
                            TCGv_i64 tcg_rd, TCGv_i64 tcg_rn,
                            TCGv_i32 tcg_rmode, TCGv_ptr tcg_fpstatus)
{
    /* Handle 64->64 opcodes which are shared between the scalar and
     * vector 2-reg-misc groups. We cover every integer opcode where size == 3
     * is valid in either group and also the double-precision fp ops.
     * The caller only need provide tcg_rmode and tcg_fpstatus if the op
     * requires them.
     */
    TCGCond cond;

    switch (opcode) {
    case 0x4: /* CLS, CLZ */
        if (u) {
            tcg_gen_clzi_i64(tcg_rd, tcg_rn, 64);
        } else {
            tcg_gen_clrsb_i64(tcg_rd, tcg_rn);
        }
        break;
    case 0x5: /* NOT */
        /* This opcode is shared with CNT and RBIT but we have earlier
         * enforced that size == 3 if and only if this is the NOT insn.
         */
        tcg_gen_not_i64(tcg_rd, tcg_rn);
        break;
    case 0x7: /* SQABS, SQNEG */
        if (u) {
            gen_helper_neon_qneg_s64(tcg_rd, cpu_env, tcg_rn);
        } else {
            gen_helper_neon_qabs_s64(tcg_rd, cpu_env, tcg_rn);
        }
        break;
    case 0xa: /* CMLT */
        /* 64 bit integer comparison against zero, result is
         * test ? (2^64 - 1) : 0. We implement via setcond(!test) and
         * subtracting 1.
         */
        cond = TCG_COND_LT;
    do_cmop:
        tcg_gen_setcondi_i64(cond, tcg_rd, tcg_rn, 0);
        tcg_gen_neg_i64(tcg_rd, tcg_rd);
        break;
    case 0x8: /* CMGT, CMGE */
        cond = u ? TCG_COND_GE : TCG_COND_GT;
        goto do_cmop;
    case 0x9: /* CMEQ, CMLE */
        cond = u ? TCG_COND_LE : TCG_COND_EQ;
        goto do_cmop;
    case 0xb: /* ABS, NEG */
        if (u) {
            tcg_gen_neg_i64(tcg_rd, tcg_rn);
        } else {
            tcg_gen_abs_i64(tcg_rd, tcg_rn);
        }
        break;
    case 0x2f: /* FABS */
        gen_helper_vfp_absd(tcg_rd, tcg_rn);
        break;
    case 0x6f: /* FNEG */
        gen_helper_vfp_negd(tcg_rd, tcg_rn);
        break;
    case 0x7f: /* FSQRT */
        gen_helper_vfp_sqrtd(tcg_rd, tcg_rn, cpu_env);
        break;
    case 0x1a: /* FCVTNS */
    case 0x1b: /* FCVTMS */
    case 0x1c: /* FCVTAS */
    case 0x3a: /* FCVTPS */
    case 0x3b: /* FCVTZS */
    {
        TCGv_i32 tcg_shift = tcg_const_i32(0);
        gen_helper_vfp_tosqd(tcg_rd, tcg_rn, tcg_shift, tcg_fpstatus);
        tcg_temp_free_i32(tcg_shift);
        break;
    }
    case 0x5a: /* FCVTNU */
    case 0x5b: /* FCVTMU */
    case 0x5c: /* FCVTAU */
    case 0x7a: /* FCVTPU */
    case 0x7b: /* FCVTZU */
    {
        TCGv_i32 tcg_shift = tcg_const_i32(0);
        gen_helper_vfp_touqd(tcg_rd, tcg_rn, tcg_shift, tcg_fpstatus);
        tcg_temp_free_i32(tcg_shift);
        break;
    }
    case 0x18: /* FRINTN */
    case 0x19: /* FRINTM */
    case 0x38: /* FRINTP */
    case 0x39: /* FRINTZ */
    case 0x58: /* FRINTA */
    case 0x79: /* FRINTI */
        gen_helper_rintd(tcg_rd, tcg_rn, tcg_fpstatus);
        break;
    case 0x59: /* FRINTX */
        gen_helper_rintd_exact(tcg_rd, tcg_rn, tcg_fpstatus);
        break;
    case 0x1e: /* FRINT32Z */
    case 0x5e: /* FRINT32X */
        gen_helper_frint32_d(tcg_rd, tcg_rn, tcg_fpstatus);
        break;
    case 0x1f: /* FRINT64Z */
    case 0x5f: /* FRINT64X */
        gen_helper_frint64_d(tcg_rd, tcg_rn, tcg_fpstatus);
        break;
    default:
        g_assert_not_reached();
    }
}

static void handle_2misc_fcmp_zero(DisasContext *s, int opcode,
                                   bool is_scalar, bool is_u, bool is_q,
                                   int size, int rn, int rd)
{
    bool is_double = (size == MO_64);
    TCGv_ptr fpst;

    if (!fp_access_check(s)) {
        return;
    }

    fpst = get_fpstatus_ptr(size == MO_16);

    if (is_double) {
        TCGv_i64 tcg_op = tcg_temp_new_i64();
        TCGv_i64 tcg_zero = tcg_const_i64(0);
        TCGv_i64 tcg_res = tcg_temp_new_i64();
        NeonGenTwoDoubleOPFn *genfn;
        bool swap = false;
        int pass;

        switch (opcode) {
        case 0x2e: /* FCMLT (zero) */
            swap = true;
            /* fallthrough */
        case 0x2c: /* FCMGT (zero) */
            genfn = gen_helper_neon_cgt_f64;
            break;
        case 0x2d: /* FCMEQ (zero) */
            genfn = gen_helper_neon_ceq_f64;
            break;
        case 0x6d: /* FCMLE (zero) */
            swap = true;
            /* fall through */
        case 0x6c: /* FCMGE (zero) */
            genfn = gen_helper_neon_cge_f64;
            break;
        default:
            g_assert_not_reached();
        }

        for (pass = 0; pass < (is_scalar ? 1 : 2); pass++) {
            read_vec_element(s, tcg_op, rn, pass, MO_64);
            if (swap) {
                genfn(tcg_res, tcg_zero, tcg_op, fpst);
            } else {
                genfn(tcg_res, tcg_op, tcg_zero, fpst);
            }
            write_vec_element(s, tcg_res, rd, pass, MO_64);
        }
        tcg_temp_free_i64(tcg_res);
        tcg_temp_free_i64(tcg_zero);
        tcg_temp_free_i64(tcg_op);

        clear_vec_high(s, !is_scalar, rd);
    } else {
        TCGv_i32 tcg_op = tcg_temp_new_i32();
        TCGv_i32 tcg_zero = tcg_const_i32(0);
        TCGv_i32 tcg_res = tcg_temp_new_i32();
        NeonGenTwoSingleOPFn *genfn;
        bool swap = false;
        int pass, maxpasses;

        if (size == MO_16) {
            switch (opcode) {
            case 0x2e: /* FCMLT (zero) */
                swap = true;
                /* fall through */
            case 0x2c: /* FCMGT (zero) */
                genfn = gen_helper_advsimd_cgt_f16;
                break;
            case 0x2d: /* FCMEQ (zero) */
                genfn = gen_helper_advsimd_ceq_f16;
                break;
            case 0x6d: /* FCMLE (zero) */
                swap = true;
                /* fall through */
            case 0x6c: /* FCMGE (zero) */
                genfn = gen_helper_advsimd_cge_f16;
                break;
            default:
                g_assert_not_reached();
            }
        } else {
            switch (opcode) {
            case 0x2e: /* FCMLT (zero) */
                swap = true;
                /* fall through */
            case 0x2c: /* FCMGT (zero) */
                genfn = gen_helper_neon_cgt_f32;
                break;
            case 0x2d: /* FCMEQ (zero) */
                genfn = gen_helper_neon_ceq_f32;
                break;
            case 0x6d: /* FCMLE (zero) */
                swap = true;
                /* fall through */
            case 0x6c: /* FCMGE (zero) */
                genfn = gen_helper_neon_cge_f32;
                break;
            default:
                g_assert_not_reached();
            }
        }

        if (is_scalar) {
            maxpasses = 1;
        } else {
            int vector_size = 8 << is_q;
            maxpasses = vector_size >> size;
        }

        for (pass = 0; pass < maxpasses; pass++) {
            read_vec_element_i32(s, tcg_op, rn, pass, size);
            if (swap) {
                genfn(tcg_res, tcg_zero, tcg_op, fpst);
            } else {
                genfn(tcg_res, tcg_op, tcg_zero, fpst);
            }
            if (is_scalar) {
                write_fp_sreg(s, rd, tcg_res);
            } else {
                write_vec_element_i32(s, tcg_res, rd, pass, size);
            }
        }
        tcg_temp_free_i32(tcg_res);
        tcg_temp_free_i32(tcg_zero);
        tcg_temp_free_i32(tcg_op);
        if (!is_scalar) {
            clear_vec_high(s, is_q, rd);
        }
    }

    tcg_temp_free_ptr(fpst);
}

static void handle_2misc_reciprocal(DisasContext *s, int opcode,
                                    bool is_scalar, bool is_u, bool is_q,
                                    int size, int rn, int rd)
{
    bool is_double = (size == 3);
    TCGv_ptr fpst = get_fpstatus_ptr(false);

    if (is_double) {
        TCGv_i64 tcg_op = tcg_temp_new_i64();
        TCGv_i64 tcg_res = tcg_temp_new_i64();
        int pass;

        for (pass = 0; pass < (is_scalar ? 1 : 2); pass++) {
            read_vec_element(s, tcg_op, rn, pass, MO_64);
            switch (opcode) {
            case 0x3d: /* FRECPE */
                gen_helper_recpe_f64(tcg_res, tcg_op, fpst);
                break;
            case 0x3f: /* FRECPX */
                gen_helper_frecpx_f64(tcg_res, tcg_op, fpst);
                break;
            case 0x7d: /* FRSQRTE */
                gen_helper_rsqrte_f64(tcg_res, tcg_op, fpst);
                break;
            default:
                g_assert_not_reached();
            }
            write_vec_element(s, tcg_res, rd, pass, MO_64);
        }
        tcg_temp_free_i64(tcg_res);
        tcg_temp_free_i64(tcg_op);
        clear_vec_high(s, !is_scalar, rd);
    } else {
        TCGv_i32 tcg_op = tcg_temp_new_i32();
        TCGv_i32 tcg_res = tcg_temp_new_i32();
        int pass, maxpasses;

        if (is_scalar) {
            maxpasses = 1;
        } else {
            maxpasses = is_q ? 4 : 2;
        }

        for (pass = 0; pass < maxpasses; pass++) {
            read_vec_element_i32(s, tcg_op, rn, pass, MO_32);

            switch (opcode) {
            case 0x3c: /* URECPE */
                gen_helper_recpe_u32(tcg_res, tcg_op, fpst);
                break;
            case 0x3d: /* FRECPE */
                gen_helper_recpe_f32(tcg_res, tcg_op, fpst);
                break;
            case 0x3f: /* FRECPX */
                gen_helper_frecpx_f32(tcg_res, tcg_op, fpst);
                break;
            case 0x7d: /* FRSQRTE */
                gen_helper_rsqrte_f32(tcg_res, tcg_op, fpst);
                break;
            default:
                g_assert_not_reached();
            }

            if (is_scalar) {
                write_fp_sreg(s, rd, tcg_res);
            } else {
                write_vec_element_i32(s, tcg_res, rd, pass, MO_32);
            }
        }
        tcg_temp_free_i32(tcg_res);
        tcg_temp_free_i32(tcg_op);
        if (!is_scalar) {
            clear_vec_high(s, is_q, rd);
        }
    }
    tcg_temp_free_ptr(fpst);
}

static void handle_2misc_narrow(DisasContext *s, bool scalar,
                                int opcode, bool u, bool is_q,
                                int size, int rn, int rd)
{
    /* Handle 2-reg-misc ops which are narrowing (so each 2*size element
     * in the source becomes a size element in the destination).
     */
    int pass;
    TCGv_i32 tcg_res[2];
    int destelt = is_q ? 2 : 0;
    int passes = scalar ? 1 : 2;

    if (scalar) {
        tcg_res[1] = tcg_const_i32(0);
    }

    for (pass = 0; pass < passes; pass++) {
        TCGv_i64 tcg_op = tcg_temp_new_i64();
        NeonGenNarrowFn *genfn = NULL;
        NeonGenNarrowEnvFn *genenvfn = NULL;

        if (scalar) {
            read_vec_element(s, tcg_op, rn, pass, size + 1);
        } else {
            read_vec_element(s, tcg_op, rn, pass, MO_64);
        }
        tcg_res[pass] = tcg_temp_new_i32();

        switch (opcode) {
        case 0x12: /* XTN, SQXTUN */
        {
            static NeonGenNarrowFn * const xtnfns[3] = {
                gen_helper_neon_narrow_u8,
                gen_helper_neon_narrow_u16,
                tcg_gen_extrl_i64_i32,
            };
            static NeonGenNarrowEnvFn * const sqxtunfns[3] = {
                gen_helper_neon_unarrow_sat8,
                gen_helper_neon_unarrow_sat16,
                gen_helper_neon_unarrow_sat32,
            };
            if (u) {
                genenvfn = sqxtunfns[size];
            } else {
                genfn = xtnfns[size];
            }
            break;
        }
        case 0x14: /* SQXTN, UQXTN */
        {
            static NeonGenNarrowEnvFn * const fns[3][2] = {
                { gen_helper_neon_narrow_sat_s8,
                  gen_helper_neon_narrow_sat_u8 },
                { gen_helper_neon_narrow_sat_s16,
                  gen_helper_neon_narrow_sat_u16 },
                { gen_helper_neon_narrow_sat_s32,
                  gen_helper_neon_narrow_sat_u32 },
            };
            genenvfn = fns[size][u];
            break;
        }
        case 0x16: /* FCVTN, FCVTN2 */
            /* 32 bit to 16 bit or 64 bit to 32 bit float conversion */
            if (size == 2) {
                gen_helper_vfp_fcvtsd(tcg_res[pass], tcg_op, cpu_env);
            } else {
                TCGv_i32 tcg_lo = tcg_temp_new_i32();
                TCGv_i32 tcg_hi = tcg_temp_new_i32();
                TCGv_ptr fpst = get_fpstatus_ptr(false);
                TCGv_i32 ahp = get_ahp_flag();

                tcg_gen_extr_i64_i32(tcg_lo, tcg_hi, tcg_op);
                gen_helper_vfp_fcvt_f32_to_f16(tcg_lo, tcg_lo, fpst, ahp);
                gen_helper_vfp_fcvt_f32_to_f16(tcg_hi, tcg_hi, fpst, ahp);
                tcg_gen_deposit_i32(tcg_res[pass], tcg_lo, tcg_hi, 16, 16);
                tcg_temp_free_i32(tcg_lo);
                tcg_temp_free_i32(tcg_hi);
                tcg_temp_free_ptr(fpst);
                tcg_temp_free_i32(ahp);
            }
            break;
        case 0x56:  /* FCVTXN, FCVTXN2 */
            /* 64 bit to 32 bit float conversion
             * with von Neumann rounding (round to odd)
             */
            assert(size == 2);
            gen_helper_fcvtx_f64_to_f32(tcg_res[pass], tcg_op, cpu_env);
            break;
        default:
            g_assert_not_reached();
        }

        if (genfn) {
            genfn(tcg_res[pass], tcg_op);
        } else if (genenvfn) {
            genenvfn(tcg_res[pass], cpu_env, tcg_op);
        }

        tcg_temp_free_i64(tcg_op);
    }

    for (pass = 0; pass < 2; pass++) {
        write_vec_element_i32(s, tcg_res[pass], rd, destelt + pass, MO_32);
        tcg_temp_free_i32(tcg_res[pass]);
    }
    clear_vec_high(s, is_q, rd);
}

/* Remaining saturating accumulating ops */
static void handle_2misc_satacc(DisasContext *s, bool is_scalar, bool is_u,
                                bool is_q, int size, int rn, int rd)
{
    bool is_double = (size == 3);

    if (is_double) {
        TCGv_i64 tcg_rn = tcg_temp_new_i64();
        TCGv_i64 tcg_rd = tcg_temp_new_i64();
        int pass;

        for (pass = 0; pass < (is_scalar ? 1 : 2); pass++) {
            read_vec_element(s, tcg_rn, rn, pass, MO_64);
            read_vec_element(s, tcg_rd, rd, pass, MO_64);

            if (is_u) { /* USQADD */
                gen_helper_neon_uqadd_s64(tcg_rd, cpu_env, tcg_rn, tcg_rd);
            } else { /* SUQADD */
                gen_helper_neon_sqadd_u64(tcg_rd, cpu_env, tcg_rn, tcg_rd);
            }
            write_vec_element(s, tcg_rd, rd, pass, MO_64);
        }
        tcg_temp_free_i64(tcg_rd);
        tcg_temp_free_i64(tcg_rn);
        clear_vec_high(s, !is_scalar, rd);
    } else {
        TCGv_i32 tcg_rn = tcg_temp_new_i32();
        TCGv_i32 tcg_rd = tcg_temp_new_i32();
        int pass, maxpasses;

        if (is_scalar) {
            maxpasses = 1;
        } else {
            maxpasses = is_q ? 4 : 2;
        }

        for (pass = 0; pass < maxpasses; pass++) {
            if (is_scalar) {
                read_vec_element_i32(s, tcg_rn, rn, pass, size);
                read_vec_element_i32(s, tcg_rd, rd, pass, size);
            } else {
                read_vec_element_i32(s, tcg_rn, rn, pass, MO_32);
                read_vec_element_i32(s, tcg_rd, rd, pass, MO_32);
            }

            if (is_u) { /* USQADD */
                switch (size) {
                case 0:
                    gen_helper_neon_uqadd_s8(tcg_rd, cpu_env, tcg_rn, tcg_rd);
                    break;
                case 1:
                    gen_helper_neon_uqadd_s16(tcg_rd, cpu_env, tcg_rn, tcg_rd);
                    break;
                case 2:
                    gen_helper_neon_uqadd_s32(tcg_rd, cpu_env, tcg_rn, tcg_rd);
                    break;
                default:
                    g_assert_not_reached();
                }
            } else { /* SUQADD */
                switch (size) {
                case 0:
                    gen_helper_neon_sqadd_u8(tcg_rd, cpu_env, tcg_rn, tcg_rd);
                    break;
                case 1:
                    gen_helper_neon_sqadd_u16(tcg_rd, cpu_env, tcg_rn, tcg_rd);
                    break;
                case 2:
                    gen_helper_neon_sqadd_u32(tcg_rd, cpu_env, tcg_rn, tcg_rd);
                    break;
                default:
                    g_assert_not_reached();
                }
            }

            if (is_scalar) {
                TCGv_i64 tcg_zero = tcg_const_i64(0);
                write_vec_element(s, tcg_zero, rd, 0, MO_64);
                tcg_temp_free_i64(tcg_zero);
            }
            write_vec_element_i32(s, tcg_rd, rd, pass, MO_32);
        }
        tcg_temp_free_i32(tcg_rd);
        tcg_temp_free_i32(tcg_rn);
        clear_vec_high(s, is_q, rd);
    }
}

/* AdvSIMD scalar two reg misc
 *  31 30  29 28       24 23  22 21       17 16    12 11 10 9    5 4    0
 * +-----+---+-----------+------+-----------+--------+-----+------+------+
 * | 0 1 | U | 1 1 1 1 0 | size | 1 0 0 0 0 | opcode | 1 0 |  Rn  |  Rd  |
 * +-----+---+-----------+------+-----------+--------+-----+------+------+
 */
static void disas_simd_scalar_two_reg_misc(DisasContext *s, uint32_t insn)
{
    int rd = extract32(insn, 0, 5);
    int rn = extract32(insn, 5, 5);
    int opcode = extract32(insn, 12, 5);
    int size = extract32(insn, 22, 2);
    bool u = extract32(insn, 29, 1);
    bool is_fcvt = false;
    int rmode;
    TCGv_i32 tcg_rmode;
    TCGv_ptr tcg_fpstatus;

    switch (opcode) {
    case 0x3: /* USQADD / SUQADD*/
        if (!fp_access_check(s)) {
            return;
        }
        handle_2misc_satacc(s, true, u, false, size, rn, rd);
        return;
    case 0x7: /* SQABS / SQNEG */
        break;
    case 0xa: /* CMLT */
        if (u) {
            unallocated_encoding(s);
            return;
        }
        /* fall through */
    case 0x8: /* CMGT, CMGE */
    case 0x9: /* CMEQ, CMLE */
    case 0xb: /* ABS, NEG */
        if (size != 3) {
            unallocated_encoding(s);
            return;
        }
        break;
    case 0x12: /* SQXTUN */
        if (!u) {
            unallocated_encoding(s);
            return;
        }
        /* fall through */
    case 0x14: /* SQXTN, UQXTN */
        if (size == 3) {
            unallocated_encoding(s);
            return;
        }
        if (!fp_access_check(s)) {
            return;
        }
        handle_2misc_narrow(s, true, opcode, u, false, size, rn, rd);
        return;
    case 0xc ... 0xf:
    case 0x16 ... 0x1d:
    case 0x1f:
        /* Floating point: U, size[1] and opcode indicate operation;
         * size[0] indicates single or double precision.
         */
        opcode |= (extract32(size, 1, 1) << 5) | (u << 6);
        size = extract32(size, 0, 1) ? 3 : 2;
        switch (opcode) {
        case 0x2c: /* FCMGT (zero) */
        case 0x2d: /* FCMEQ (zero) */
        case 0x2e: /* FCMLT (zero) */
        case 0x6c: /* FCMGE (zero) */
        case 0x6d: /* FCMLE (zero) */
            handle_2misc_fcmp_zero(s, opcode, true, u, true, size, rn, rd);
            return;
        case 0x1d: /* SCVTF */
        case 0x5d: /* UCVTF */
        {
            bool is_signed = (opcode == 0x1d);
            if (!fp_access_check(s)) {
                return;
            }
            handle_simd_intfp_conv(s, rd, rn, 1, is_signed, 0, size);
            return;
        }
        case 0x3d: /* FRECPE */
        case 0x3f: /* FRECPX */
        case 0x7d: /* FRSQRTE */
            if (!fp_access_check(s)) {
                return;
            }
            handle_2misc_reciprocal(s, opcode, true, u, true, size, rn, rd);
            return;
        case 0x1a: /* FCVTNS */
        case 0x1b: /* FCVTMS */
        case 0x3a: /* FCVTPS */
        case 0x3b: /* FCVTZS */
        case 0x5a: /* FCVTNU */
        case 0x5b: /* FCVTMU */
        case 0x7a: /* FCVTPU */
        case 0x7b: /* FCVTZU */
            is_fcvt = true;
            rmode = extract32(opcode, 5, 1) | (extract32(opcode, 0, 1) << 1);
            break;
        case 0x1c: /* FCVTAS */
        case 0x5c: /* FCVTAU */
            /* TIEAWAY doesn't fit in the usual rounding mode encoding */
            is_fcvt = true;
            rmode = FPROUNDING_TIEAWAY;
            break;
        case 0x56: /* FCVTXN, FCVTXN2 */
            if (size == 2) {
                unallocated_encoding(s);
                return;
            }
            if (!fp_access_check(s)) {
                return;
            }
            handle_2misc_narrow(s, true, opcode, u, false, size - 1, rn, rd);
            return;
        default:
            unallocated_encoding(s);
            return;
        }
        break;
    default:
        unallocated_encoding(s);
        return;
    }

    if (!fp_access_check(s)) {
        return;
    }

    if (is_fcvt) {
        tcg_rmode = tcg_const_i32(arm_rmode_to_sf(rmode));
        tcg_fpstatus = get_fpstatus_ptr(false);
        gen_helper_set_rmode(tcg_rmode, tcg_rmode, tcg_fpstatus);
    } else {
        tcg_rmode = NULL;
        tcg_fpstatus = NULL;
    }

    if (size == 3) {
        TCGv_i64 tcg_rn = read_fp_dreg(s, rn);
        TCGv_i64 tcg_rd = tcg_temp_new_i64();

        handle_2misc_64(s, opcode, u, tcg_rd, tcg_rn, tcg_rmode, tcg_fpstatus);
        write_fp_dreg(s, rd, tcg_rd);
        tcg_temp_free_i64(tcg_rd);
        tcg_temp_free_i64(tcg_rn);
    } else {
        TCGv_i32 tcg_rn = tcg_temp_new_i32();
        TCGv_i32 tcg_rd = tcg_temp_new_i32();

        read_vec_element_i32(s, tcg_rn, rn, 0, size);

        switch (opcode) {
        case 0x7: /* SQABS, SQNEG */
        {
            NeonGenOneOpEnvFn *genfn;
            static NeonGenOneOpEnvFn * const fns[3][2] = {
                { gen_helper_neon_qabs_s8, gen_helper_neon_qneg_s8 },
                { gen_helper_neon_qabs_s16, gen_helper_neon_qneg_s16 },
                { gen_helper_neon_qabs_s32, gen_helper_neon_qneg_s32 },
            };
            genfn = fns[size][u];
            genfn(tcg_rd, cpu_env, tcg_rn);
            break;
        }
        case 0x1a: /* FCVTNS */
        case 0x1b: /* FCVTMS */
        case 0x1c: /* FCVTAS */
        case 0x3a: /* FCVTPS */
        case 0x3b: /* FCVTZS */
        {
            TCGv_i32 tcg_shift = tcg_const_i32(0);
            gen_helper_vfp_tosls(tcg_rd, tcg_rn, tcg_shift, tcg_fpstatus);
            tcg_temp_free_i32(tcg_shift);
            break;
        }
        case 0x5a: /* FCVTNU */
        case 0x5b: /* FCVTMU */
        case 0x5c: /* FCVTAU */
        case 0x7a: /* FCVTPU */
        case 0x7b: /* FCVTZU */
        {
            TCGv_i32 tcg_shift = tcg_const_i32(0);
            gen_helper_vfp_touls(tcg_rd, tcg_rn, tcg_shift, tcg_fpstatus);
            tcg_temp_free_i32(tcg_shift);
            break;
        }
        default:
            g_assert_not_reached();
        }

        write_fp_sreg(s, rd, tcg_rd);
        tcg_temp_free_i32(tcg_rd);
        tcg_temp_free_i32(tcg_rn);
    }

    if (is_fcvt) {
        gen_helper_set_rmode(tcg_rmode, tcg_rmode, tcg_fpstatus);
        tcg_temp_free_i32(tcg_rmode);
        tcg_temp_free_ptr(tcg_fpstatus);
    }
}

/* SSHR[RA]/USHR[RA] - Vector shift right (optional rounding/accumulate) */
static void handle_vec_simd_shri(DisasContext *s, bool is_q, bool is_u,
                                 int immh, int immb, int opcode, int rn, int rd)
{
    int size = 32 - clz32(immh) - 1;
    int immhb = immh << 3 | immb;
    int shift = 2 * (8 << size) - immhb;
    bool accumulate = false;
    int dsize = is_q ? 128 : 64;
    int esize = 8 << size;
    int elements = dsize/esize;
    MemOp memop = size | (is_u ? 0 : MO_SIGN);
    TCGv_i64 tcg_rn = new_tmp_a64(s);
    TCGv_i64 tcg_rd = new_tmp_a64(s);
    TCGv_i64 tcg_round;
    uint64_t round_const;
    int i;

    if (extract32(immh, 3, 1) && !is_q) {
        unallocated_encoding(s);
        return;
    }
    tcg_debug_assert(size <= 3);

    if (!fp_access_check(s)) {
        return;
    }

    switch (opcode) {
    case 0x02: /* SSRA / USRA (accumulate) */
        if (is_u) {
            /* Shift count same as element size produces zero to add.  */
            if (shift == 8 << size) {
                goto done;
            }
            gen_gvec_op2i(s, is_q, rd, rn, shift, &usra_op[size]);
        } else {
            /* Shift count same as element size produces all sign to add.  */
            if (shift == 8 << size) {
                shift -= 1;
            }
            gen_gvec_op2i(s, is_q, rd, rn, shift, &ssra_op[size]);
        }
        return;
    case 0x08: /* SRI */
        /* Shift count same as element size is valid but does nothing.  */
        if (shift == 8 << size) {
            goto done;
        }
        gen_gvec_op2i(s, is_q, rd, rn, shift, &sri_op[size]);
        return;

    case 0x00: /* SSHR / USHR */
        if (is_u) {
            if (shift == 8 << size) {
                /* Shift count the same size as element size produces zero.  */
                tcg_gen_gvec_dup8i(vec_full_reg_offset(s, rd),
                                   is_q ? 16 : 8, vec_full_reg_size(s), 0);
            } else {
                gen_gvec_fn2i(s, is_q, rd, rn, shift, tcg_gen_gvec_shri, size);
            }
        } else {
            /* Shift count the same size as element size produces all sign.  */
            if (shift == 8 << size) {
                shift -= 1;
            }
            gen_gvec_fn2i(s, is_q, rd, rn, shift, tcg_gen_gvec_sari, size);
        }
        return;

    case 0x04: /* SRSHR / URSHR (rounding) */
        break;
    case 0x06: /* SRSRA / URSRA (accum + rounding) */
        accumulate = true;
        break;
    default:
        g_assert_not_reached();
    }

    round_const = 1ULL << (shift - 1);
    tcg_round = tcg_const_i64(round_const);

    for (i = 0; i < elements; i++) {
        read_vec_element(s, tcg_rn, rn, i, memop);
        if (accumulate) {
            read_vec_element(s, tcg_rd, rd, i, memop);
        }

        handle_shri_with_rndacc(tcg_rd, tcg_rn, tcg_round,
                                accumulate, is_u, size, shift);

        write_vec_element(s, tcg_rd, rd, i, size);
    }
    tcg_temp_free_i64(tcg_round);

 done:
    clear_vec_high(s, is_q, rd);
}

/* SHL/SLI - Vector shift left */
static void handle_vec_simd_shli(DisasContext *s, bool is_q, bool insert,
                                 int immh, int immb, int opcode, int rn, int rd)
{
    int size = 32 - clz32(immh) - 1;
    int immhb = immh << 3 | immb;
    int shift = immhb - (8 << size);

    /* Range of size is limited by decode: immh is a non-zero 4 bit field */
    assert(size >= 0 && size <= 3);

    if (extract32(immh, 3, 1) && !is_q) {
        unallocated_encoding(s);
        return;
    }

    if (!fp_access_check(s)) {
        return;
    }

    if (insert) {
        gen_gvec_op2i(s, is_q, rd, rn, shift, &sli_op[size]);
    } else {
        gen_gvec_fn2i(s, is_q, rd, rn, shift, tcg_gen_gvec_shli, size);
    }
}

/* USHLL/SHLL - Vector shift left with widening */
static void handle_vec_simd_wshli(DisasContext *s, bool is_q, bool is_u,
                                 int immh, int immb, int opcode, int rn, int rd)
{
    int size = 32 - clz32(immh) - 1;
    int immhb = immh << 3 | immb;
    int shift = immhb - (8 << size);
    int dsize = 64;
    int esize = 8 << size;
    int elements = dsize/esize;
    TCGv_i64 tcg_rn = new_tmp_a64(s);
    TCGv_i64 tcg_rd = new_tmp_a64(s);
    int i;

    if (size >= 3) {
        unallocated_encoding(s);
        return;
    }

    if (!fp_access_check(s)) {
        return;
    }

    /* For the LL variants the store is larger than the load,
     * so if rd == rn we would overwrite parts of our input.
     * So load everything right now and use shifts in the main loop.
     */
    read_vec_element(s, tcg_rn, rn, is_q ? 1 : 0, MO_64);

    for (i = 0; i < elements; i++) {
        tcg_gen_shri_i64(tcg_rd, tcg_rn, i * esize);
        ext_and_shift_reg(tcg_rd, tcg_rd, size | (!is_u << 2), 0);
        tcg_gen_shli_i64(tcg_rd, tcg_rd, shift);
        write_vec_element(s, tcg_rd, rd, i, size + 1);
    }
}

/* SHRN/RSHRN - Shift right with narrowing (and potential rounding) */
static void handle_vec_simd_shrn(DisasContext *s, bool is_q,
                                 int immh, int immb, int opcode, int rn, int rd)
{
    int immhb = immh << 3 | immb;
    int size = 32 - clz32(immh) - 1;
    int dsize = 64;
    int esize = 8 << size;
    int elements = dsize/esize;
    int shift = (2 * esize) - immhb;
    bool round = extract32(opcode, 0, 1);
    TCGv_i64 tcg_rn, tcg_rd, tcg_final;
    TCGv_i64 tcg_round;
    int i;

    if (extract32(immh, 3, 1)) {
        unallocated_encoding(s);
        return;
    }

    if (!fp_access_check(s)) {
        return;
    }

    tcg_rn = tcg_temp_new_i64();
    tcg_rd = tcg_temp_new_i64();
    tcg_final = tcg_temp_new_i64();
    read_vec_element(s, tcg_final, rd, is_q ? 1 : 0, MO_64);

    if (round) {
        uint64_t round_const = 1ULL << (shift - 1);
        tcg_round = tcg_const_i64(round_const);
    } else {
        tcg_round = NULL;
    }

    for (i = 0; i < elements; i++) {
        read_vec_element(s, tcg_rn, rn, i, size+1);
        handle_shri_with_rndacc(tcg_rd, tcg_rn, tcg_round,
                                false, true, size+1, shift);

        tcg_gen_deposit_i64(tcg_final, tcg_final, tcg_rd, esize * i, esize);
    }

    if (!is_q) {
        write_vec_element(s, tcg_final, rd, 0, MO_64);
    } else {
        write_vec_element(s, tcg_final, rd, 1, MO_64);
    }
    if (round) {
        tcg_temp_free_i64(tcg_round);
    }
    tcg_temp_free_i64(tcg_rn);
    tcg_temp_free_i64(tcg_rd);
    tcg_temp_free_i64(tcg_final);

    clear_vec_high(s, is_q, rd);
}


/* AdvSIMD shift by immediate
 *  31  30   29 28         23 22  19 18  16 15    11  10 9    5 4    0
 * +---+---+---+-------------+------+------+--------+---+------+------+
 * | 0 | Q | U | 0 1 1 1 1 0 | immh | immb | opcode | 1 |  Rn  |  Rd  |
 * +---+---+---+-------------+------+------+--------+---+------+------+
 */
static void disas_simd_shift_imm(DisasContext *s, uint32_t insn)
{
    int rd = extract32(insn, 0, 5);
    int rn = extract32(insn, 5, 5);
    int opcode = extract32(insn, 11, 5);
    int immb = extract32(insn, 16, 3);
    int immh = extract32(insn, 19, 4);
    bool is_u = extract32(insn, 29, 1);
    bool is_q = extract32(insn, 30, 1);

    switch (opcode) {
    case 0x08: /* SRI */
        if (!is_u) {
            unallocated_encoding(s);
            return;
        }
        /* fall through */
    case 0x00: /* SSHR / USHR */
    case 0x02: /* SSRA / USRA (accumulate) */
    case 0x04: /* SRSHR / URSHR (rounding) */
    case 0x06: /* SRSRA / URSRA (accum + rounding) */
        handle_vec_simd_shri(s, is_q, is_u, immh, immb, opcode, rn, rd);
        break;
    case 0x0a: /* SHL / SLI */
        handle_vec_simd_shli(s, is_q, is_u, immh, immb, opcode, rn, rd);
        break;
    case 0x10: /* SHRN */
    case 0x11: /* RSHRN / SQRSHRUN */
        if (is_u) {
            handle_vec_simd_sqshrn(s, false, is_q, false, true, immh, immb,
                                   opcode, rn, rd);
        } else {
            handle_vec_simd_shrn(s, is_q, immh, immb, opcode, rn, rd);
        }
        break;
    case 0x12: /* SQSHRN / UQSHRN */
    case 0x13: /* SQRSHRN / UQRSHRN */
        handle_vec_simd_sqshrn(s, false, is_q, is_u, is_u, immh, immb,
                               opcode, rn, rd);
        break;
    case 0x14: /* SSHLL / USHLL */
        handle_vec_simd_wshli(s, is_q, is_u, immh, immb, opcode, rn, rd);
        break;
    case 0x1c: /* SCVTF / UCVTF */
        handle_simd_shift_intfp_conv(s, false, is_q, is_u, immh, immb,
                                     opcode, rn, rd);
        break;
    case 0xc: /* SQSHLU */
        if (!is_u) {
            unallocated_encoding(s);
            return;
        }
        handle_simd_qshl(s, false, is_q, false, true, immh, immb, rn, rd);
        break;
    case 0xe: /* SQSHL, UQSHL */
        handle_simd_qshl(s, false, is_q, is_u, is_u, immh, immb, rn, rd);
        break;
    case 0x1f: /* FCVTZS/ FCVTZU */
        handle_simd_shift_fpint_conv(s, false, is_q, is_u, immh, immb, rn, rd);
        return;
    default:
        unallocated_encoding(s);
        return;
    }
}

/* Generate code to do a "long" addition or subtraction, ie one done in
 * TCGv_i64 on vector lanes twice the width specified by size.
 */
static void gen_neon_addl(int size, bool is_sub, TCGv_i64 tcg_res,
                          TCGv_i64 tcg_op1, TCGv_i64 tcg_op2)
{
    static NeonGenTwo64OpFn * const fns[3][2] = {
        { gen_helper_neon_addl_u16, gen_helper_neon_subl_u16 },
        { gen_helper_neon_addl_u32, gen_helper_neon_subl_u32 },
        { tcg_gen_add_i64, tcg_gen_sub_i64 },
    };
    NeonGenTwo64OpFn *genfn;
    assert(size < 3);

    genfn = fns[size][is_sub];
    genfn(tcg_res, tcg_op1, tcg_op2);
}

static void handle_3rd_widening(DisasContext *s, int is_q, int is_u, int size,
                                int opcode, int rd, int rn, int rm)
{
    /* 3-reg-different widening insns: 64 x 64 -> 128 */
    TCGv_i64 tcg_res[2];
    int pass, accop;

    tcg_res[0] = tcg_temp_new_i64();
    tcg_res[1] = tcg_temp_new_i64();

    /* Does this op do an adding accumulate, a subtracting accumulate,
     * or no accumulate at all?
     */
    switch (opcode) {
    case 5:
    case 8:
    case 9:
        accop = 1;
        break;
    case 10:
    case 11:
        accop = -1;
        break;
    default:
        accop = 0;
        break;
    }

    if (accop != 0) {
        read_vec_element(s, tcg_res[0], rd, 0, MO_64);
        read_vec_element(s, tcg_res[1], rd, 1, MO_64);
    }

    /* size == 2 means two 32x32->64 operations; this is worth special
     * casing because we can generally handle it inline.
     */
    if (size == 2) {
        for (pass = 0; pass < 2; pass++) {
            TCGv_i64 tcg_op1 = tcg_temp_new_i64();
            TCGv_i64 tcg_op2 = tcg_temp_new_i64();
            TCGv_i64 tcg_passres;
            MemOp memop = MO_32 | (is_u ? 0 : MO_SIGN);

            int elt = pass + is_q * 2;

            read_vec_element(s, tcg_op1, rn, elt, memop);
            read_vec_element(s, tcg_op2, rm, elt, memop);

            if (accop == 0) {
                tcg_passres = tcg_res[pass];
            } else {
                tcg_passres = tcg_temp_new_i64();
            }

            switch (opcode) {
            case 0: /* SADDL, SADDL2, UADDL, UADDL2 */
                tcg_gen_add_i64(tcg_passres, tcg_op1, tcg_op2);
                break;
            case 2: /* SSUBL, SSUBL2, USUBL, USUBL2 */
                tcg_gen_sub_i64(tcg_passres, tcg_op1, tcg_op2);
                break;
            case 5: /* SABAL, SABAL2, UABAL, UABAL2 */
            case 7: /* SABDL, SABDL2, UABDL, UABDL2 */
            {
                TCGv_i64 tcg_tmp1 = tcg_temp_new_i64();
                TCGv_i64 tcg_tmp2 = tcg_temp_new_i64();

                tcg_gen_sub_i64(tcg_tmp1, tcg_op1, tcg_op2);
                tcg_gen_sub_i64(tcg_tmp2, tcg_op2, tcg_op1);
                tcg_gen_movcond_i64(is_u ? TCG_COND_GEU : TCG_COND_GE,
                                    tcg_passres,
                                    tcg_op1, tcg_op2, tcg_tmp1, tcg_tmp2);
                tcg_temp_free_i64(tcg_tmp1);
                tcg_temp_free_i64(tcg_tmp2);
                break;
            }
            case 8: /* SMLAL, SMLAL2, UMLAL, UMLAL2 */
            case 10: /* SMLSL, SMLSL2, UMLSL, UMLSL2 */
            case 12: /* UMULL, UMULL2, SMULL, SMULL2 */
                tcg_gen_mul_i64(tcg_passres, tcg_op1, tcg_op2);
                break;
            case 9: /* SQDMLAL, SQDMLAL2 */
            case 11: /* SQDMLSL, SQDMLSL2 */
            case 13: /* SQDMULL, SQDMULL2 */
                tcg_gen_mul_i64(tcg_passres, tcg_op1, tcg_op2);
                gen_helper_neon_addl_saturate_s64(tcg_passres, cpu_env,
                                                  tcg_passres, tcg_passres);
                break;
            default:
                g_assert_not_reached();
            }

            if (opcode == 9 || opcode == 11) {
                /* saturating accumulate ops */
                if (accop < 0) {
                    tcg_gen_neg_i64(tcg_passres, tcg_passres);
                }
                gen_helper_neon_addl_saturate_s64(tcg_res[pass], cpu_env,
                                                  tcg_res[pass], tcg_passres);
            } else if (accop > 0) {
                tcg_gen_add_i64(tcg_res[pass], tcg_res[pass], tcg_passres);
            } else if (accop < 0) {
                tcg_gen_sub_i64(tcg_res[pass], tcg_res[pass], tcg_passres);
            }

            if (accop != 0) {
                tcg_temp_free_i64(tcg_passres);
            }

            tcg_temp_free_i64(tcg_op1);
            tcg_temp_free_i64(tcg_op2);
        }
    } else {
        /* size 0 or 1, generally helper functions */
        for (pass = 0; pass < 2; pass++) {
            TCGv_i32 tcg_op1 = tcg_temp_new_i32();
            TCGv_i32 tcg_op2 = tcg_temp_new_i32();
            TCGv_i64 tcg_passres;
            int elt = pass + is_q * 2;

            read_vec_element_i32(s, tcg_op1, rn, elt, MO_32);
            read_vec_element_i32(s, tcg_op2, rm, elt, MO_32);

            if (accop == 0) {
                tcg_passres = tcg_res[pass];
            } else {
                tcg_passres = tcg_temp_new_i64();
            }

            switch (opcode) {
            case 0: /* SADDL, SADDL2, UADDL, UADDL2 */
            case 2: /* SSUBL, SSUBL2, USUBL, USUBL2 */
            {
                TCGv_i64 tcg_op2_64 = tcg_temp_new_i64();
                static NeonGenWidenFn * const widenfns[2][2] = {
                    { gen_helper_neon_widen_s8, gen_helper_neon_widen_u8 },
                    { gen_helper_neon_widen_s16, gen_helper_neon_widen_u16 },
                };
                NeonGenWidenFn *widenfn = widenfns[size][is_u];

                widenfn(tcg_op2_64, tcg_op2);
                widenfn(tcg_passres, tcg_op1);
                gen_neon_addl(size, (opcode == 2), tcg_passres,
                              tcg_passres, tcg_op2_64);
                tcg_temp_free_i64(tcg_op2_64);
                break;
            }
            case 5: /* SABAL, SABAL2, UABAL, UABAL2 */
            case 7: /* SABDL, SABDL2, UABDL, UABDL2 */
                if (size == 0) {
                    if (is_u) {
                        gen_helper_neon_abdl_u16(tcg_passres, tcg_op1, tcg_op2);
                    } else {
                        gen_helper_neon_abdl_s16(tcg_passres, tcg_op1, tcg_op2);
                    }
                } else {
                    if (is_u) {
                        gen_helper_neon_abdl_u32(tcg_passres, tcg_op1, tcg_op2);
                    } else {
                        gen_helper_neon_abdl_s32(tcg_passres, tcg_op1, tcg_op2);
                    }
                }
                break;
            case 8: /* SMLAL, SMLAL2, UMLAL, UMLAL2 */
            case 10: /* SMLSL, SMLSL2, UMLSL, UMLSL2 */
            case 12: /* UMULL, UMULL2, SMULL, SMULL2 */
                if (size == 0) {
                    if (is_u) {
                        gen_helper_neon_mull_u8(tcg_passres, tcg_op1, tcg_op2);
                    } else {
                        gen_helper_neon_mull_s8(tcg_passres, tcg_op1, tcg_op2);
                    }
                } else {
                    if (is_u) {
                        gen_helper_neon_mull_u16(tcg_passres, tcg_op1, tcg_op2);
                    } else {
                        gen_helper_neon_mull_s16(tcg_passres, tcg_op1, tcg_op2);
                    }
                }
                break;
            case 9: /* SQDMLAL, SQDMLAL2 */
            case 11: /* SQDMLSL, SQDMLSL2 */
            case 13: /* SQDMULL, SQDMULL2 */
                assert(size == 1);
                gen_helper_neon_mull_s16(tcg_passres, tcg_op1, tcg_op2);
                gen_helper_neon_addl_saturate_s32(tcg_passres, cpu_env,
                                                  tcg_passres, tcg_passres);
                break;
            case 14: /* PMULL */
                assert(size == 0);
                gen_helper_neon_mull_p8(tcg_passres, tcg_op1, tcg_op2);
                break;
            default:
                g_assert_not_reached();
            }
            tcg_temp_free_i32(tcg_op1);
            tcg_temp_free_i32(tcg_op2);

            if (accop != 0) {
                if (opcode == 9 || opcode == 11) {
                    /* saturating accumulate ops */
                    if (accop < 0) {
                        gen_helper_neon_negl_u32(tcg_passres, tcg_passres);
                    }
                    gen_helper_neon_addl_saturate_s32(tcg_res[pass], cpu_env,
                                                      tcg_res[pass],
                                                      tcg_passres);
                } else {
                    gen_neon_addl(size, (accop < 0), tcg_res[pass],
                                  tcg_res[pass], tcg_passres);
                }
                tcg_temp_free_i64(tcg_passres);
            }
        }
    }

    write_vec_element(s, tcg_res[0], rd, 0, MO_64);
    write_vec_element(s, tcg_res[1], rd, 1, MO_64);
    tcg_temp_free_i64(tcg_res[0]);
    tcg_temp_free_i64(tcg_res[1]);
}

static void handle_3rd_wide(DisasContext *s, int is_q, int is_u, int size,
                            int opcode, int rd, int rn, int rm)
{
    TCGv_i64 tcg_res[2];
    int part = is_q ? 2 : 0;
    int pass;

    for (pass = 0; pass < 2; pass++) {
        TCGv_i64 tcg_op1 = tcg_temp_new_i64();
        TCGv_i32 tcg_op2 = tcg_temp_new_i32();
        TCGv_i64 tcg_op2_wide = tcg_temp_new_i64();
        static NeonGenWidenFn * const widenfns[3][2] = {
            { gen_helper_neon_widen_s8, gen_helper_neon_widen_u8 },
            { gen_helper_neon_widen_s16, gen_helper_neon_widen_u16 },
            { tcg_gen_ext_i32_i64, tcg_gen_extu_i32_i64 },
        };
        NeonGenWidenFn *widenfn = widenfns[size][is_u];

        read_vec_element(s, tcg_op1, rn, pass, MO_64);
        read_vec_element_i32(s, tcg_op2, rm, part + pass, MO_32);
        widenfn(tcg_op2_wide, tcg_op2);
        tcg_temp_free_i32(tcg_op2);
        tcg_res[pass] = tcg_temp_new_i64();
        gen_neon_addl(size, (opcode == 3),
                      tcg_res[pass], tcg_op1, tcg_op2_wide);
        tcg_temp_free_i64(tcg_op1);
        tcg_temp_free_i64(tcg_op2_wide);
    }

    for (pass = 0; pass < 2; pass++) {
        write_vec_element(s, tcg_res[pass], rd, pass, MO_64);
        tcg_temp_free_i64(tcg_res[pass]);
    }
}

static void do_narrow_round_high_u32(TCGv_i32 res, TCGv_i64 in)
{
    tcg_gen_addi_i64(in, in, 1U << 31);
    tcg_gen_extrh_i64_i32(res, in);
}

static void handle_3rd_narrowing(DisasContext *s, int is_q, int is_u, int size,
                                 int opcode, int rd, int rn, int rm)
{
    TCGv_i32 tcg_res[2];
    int part = is_q ? 2 : 0;
    int pass;

    for (pass = 0; pass < 2; pass++) {
        TCGv_i64 tcg_op1 = tcg_temp_new_i64();
        TCGv_i64 tcg_op2 = tcg_temp_new_i64();
        TCGv_i64 tcg_wideres = tcg_temp_new_i64();
        static NeonGenNarrowFn * const narrowfns[3][2] = {
            { gen_helper_neon_narrow_high_u8,
              gen_helper_neon_narrow_round_high_u8 },
            { gen_helper_neon_narrow_high_u16,
              gen_helper_neon_narrow_round_high_u16 },
            { tcg_gen_extrh_i64_i32, do_narrow_round_high_u32 },
        };
        NeonGenNarrowFn *gennarrow = narrowfns[size][is_u];

        read_vec_element(s, tcg_op1, rn, pass, MO_64);
        read_vec_element(s, tcg_op2, rm, pass, MO_64);

        gen_neon_addl(size, (opcode == 6), tcg_wideres, tcg_op1, tcg_op2);

        tcg_temp_free_i64(tcg_op1);
        tcg_temp_free_i64(tcg_op2);

        tcg_res[pass] = tcg_temp_new_i32();
        gennarrow(tcg_res[pass], tcg_wideres);
        tcg_temp_free_i64(tcg_wideres);
    }

    for (pass = 0; pass < 2; pass++) {
        write_vec_element_i32(s, tcg_res[pass], rd, pass + part, MO_32);
        tcg_temp_free_i32(tcg_res[pass]);
    }
    clear_vec_high(s, is_q, rd);
}

static void handle_pmull_64(DisasContext *s, int is_q, int rd, int rn, int rm)
{
    /* PMULL of 64 x 64 -> 128 is an odd special case because it
     * is the only three-reg-diff instruction which produces a
     * 128-bit wide result from a single operation. However since
     * it's possible to calculate the two halves more or less
     * separately we just use two helper calls.
     */
    TCGv_i64 tcg_op1 = tcg_temp_new_i64();
    TCGv_i64 tcg_op2 = tcg_temp_new_i64();
    TCGv_i64 tcg_res = tcg_temp_new_i64();

    read_vec_element(s, tcg_op1, rn, is_q, MO_64);
    read_vec_element(s, tcg_op2, rm, is_q, MO_64);
    gen_helper_neon_pmull_64_lo(tcg_res, tcg_op1, tcg_op2);
    write_vec_element(s, tcg_res, rd, 0, MO_64);
    gen_helper_neon_pmull_64_hi(tcg_res, tcg_op1, tcg_op2);
    write_vec_element(s, tcg_res, rd, 1, MO_64);

    tcg_temp_free_i64(tcg_op1);
    tcg_temp_free_i64(tcg_op2);
    tcg_temp_free_i64(tcg_res);
}

/* AdvSIMD three different
 *   31  30  29 28       24 23  22  21 20  16 15    12 11 10 9    5 4    0
 * +---+---+---+-----------+------+---+------+--------+-----+------+------+
 * | 0 | Q | U | 0 1 1 1 0 | size | 1 |  Rm  | opcode | 0 0 |  Rn  |  Rd  |
 * +---+---+---+-----------+------+---+------+--------+-----+------+------+
 */
static void disas_simd_three_reg_diff(DisasContext *s, uint32_t insn)
{
    /* Instructions in this group fall into three basic classes
     * (in each case with the operation working on each element in
     * the input vectors):
     * (1) widening 64 x 64 -> 128 (with possibly Vd as an extra
     *     128 bit input)
     * (2) wide 64 x 128 -> 128
     * (3) narrowing 128 x 128 -> 64
     * Here we do initial decode, catch unallocated cases and
     * dispatch to separate functions for each class.
     */
    int is_q = extract32(insn, 30, 1);
    int is_u = extract32(insn, 29, 1);
    int size = extract32(insn, 22, 2);
    int opcode = extract32(insn, 12, 4);
    int rm = extract32(insn, 16, 5);
    int rn = extract32(insn, 5, 5);
    int rd = extract32(insn, 0, 5);

    switch (opcode) {
    case 1: /* SADDW, SADDW2, UADDW, UADDW2 */
    case 3: /* SSUBW, SSUBW2, USUBW, USUBW2 */
        /* 64 x 128 -> 128 */
        if (size == 3) {
            unallocated_encoding(s);
            return;
        }
        if (!fp_access_check(s)) {
            return;
        }
        handle_3rd_wide(s, is_q, is_u, size, opcode, rd, rn, rm);
        break;
    case 4: /* ADDHN, ADDHN2, RADDHN, RADDHN2 */
    case 6: /* SUBHN, SUBHN2, RSUBHN, RSUBHN2 */
        /* 128 x 128 -> 64 */
        if (size == 3) {
            unallocated_encoding(s);
            return;
        }
        if (!fp_access_check(s)) {
            return;
        }
        handle_3rd_narrowing(s, is_q, is_u, size, opcode, rd, rn, rm);
        break;
    case 14: /* PMULL, PMULL2 */
        if (is_u || size == 1 || size == 2) {
            unallocated_encoding(s);
            return;
        }
        if (size == 3) {
            if (!dc_isar_feature(aa64_pmull, s)) {
                unallocated_encoding(s);
                return;
            }
            if (!fp_access_check(s)) {
                return;
            }
            handle_pmull_64(s, is_q, rd, rn, rm);
            return;
        }
        goto is_widening;
    case 9: /* SQDMLAL, SQDMLAL2 */
    case 11: /* SQDMLSL, SQDMLSL2 */
    case 13: /* SQDMULL, SQDMULL2 */
        if (is_u || size == 0) {
            unallocated_encoding(s);
            return;
        }
        /* fall through */
    case 0: /* SADDL, SADDL2, UADDL, UADDL2 */
    case 2: /* SSUBL, SSUBL2, USUBL, USUBL2 */
    case 5: /* SABAL, SABAL2, UABAL, UABAL2 */
    case 7: /* SABDL, SABDL2, UABDL, UABDL2 */
    case 8: /* SMLAL, SMLAL2, UMLAL, UMLAL2 */
    case 10: /* SMLSL, SMLSL2, UMLSL, UMLSL2 */
    case 12: /* SMULL, SMULL2, UMULL, UMULL2 */
        /* 64 x 64 -> 128 */
        if (size == 3) {
            unallocated_encoding(s);
            return;
        }
    is_widening:
        if (!fp_access_check(s)) {
            return;
        }

        handle_3rd_widening(s, is_q, is_u, size, opcode, rd, rn, rm);
        break;
    default:
        /* opcode 15 not allocated */
        unallocated_encoding(s);
        break;
    }
}

/* Logic op (opcode == 3) subgroup of C3.6.16. */
static void disas_simd_3same_logic(DisasContext *s, uint32_t insn)
{
    int rd = extract32(insn, 0, 5);
    int rn = extract32(insn, 5, 5);
    int rm = extract32(insn, 16, 5);
    int size = extract32(insn, 22, 2);
    bool is_u = extract32(insn, 29, 1);
    bool is_q = extract32(insn, 30, 1);

    if (!fp_access_check(s)) {
        return;
    }

    switch (size + 4 * is_u) {
    case 0: /* AND */
        gen_gvec_fn3(s, is_q, rd, rn, rm, tcg_gen_gvec_and, 0);
        return;
    case 1: /* BIC */
        gen_gvec_fn3(s, is_q, rd, rn, rm, tcg_gen_gvec_andc, 0);
        return;
    case 2: /* ORR */
        gen_gvec_fn3(s, is_q, rd, rn, rm, tcg_gen_gvec_or, 0);
        return;
    case 3: /* ORN */
        gen_gvec_fn3(s, is_q, rd, rn, rm, tcg_gen_gvec_orc, 0);
        return;
    case 4: /* EOR */
        gen_gvec_fn3(s, is_q, rd, rn, rm, tcg_gen_gvec_xor, 0);
        return;

    case 5: /* BSL bitwise select */
        gen_gvec_fn4(s, is_q, rd, rd, rn, rm, tcg_gen_gvec_bitsel, 0);
        return;
    case 6: /* BIT, bitwise insert if true */
        gen_gvec_fn4(s, is_q, rd, rm, rn, rd, tcg_gen_gvec_bitsel, 0);
        return;
    case 7: /* BIF, bitwise insert if false */
        gen_gvec_fn4(s, is_q, rd, rm, rd, rn, tcg_gen_gvec_bitsel, 0);
        return;

    default:
        g_assert_not_reached();
    }
}

/* Pairwise op subgroup of C3.6.16.
 *
 * This is called directly or via the handle_3same_float for float pairwise
 * operations where the opcode and size are calculated differently.
 */
static void handle_simd_3same_pair(DisasContext *s, int is_q, int u, int opcode,
                                   int size, int rn, int rm, int rd)
{
    TCGv_ptr fpst;
    int pass;

    /* Floating point operations need fpst */
    if (opcode >= 0x58) {
        fpst = get_fpstatus_ptr(false);
    } else {
        fpst = NULL;
    }

    if (!fp_access_check(s)) {
        return;
    }

    /* These operations work on the concatenated rm:rn, with each pair of
     * adjacent elements being operated on to produce an element in the result.
     */
    if (size == 3) {
        TCGv_i64 tcg_res[2];

        for (pass = 0; pass < 2; pass++) {
            TCGv_i64 tcg_op1 = tcg_temp_new_i64();
            TCGv_i64 tcg_op2 = tcg_temp_new_i64();
            int passreg = (pass == 0) ? rn : rm;

            read_vec_element(s, tcg_op1, passreg, 0, MO_64);
            read_vec_element(s, tcg_op2, passreg, 1, MO_64);
            tcg_res[pass] = tcg_temp_new_i64();

            switch (opcode) {
            case 0x17: /* ADDP */
                tcg_gen_add_i64(tcg_res[pass], tcg_op1, tcg_op2);
                break;
            case 0x58: /* FMAXNMP */
                gen_helper_vfp_maxnumd(tcg_res[pass], tcg_op1, tcg_op2, fpst);
                break;
            case 0x5a: /* FADDP */
                gen_helper_vfp_addd(tcg_res[pass], tcg_op1, tcg_op2, fpst);
                break;
            case 0x5e: /* FMAXP */
                gen_helper_vfp_maxd(tcg_res[pass], tcg_op1, tcg_op2, fpst);
                break;
            case 0x78: /* FMINNMP */
                gen_helper_vfp_minnumd(tcg_res[pass], tcg_op1, tcg_op2, fpst);
                break;
            case 0x7e: /* FMINP */
                gen_helper_vfp_mind(tcg_res[pass], tcg_op1, tcg_op2, fpst);
                break;
            default:
                g_assert_not_reached();
            }

            tcg_temp_free_i64(tcg_op1);
            tcg_temp_free_i64(tcg_op2);
        }

        for (pass = 0; pass < 2; pass++) {
            write_vec_element(s, tcg_res[pass], rd, pass, MO_64);
            tcg_temp_free_i64(tcg_res[pass]);
        }
    } else {
        int maxpass = is_q ? 4 : 2;
        TCGv_i32 tcg_res[4];

        for (pass = 0; pass < maxpass; pass++) {
            TCGv_i32 tcg_op1 = tcg_temp_new_i32();
            TCGv_i32 tcg_op2 = tcg_temp_new_i32();
            NeonGenTwoOpFn *genfn = NULL;
            int passreg = pass < (maxpass / 2) ? rn : rm;
            int passelt = (is_q && (pass & 1)) ? 2 : 0;

            read_vec_element_i32(s, tcg_op1, passreg, passelt, MO_32);
            read_vec_element_i32(s, tcg_op2, passreg, passelt + 1, MO_32);
            tcg_res[pass] = tcg_temp_new_i32();

            switch (opcode) {
            case 0x17: /* ADDP */
            {
                static NeonGenTwoOpFn * const fns[3] = {
                    gen_helper_neon_padd_u8,
                    gen_helper_neon_padd_u16,
                    tcg_gen_add_i32,
                };
                genfn = fns[size];
                break;
            }
            case 0x14: /* SMAXP, UMAXP */
            {
                static NeonGenTwoOpFn * const fns[3][2] = {
                    { gen_helper_neon_pmax_s8, gen_helper_neon_pmax_u8 },
                    { gen_helper_neon_pmax_s16, gen_helper_neon_pmax_u16 },
                    { tcg_gen_smax_i32, tcg_gen_umax_i32 },
                };
                genfn = fns[size][u];
                break;
            }
            case 0x15: /* SMINP, UMINP */
            {
                static NeonGenTwoOpFn * const fns[3][2] = {
                    { gen_helper_neon_pmin_s8, gen_helper_neon_pmin_u8 },
                    { gen_helper_neon_pmin_s16, gen_helper_neon_pmin_u16 },
                    { tcg_gen_smin_i32, tcg_gen_umin_i32 },
                };
                genfn = fns[size][u];
                break;
            }
            /* The FP operations are all on single floats (32 bit) */
            case 0x58: /* FMAXNMP */
                gen_helper_vfp_maxnums(tcg_res[pass], tcg_op1, tcg_op2, fpst);
                break;
            case 0x5a: /* FADDP */
                gen_helper_vfp_adds(tcg_res[pass], tcg_op1, tcg_op2, fpst);
                break;
            case 0x5e: /* FMAXP */
                gen_helper_vfp_maxs(tcg_res[pass], tcg_op1, tcg_op2, fpst);
                break;
            case 0x78: /* FMINNMP */
                gen_helper_vfp_minnums(tcg_res[pass], tcg_op1, tcg_op2, fpst);
                break;
            case 0x7e: /* FMINP */
                gen_helper_vfp_mins(tcg_res[pass], tcg_op1, tcg_op2, fpst);
                break;
            default:
                g_assert_not_reached();
            }

            /* FP ops called directly, otherwise call now */
            if (genfn) {
                genfn(tcg_res[pass], tcg_op1, tcg_op2);
            }

            tcg_temp_free_i32(tcg_op1);
            tcg_temp_free_i32(tcg_op2);
        }

        for (pass = 0; pass < maxpass; pass++) {
            write_vec_element_i32(s, tcg_res[pass], rd, pass, MO_32);
            tcg_temp_free_i32(tcg_res[pass]);
        }
        clear_vec_high(s, is_q, rd);
    }

    if (fpst) {
        tcg_temp_free_ptr(fpst);
    }
}

/* Floating point op subgroup of C3.6.16. */
static void disas_simd_3same_float(DisasContext *s, uint32_t insn)
{
    /* For floating point ops, the U, size[1] and opcode bits
     * together indicate the operation. size[0] indicates single
     * or double.
     */
    int fpopcode = extract32(insn, 11, 5)
        | (extract32(insn, 23, 1) << 5)
        | (extract32(insn, 29, 1) << 6);
    int is_q = extract32(insn, 30, 1);
    int size = extract32(insn, 22, 1);
    int rm = extract32(insn, 16, 5);
    int rn = extract32(insn, 5, 5);
    int rd = extract32(insn, 0, 5);

    int datasize = is_q ? 128 : 64;
    int esize = 32 << size;
    int elements = datasize / esize;

    if (size == 1 && !is_q) {
        unallocated_encoding(s);
        return;
    }

    switch (fpopcode) {
    case 0x58: /* FMAXNMP */
    case 0x5a: /* FADDP */
    case 0x5e: /* FMAXP */
    case 0x78: /* FMINNMP */
    case 0x7e: /* FMINP */
        if (size && !is_q) {
            unallocated_encoding(s);
            return;
        }
        handle_simd_3same_pair(s, is_q, 0, fpopcode, size ? MO_64 : MO_32,
                               rn, rm, rd);
        return;
    case 0x1b: /* FMULX */
    case 0x1f: /* FRECPS */
    case 0x3f: /* FRSQRTS */
    case 0x5d: /* FACGE */
    case 0x7d: /* FACGT */
    case 0x19: /* FMLA */
    case 0x39: /* FMLS */
    case 0x18: /* FMAXNM */
    case 0x1a: /* FADD */
    case 0x1c: /* FCMEQ */
    case 0x1e: /* FMAX */
    case 0x38: /* FMINNM */
    case 0x3a: /* FSUB */
    case 0x3e: /* FMIN */
    case 0x5b: /* FMUL */
    case 0x5c: /* FCMGE */
    case 0x5f: /* FDIV */
    case 0x7a: /* FABD */
    case 0x7c: /* FCMGT */
        if (!fp_access_check(s)) {
            return;
        }
        handle_3same_float(s, size, elements, fpopcode, rd, rn, rm);
        return;

    case 0x1d: /* FMLAL  */
    case 0x3d: /* FMLSL  */
    case 0x59: /* FMLAL2 */
    case 0x79: /* FMLSL2 */
        if (size & 1 || !dc_isar_feature(aa64_fhm, s)) {
            unallocated_encoding(s);
            return;
        }
        if (fp_access_check(s)) {
            int is_s = extract32(insn, 23, 1);
            int is_2 = extract32(insn, 29, 1);
            int data = (is_2 << 1) | is_s;
            tcg_gen_gvec_3_ptr(vec_full_reg_offset(s, rd),
                               vec_full_reg_offset(s, rn),
                               vec_full_reg_offset(s, rm), cpu_env,
                               is_q ? 16 : 8, vec_full_reg_size(s),
                               data, gen_helper_gvec_fmlal_a64);
        }
        return;

    default:
        unallocated_encoding(s);
        return;
    }
}

/* Integer op subgroup of C3.6.16. */
static void disas_simd_3same_int(DisasContext *s, uint32_t insn)
{
    int is_q = extract32(insn, 30, 1);
    int u = extract32(insn, 29, 1);
    int size = extract32(insn, 22, 2);
    int opcode = extract32(insn, 11, 5);
    int rm = extract32(insn, 16, 5);
    int rn = extract32(insn, 5, 5);
    int rd = extract32(insn, 0, 5);
    int pass;
    TCGCond cond;

    switch (opcode) {
    case 0x13: /* MUL, PMUL */
        if (u && size != 0) {
            unallocated_encoding(s);
            return;
        }
        /* fall through */
    case 0x0: /* SHADD, UHADD */
    case 0x2: /* SRHADD, URHADD */
    case 0x4: /* SHSUB, UHSUB */
    case 0xc: /* SMAX, UMAX */
    case 0xd: /* SMIN, UMIN */
    case 0xe: /* SABD, UABD */
    case 0xf: /* SABA, UABA */
    case 0x12: /* MLA, MLS */
        if (size == 3) {
            unallocated_encoding(s);
            return;
        }
        break;
    case 0x16: /* SQDMULH, SQRDMULH */
        if (size == 0 || size == 3) {
            unallocated_encoding(s);
            return;
        }
        break;
    default:
        if (size == 3 && !is_q) {
            unallocated_encoding(s);
            return;
        }
        break;
    }

    if (!fp_access_check(s)) {
        return;
    }

    switch (opcode) {
    case 0x01: /* SQADD, UQADD */
        tcg_gen_gvec_4(vec_full_reg_offset(s, rd),
                       offsetof(CPUARMState, vfp.qc),
                       vec_full_reg_offset(s, rn),
                       vec_full_reg_offset(s, rm),
                       is_q ? 16 : 8, vec_full_reg_size(s),
                       (u ? uqadd_op : sqadd_op) + size);
        return;
    case 0x05: /* SQSUB, UQSUB */
        tcg_gen_gvec_4(vec_full_reg_offset(s, rd),
                       offsetof(CPUARMState, vfp.qc),
                       vec_full_reg_offset(s, rn),
                       vec_full_reg_offset(s, rm),
                       is_q ? 16 : 8, vec_full_reg_size(s),
                       (u ? uqsub_op : sqsub_op) + size);
        return;
    case 0x0c: /* SMAX, UMAX */
        if (u) {
            gen_gvec_fn3(s, is_q, rd, rn, rm, tcg_gen_gvec_umax, size);
        } else {
            gen_gvec_fn3(s, is_q, rd, rn, rm, tcg_gen_gvec_smax, size);
        }
        return;
    case 0x0d: /* SMIN, UMIN */
        if (u) {
            gen_gvec_fn3(s, is_q, rd, rn, rm, tcg_gen_gvec_umin, size);
        } else {
            gen_gvec_fn3(s, is_q, rd, rn, rm, tcg_gen_gvec_smin, size);
        }
        return;
    case 0x10: /* ADD, SUB */
        if (u) {
            gen_gvec_fn3(s, is_q, rd, rn, rm, tcg_gen_gvec_sub, size);
        } else {
            gen_gvec_fn3(s, is_q, rd, rn, rm, tcg_gen_gvec_add, size);
        }
        return;
    case 0x13: /* MUL, PMUL */
        if (!u) { /* MUL */
            gen_gvec_fn3(s, is_q, rd, rn, rm, tcg_gen_gvec_mul, size);
            return;
        }
        break;
    case 0x12: /* MLA, MLS */
        if (u) {
            gen_gvec_op3(s, is_q, rd, rn, rm, &mls_op[size]);
        } else {
            gen_gvec_op3(s, is_q, rd, rn, rm, &mla_op[size]);
        }
        return;
    case 0x11:
        if (!u) { /* CMTST */
            gen_gvec_op3(s, is_q, rd, rn, rm, &cmtst_op[size]);
            return;
        }
        /* else CMEQ */
        cond = TCG_COND_EQ;
        goto do_gvec_cmp;
    case 0x06: /* CMGT, CMHI */
        cond = u ? TCG_COND_GTU : TCG_COND_GT;
        goto do_gvec_cmp;
    case 0x07: /* CMGE, CMHS */
        cond = u ? TCG_COND_GEU : TCG_COND_GE;
    do_gvec_cmp:
        tcg_gen_gvec_cmp(cond, size, vec_full_reg_offset(s, rd),
                         vec_full_reg_offset(s, rn),
                         vec_full_reg_offset(s, rm),
                         is_q ? 16 : 8, vec_full_reg_size(s));
        return;
    }

    if (size == 3) {
        assert(is_q);
        for (pass = 0; pass < 2; pass++) {
            TCGv_i64 tcg_op1 = tcg_temp_new_i64();
            TCGv_i64 tcg_op2 = tcg_temp_new_i64();
            TCGv_i64 tcg_res = tcg_temp_new_i64();

            read_vec_element(s, tcg_op1, rn, pass, MO_64);
            read_vec_element(s, tcg_op2, rm, pass, MO_64);

            handle_3same_64(s, opcode, u, tcg_res, tcg_op1, tcg_op2);

            write_vec_element(s, tcg_res, rd, pass, MO_64);

            tcg_temp_free_i64(tcg_res);
            tcg_temp_free_i64(tcg_op1);
            tcg_temp_free_i64(tcg_op2);
        }
    } else {
        for (pass = 0; pass < (is_q ? 4 : 2); pass++) {
            TCGv_i32 tcg_op1 = tcg_temp_new_i32();
            TCGv_i32 tcg_op2 = tcg_temp_new_i32();
            TCGv_i32 tcg_res = tcg_temp_new_i32();
            NeonGenTwoOpFn *genfn = NULL;
            NeonGenTwoOpEnvFn *genenvfn = NULL;

            read_vec_element_i32(s, tcg_op1, rn, pass, MO_32);
            read_vec_element_i32(s, tcg_op2, rm, pass, MO_32);

            switch (opcode) {
            case 0x0: /* SHADD, UHADD */
            {
                static NeonGenTwoOpFn * const fns[3][2] = {
                    { gen_helper_neon_hadd_s8, gen_helper_neon_hadd_u8 },
                    { gen_helper_neon_hadd_s16, gen_helper_neon_hadd_u16 },
                    { gen_helper_neon_hadd_s32, gen_helper_neon_hadd_u32 },
                };
                genfn = fns[size][u];
                break;
            }
            case 0x2: /* SRHADD, URHADD */
            {
                static NeonGenTwoOpFn * const fns[3][2] = {
                    { gen_helper_neon_rhadd_s8, gen_helper_neon_rhadd_u8 },
                    { gen_helper_neon_rhadd_s16, gen_helper_neon_rhadd_u16 },
                    { gen_helper_neon_rhadd_s32, gen_helper_neon_rhadd_u32 },
                };
                genfn = fns[size][u];
                break;
            }
            case 0x4: /* SHSUB, UHSUB */
            {
                static NeonGenTwoOpFn * const fns[3][2] = {
                    { gen_helper_neon_hsub_s8, gen_helper_neon_hsub_u8 },
                    { gen_helper_neon_hsub_s16, gen_helper_neon_hsub_u16 },
                    { gen_helper_neon_hsub_s32, gen_helper_neon_hsub_u32 },
                };
                genfn = fns[size][u];
                break;
            }
            case 0x8: /* SSHL, USHL */
            {
                static NeonGenTwoOpFn * const fns[3][2] = {
                    { gen_helper_neon_shl_s8, gen_helper_neon_shl_u8 },
                    { gen_helper_neon_shl_s16, gen_helper_neon_shl_u16 },
                    { gen_helper_neon_shl_s32, gen_helper_neon_shl_u32 },
                };
                genfn = fns[size][u];
                break;
            }
            case 0x9: /* SQSHL, UQSHL */
            {
                static NeonGenTwoOpEnvFn * const fns[3][2] = {
                    { gen_helper_neon_qshl_s8, gen_helper_neon_qshl_u8 },
                    { gen_helper_neon_qshl_s16, gen_helper_neon_qshl_u16 },
                    { gen_helper_neon_qshl_s32, gen_helper_neon_qshl_u32 },
                };
                genenvfn = fns[size][u];
                break;
            }
            case 0xa: /* SRSHL, URSHL */
            {
                static NeonGenTwoOpFn * const fns[3][2] = {
                    { gen_helper_neon_rshl_s8, gen_helper_neon_rshl_u8 },
                    { gen_helper_neon_rshl_s16, gen_helper_neon_rshl_u16 },
                    { gen_helper_neon_rshl_s32, gen_helper_neon_rshl_u32 },
                };
                genfn = fns[size][u];
                break;
            }
            case 0xb: /* SQRSHL, UQRSHL */
            {
                static NeonGenTwoOpEnvFn * const fns[3][2] = {
                    { gen_helper_neon_qrshl_s8, gen_helper_neon_qrshl_u8 },
                    { gen_helper_neon_qrshl_s16, gen_helper_neon_qrshl_u16 },
                    { gen_helper_neon_qrshl_s32, gen_helper_neon_qrshl_u32 },
                };
                genenvfn = fns[size][u];
                break;
            }
            case 0xe: /* SABD, UABD */
            case 0xf: /* SABA, UABA */
            {
                static NeonGenTwoOpFn * const fns[3][2] = {
                    { gen_helper_neon_abd_s8, gen_helper_neon_abd_u8 },
                    { gen_helper_neon_abd_s16, gen_helper_neon_abd_u16 },
                    { gen_helper_neon_abd_s32, gen_helper_neon_abd_u32 },
                };
                genfn = fns[size][u];
                break;
            }
            case 0x13: /* MUL, PMUL */
                assert(u); /* PMUL */
                assert(size == 0);
                genfn = gen_helper_neon_mul_p8;
                break;
            case 0x16: /* SQDMULH, SQRDMULH */
            {
                static NeonGenTwoOpEnvFn * const fns[2][2] = {
                    { gen_helper_neon_qdmulh_s16, gen_helper_neon_qrdmulh_s16 },
                    { gen_helper_neon_qdmulh_s32, gen_helper_neon_qrdmulh_s32 },
                };
                assert(size == 1 || size == 2);
                genenvfn = fns[size - 1][u];
                break;
            }
            default:
                g_assert_not_reached();
            }

            if (genenvfn) {
                genenvfn(tcg_res, cpu_env, tcg_op1, tcg_op2);
            } else {
                genfn(tcg_res, tcg_op1, tcg_op2);
            }

            if (opcode == 0xf) {
                /* SABA, UABA: accumulating ops */
                static NeonGenTwoOpFn * const fns[3] = {
                    gen_helper_neon_add_u8,
                    gen_helper_neon_add_u16,
                    tcg_gen_add_i32,
                };

                read_vec_element_i32(s, tcg_op1, rd, pass, MO_32);
                fns[size](tcg_res, tcg_op1, tcg_res);
            }

            write_vec_element_i32(s, tcg_res, rd, pass, MO_32);

            tcg_temp_free_i32(tcg_res);
            tcg_temp_free_i32(tcg_op1);
            tcg_temp_free_i32(tcg_op2);
        }
    }
    clear_vec_high(s, is_q, rd);
}

/* AdvSIMD three same
 *  31  30  29  28       24 23  22  21 20  16 15    11  10 9    5 4    0
 * +---+---+---+-----------+------+---+------+--------+---+------+------+
 * | 0 | Q | U | 0 1 1 1 0 | size | 1 |  Rm  | opcode | 1 |  Rn  |  Rd  |
 * +---+---+---+-----------+------+---+------+--------+---+------+------+
 */
static void disas_simd_three_reg_same(DisasContext *s, uint32_t insn)
{
    int opcode = extract32(insn, 11, 5);

    switch (opcode) {
    case 0x3: /* logic ops */
        disas_simd_3same_logic(s, insn);
        break;
    case 0x17: /* ADDP */
    case 0x14: /* SMAXP, UMAXP */
    case 0x15: /* SMINP, UMINP */
    {
        /* Pairwise operations */
        int is_q = extract32(insn, 30, 1);
        int u = extract32(insn, 29, 1);
        int size = extract32(insn, 22, 2);
        int rm = extract32(insn, 16, 5);
        int rn = extract32(insn, 5, 5);
        int rd = extract32(insn, 0, 5);
        if (opcode == 0x17) {
            if (u || (size == 3 && !is_q)) {
                unallocated_encoding(s);
                return;
            }
        } else {
            if (size == 3) {
                unallocated_encoding(s);
                return;
            }
        }
        handle_simd_3same_pair(s, is_q, u, opcode, size, rn, rm, rd);
        break;
    }
    case 0x18 ... 0x31:
        /* floating point ops, sz[1] and U are part of opcode */
        disas_simd_3same_float(s, insn);
        break;
    default:
        disas_simd_3same_int(s, insn);
        break;
    }
}

/*
 * Advanced SIMD three same (ARMv8.2 FP16 variants)
 *
 *  31  30  29  28       24 23  22 21 20  16 15 14 13    11 10  9    5 4    0
 * +---+---+---+-----------+---------+------+-----+--------+---+------+------+
 * | 0 | Q | U | 0 1 1 1 0 | a | 1 0 |  Rm  | 0 0 | opcode | 1 |  Rn  |  Rd  |
 * +---+---+---+-----------+---------+------+-----+--------+---+------+------+
 *
 * This includes FMULX, FCMEQ (register), FRECPS, FRSQRTS, FCMGE
 * (register), FACGE, FABD, FCMGT (register) and FACGT.
 *
 */
static void disas_simd_three_reg_same_fp16(DisasContext *s, uint32_t insn)
{
    int opcode, fpopcode;
    int is_q, u, a, rm, rn, rd;
    int datasize, elements;
    int pass;
    TCGv_ptr fpst;
    bool pairwise = false;

    if (!dc_isar_feature(aa64_fp16, s)) {
        unallocated_encoding(s);
        return;
    }

    if (!fp_access_check(s)) {
        return;
    }

    /* For these floating point ops, the U, a and opcode bits
     * together indicate the operation.
     */
    opcode = extract32(insn, 11, 3);
    u = extract32(insn, 29, 1);
    a = extract32(insn, 23, 1);
    is_q = extract32(insn, 30, 1);
    rm = extract32(insn, 16, 5);
    rn = extract32(insn, 5, 5);
    rd = extract32(insn, 0, 5);

    fpopcode = opcode | (a << 3) |  (u << 4);
    datasize = is_q ? 128 : 64;
    elements = datasize / 16;

    switch (fpopcode) {
    case 0x10: /* FMAXNMP */
    case 0x12: /* FADDP */
    case 0x16: /* FMAXP */
    case 0x18: /* FMINNMP */
    case 0x1e: /* FMINP */
        pairwise = true;
        break;
    }

    fpst = get_fpstatus_ptr(true);

    if (pairwise) {
        int maxpass = is_q ? 8 : 4;
        TCGv_i32 tcg_op1 = tcg_temp_new_i32();
        TCGv_i32 tcg_op2 = tcg_temp_new_i32();
        TCGv_i32 tcg_res[8];

        for (pass = 0; pass < maxpass; pass++) {
            int passreg = pass < (maxpass / 2) ? rn : rm;
            int passelt = (pass << 1) & (maxpass - 1);

            read_vec_element_i32(s, tcg_op1, passreg, passelt, MO_16);
            read_vec_element_i32(s, tcg_op2, passreg, passelt + 1, MO_16);
            tcg_res[pass] = tcg_temp_new_i32();

            switch (fpopcode) {
            case 0x10: /* FMAXNMP */
                gen_helper_advsimd_maxnumh(tcg_res[pass], tcg_op1, tcg_op2,
                                           fpst);
                break;
            case 0x12: /* FADDP */
                gen_helper_advsimd_addh(tcg_res[pass], tcg_op1, tcg_op2, fpst);
                break;
            case 0x16: /* FMAXP */
                gen_helper_advsimd_maxh(tcg_res[pass], tcg_op1, tcg_op2, fpst);
                break;
            case 0x18: /* FMINNMP */
                gen_helper_advsimd_minnumh(tcg_res[pass], tcg_op1, tcg_op2,
                                           fpst);
                break;
            case 0x1e: /* FMINP */
                gen_helper_advsimd_minh(tcg_res[pass], tcg_op1, tcg_op2, fpst);
                break;
            default:
                g_assert_not_reached();
            }
        }

        for (pass = 0; pass < maxpass; pass++) {
            write_vec_element_i32(s, tcg_res[pass], rd, pass, MO_16);
            tcg_temp_free_i32(tcg_res[pass]);
        }

        tcg_temp_free_i32(tcg_op1);
        tcg_temp_free_i32(tcg_op2);

    } else {
        for (pass = 0; pass < elements; pass++) {
            TCGv_i32 tcg_op1 = tcg_temp_new_i32();
            TCGv_i32 tcg_op2 = tcg_temp_new_i32();
            TCGv_i32 tcg_res = tcg_temp_new_i32();

            read_vec_element_i32(s, tcg_op1, rn, pass, MO_16);
            read_vec_element_i32(s, tcg_op2, rm, pass, MO_16);

            switch (fpopcode) {
            case 0x0: /* FMAXNM */
                gen_helper_advsimd_maxnumh(tcg_res, tcg_op1, tcg_op2, fpst);
                break;
            case 0x1: /* FMLA */
                read_vec_element_i32(s, tcg_res, rd, pass, MO_16);
                gen_helper_advsimd_muladdh(tcg_res, tcg_op1, tcg_op2, tcg_res,
                                           fpst);
                break;
            case 0x2: /* FADD */
                gen_helper_advsimd_addh(tcg_res, tcg_op1, tcg_op2, fpst);
                break;
            case 0x3: /* FMULX */
                gen_helper_advsimd_mulxh(tcg_res, tcg_op1, tcg_op2, fpst);
                break;
            case 0x4: /* FCMEQ */
                gen_helper_advsimd_ceq_f16(tcg_res, tcg_op1, tcg_op2, fpst);
                break;
            case 0x6: /* FMAX */
                gen_helper_advsimd_maxh(tcg_res, tcg_op1, tcg_op2, fpst);
                break;
            case 0x7: /* FRECPS */
                gen_helper_recpsf_f16(tcg_res, tcg_op1, tcg_op2, fpst);
                break;
            case 0x8: /* FMINNM */
                gen_helper_advsimd_minnumh(tcg_res, tcg_op1, tcg_op2, fpst);
                break;
            case 0x9: /* FMLS */
                /* As usual for ARM, separate negation for fused multiply-add */
                tcg_gen_xori_i32(tcg_op1, tcg_op1, 0x8000);
                read_vec_element_i32(s, tcg_res, rd, pass, MO_16);
                gen_helper_advsimd_muladdh(tcg_res, tcg_op1, tcg_op2, tcg_res,
                                           fpst);
                break;
            case 0xa: /* FSUB */
                gen_helper_advsimd_subh(tcg_res, tcg_op1, tcg_op2, fpst);
                break;
            case 0xe: /* FMIN */
                gen_helper_advsimd_minh(tcg_res, tcg_op1, tcg_op2, fpst);
                break;
            case 0xf: /* FRSQRTS */
                gen_helper_rsqrtsf_f16(tcg_res, tcg_op1, tcg_op2, fpst);
                break;
            case 0x13: /* FMUL */
                gen_helper_advsimd_mulh(tcg_res, tcg_op1, tcg_op2, fpst);
                break;
            case 0x14: /* FCMGE */
                gen_helper_advsimd_cge_f16(tcg_res, tcg_op1, tcg_op2, fpst);
                break;
            case 0x15: /* FACGE */
                gen_helper_advsimd_acge_f16(tcg_res, tcg_op1, tcg_op2, fpst);
                break;
            case 0x17: /* FDIV */
                gen_helper_advsimd_divh(tcg_res, tcg_op1, tcg_op2, fpst);
                break;
            case 0x1a: /* FABD */
                gen_helper_advsimd_subh(tcg_res, tcg_op1, tcg_op2, fpst);
                tcg_gen_andi_i32(tcg_res, tcg_res, 0x7fff);
                break;
            case 0x1c: /* FCMGT */
                gen_helper_advsimd_cgt_f16(tcg_res, tcg_op1, tcg_op2, fpst);
                break;
            case 0x1d: /* FACGT */
                gen_helper_advsimd_acgt_f16(tcg_res, tcg_op1, tcg_op2, fpst);
                break;
            default:
                fprintf(stderr, "%s: insn %#04x, fpop %#2x @ %#" PRIx64 "\n",
                        __func__, insn, fpopcode, s->pc_curr);
                g_assert_not_reached();
            }

            write_vec_element_i32(s, tcg_res, rd, pass, MO_16);
            tcg_temp_free_i32(tcg_res);
            tcg_temp_free_i32(tcg_op1);
            tcg_temp_free_i32(tcg_op2);
        }
    }

    tcg_temp_free_ptr(fpst);

    clear_vec_high(s, is_q, rd);
}

/* AdvSIMD three same extra
 *  31   30  29 28       24 23  22  21 20  16  15 14    11  10 9  5 4  0
 * +---+---+---+-----------+------+---+------+---+--------+---+----+----+
 * | 0 | Q | U | 0 1 1 1 0 | size | 0 |  Rm  | 1 | opcode | 1 | Rn | Rd |
 * +---+---+---+-----------+------+---+------+---+--------+---+----+----+
 */
static void disas_simd_three_reg_same_extra(DisasContext *s, uint32_t insn)
{
    int rd = extract32(insn, 0, 5);
    int rn = extract32(insn, 5, 5);
    int opcode = extract32(insn, 11, 4);
    int rm = extract32(insn, 16, 5);
    int size = extract32(insn, 22, 2);
    bool u = extract32(insn, 29, 1);
    bool is_q = extract32(insn, 30, 1);
    bool feature;
    int rot;

    switch (u * 16 + opcode) {
    case 0x10: /* SQRDMLAH (vector) */
    case 0x11: /* SQRDMLSH (vector) */
        if (size != 1 && size != 2) {
            unallocated_encoding(s);
            return;
        }
        feature = dc_isar_feature(aa64_rdm, s);
        break;
    case 0x02: /* SDOT (vector) */
    case 0x12: /* UDOT (vector) */
        if (size != MO_32) {
            unallocated_encoding(s);
            return;
        }
        feature = dc_isar_feature(aa64_dp, s);
        break;
    case 0x18: /* FCMLA, #0 */
    case 0x19: /* FCMLA, #90 */
    case 0x1a: /* FCMLA, #180 */
    case 0x1b: /* FCMLA, #270 */
    case 0x1c: /* FCADD, #90 */
    case 0x1e: /* FCADD, #270 */
        if (size == 0
            || (size == 1 && !dc_isar_feature(aa64_fp16, s))
            || (size == 3 && !is_q)) {
            unallocated_encoding(s);
            return;
        }
        feature = dc_isar_feature(aa64_fcma, s);
        break;
    default:
        unallocated_encoding(s);
        return;
    }
    if (!feature) {
        unallocated_encoding(s);
        return;
    }
    if (!fp_access_check(s)) {
        return;
    }

    switch (opcode) {
    case 0x0: /* SQRDMLAH (vector) */
        switch (size) {
        case 1:
            gen_gvec_op3_env(s, is_q, rd, rn, rm, gen_helper_gvec_qrdmlah_s16);
            break;
        case 2:
            gen_gvec_op3_env(s, is_q, rd, rn, rm, gen_helper_gvec_qrdmlah_s32);
            break;
        default:
            g_assert_not_reached();
        }
        return;

    case 0x1: /* SQRDMLSH (vector) */
        switch (size) {
        case 1:
            gen_gvec_op3_env(s, is_q, rd, rn, rm, gen_helper_gvec_qrdmlsh_s16);
            break;
        case 2:
            gen_gvec_op3_env(s, is_q, rd, rn, rm, gen_helper_gvec_qrdmlsh_s32);
            break;
        default:
            g_assert_not_reached();
        }
        return;

    case 0x2: /* SDOT / UDOT */
        gen_gvec_op3_ool(s, is_q, rd, rn, rm, 0,
                         u ? gen_helper_gvec_udot_b : gen_helper_gvec_sdot_b);
        return;

    case 0x8: /* FCMLA, #0 */
    case 0x9: /* FCMLA, #90 */
    case 0xa: /* FCMLA, #180 */
    case 0xb: /* FCMLA, #270 */
        rot = extract32(opcode, 0, 2);
        switch (size) {
        case 1:
            gen_gvec_op3_fpst(s, is_q, rd, rn, rm, true, rot,
                              gen_helper_gvec_fcmlah);
            break;
        case 2:
            gen_gvec_op3_fpst(s, is_q, rd, rn, rm, false, rot,
                              gen_helper_gvec_fcmlas);
            break;
        case 3:
            gen_gvec_op3_fpst(s, is_q, rd, rn, rm, false, rot,
                              gen_helper_gvec_fcmlad);
            break;
        default:
            g_assert_not_reached();
        }
        return;

    case 0xc: /* FCADD, #90 */
    case 0xe: /* FCADD, #270 */
        rot = extract32(opcode, 1, 1);
        switch (size) {
        case 1:
            gen_gvec_op3_fpst(s, is_q, rd, rn, rm, size == 1, rot,
                              gen_helper_gvec_fcaddh);
            break;
        case 2:
            gen_gvec_op3_fpst(s, is_q, rd, rn, rm, size == 1, rot,
                              gen_helper_gvec_fcadds);
            break;
        case 3:
            gen_gvec_op3_fpst(s, is_q, rd, rn, rm, size == 1, rot,
                              gen_helper_gvec_fcaddd);
            break;
        default:
            g_assert_not_reached();
        }
        return;

    default:
        g_assert_not_reached();
    }
}

static void handle_2misc_widening(DisasContext *s, int opcode, bool is_q,
                                  int size, int rn, int rd)
{
    /* Handle 2-reg-misc ops which are widening (so each size element
     * in the source becomes a 2*size element in the destination.
     * The only instruction like this is FCVTL.
     */
    int pass;

    if (size == 3) {
        /* 32 -> 64 bit fp conversion */
        TCGv_i64 tcg_res[2];
        int srcelt = is_q ? 2 : 0;

        for (pass = 0; pass < 2; pass++) {
            TCGv_i32 tcg_op = tcg_temp_new_i32();
            tcg_res[pass] = tcg_temp_new_i64();

            read_vec_element_i32(s, tcg_op, rn, srcelt + pass, MO_32);
            gen_helper_vfp_fcvtds(tcg_res[pass], tcg_op, cpu_env);
            tcg_temp_free_i32(tcg_op);
        }
        for (pass = 0; pass < 2; pass++) {
            write_vec_element(s, tcg_res[pass], rd, pass, MO_64);
            tcg_temp_free_i64(tcg_res[pass]);
        }
    } else {
        /* 16 -> 32 bit fp conversion */
        int srcelt = is_q ? 4 : 0;
        TCGv_i32 tcg_res[4];
        TCGv_ptr fpst = get_fpstatus_ptr(false);
        TCGv_i32 ahp = get_ahp_flag();

        for (pass = 0; pass < 4; pass++) {
            tcg_res[pass] = tcg_temp_new_i32();

            read_vec_element_i32(s, tcg_res[pass], rn, srcelt + pass, MO_16);
            gen_helper_vfp_fcvt_f16_to_f32(tcg_res[pass], tcg_res[pass],
                                           fpst, ahp);
        }
        for (pass = 0; pass < 4; pass++) {
            write_vec_element_i32(s, tcg_res[pass], rd, pass, MO_32);
            tcg_temp_free_i32(tcg_res[pass]);
        }

        tcg_temp_free_ptr(fpst);
        tcg_temp_free_i32(ahp);
    }
}

static void handle_rev(DisasContext *s, int opcode, bool u,
                       bool is_q, int size, int rn, int rd)
{
    int op = (opcode << 1) | u;
    int opsz = op + size;
    int grp_size = 3 - opsz;
    int dsize = is_q ? 128 : 64;
    int i;

    if (opsz >= 3) {
        unallocated_encoding(s);
        return;
    }

    if (!fp_access_check(s)) {
        return;
    }

    if (size == 0) {
        /* Special case bytes, use bswap op on each group of elements */
        int groups = dsize / (8 << grp_size);

        for (i = 0; i < groups; i++) {
            TCGv_i64 tcg_tmp = tcg_temp_new_i64();

            read_vec_element(s, tcg_tmp, rn, i, grp_size);
            switch (grp_size) {
            case MO_16:
                tcg_gen_bswap16_i64(tcg_tmp, tcg_tmp);
                break;
            case MO_32:
                tcg_gen_bswap32_i64(tcg_tmp, tcg_tmp);
                break;
            case MO_64:
                tcg_gen_bswap64_i64(tcg_tmp, tcg_tmp);
                break;
            default:
                g_assert_not_reached();
            }
            write_vec_element(s, tcg_tmp, rd, i, grp_size);
            tcg_temp_free_i64(tcg_tmp);
        }
        clear_vec_high(s, is_q, rd);
    } else {
        int revmask = (1 << grp_size) - 1;
        int esize = 8 << size;
        int elements = dsize / esize;
        TCGv_i64 tcg_rn = tcg_temp_new_i64();
        TCGv_i64 tcg_rd = tcg_const_i64(0);
        TCGv_i64 tcg_rd_hi = tcg_const_i64(0);

        for (i = 0; i < elements; i++) {
            int e_rev = (i & 0xf) ^ revmask;
            int off = e_rev * esize;
            read_vec_element(s, tcg_rn, rn, i, size);
            if (off >= 64) {
                tcg_gen_deposit_i64(tcg_rd_hi, tcg_rd_hi,
                                    tcg_rn, off - 64, esize);
            } else {
                tcg_gen_deposit_i64(tcg_rd, tcg_rd, tcg_rn, off, esize);
            }
        }
        write_vec_element(s, tcg_rd, rd, 0, MO_64);
        write_vec_element(s, tcg_rd_hi, rd, 1, MO_64);

        tcg_temp_free_i64(tcg_rd_hi);
        tcg_temp_free_i64(tcg_rd);
        tcg_temp_free_i64(tcg_rn);
    }
}

static void handle_2misc_pairwise(DisasContext *s, int opcode, bool u,
                                  bool is_q, int size, int rn, int rd)
{
    /* Implement the pairwise operations from 2-misc:
     * SADDLP, UADDLP, SADALP, UADALP.
     * These all add pairs of elements in the input to produce a
     * double-width result element in the output (possibly accumulating).
     */
    bool accum = (opcode == 0x6);
    int maxpass = is_q ? 2 : 1;
    int pass;
    TCGv_i64 tcg_res[2];

    if (size == 2) {
        /* 32 + 32 -> 64 op */
        MemOp memop = size + (u ? 0 : MO_SIGN);

        for (pass = 0; pass < maxpass; pass++) {
            TCGv_i64 tcg_op1 = tcg_temp_new_i64();
            TCGv_i64 tcg_op2 = tcg_temp_new_i64();

            tcg_res[pass] = tcg_temp_new_i64();

            read_vec_element(s, tcg_op1, rn, pass * 2, memop);
            read_vec_element(s, tcg_op2, rn, pass * 2 + 1, memop);
            tcg_gen_add_i64(tcg_res[pass], tcg_op1, tcg_op2);
            if (accum) {
                read_vec_element(s, tcg_op1, rd, pass, MO_64);
                tcg_gen_add_i64(tcg_res[pass], tcg_res[pass], tcg_op1);
            }

            tcg_temp_free_i64(tcg_op1);
            tcg_temp_free_i64(tcg_op2);
        }
    } else {
        for (pass = 0; pass < maxpass; pass++) {
            TCGv_i64 tcg_op = tcg_temp_new_i64();
            NeonGenOneOpFn *genfn;
            static NeonGenOneOpFn * const fns[2][2] = {
                { gen_helper_neon_addlp_s8,  gen_helper_neon_addlp_u8 },
                { gen_helper_neon_addlp_s16,  gen_helper_neon_addlp_u16 },
            };

            genfn = fns[size][u];

            tcg_res[pass] = tcg_temp_new_i64();

            read_vec_element(s, tcg_op, rn, pass, MO_64);
            genfn(tcg_res[pass], tcg_op);

            if (accum) {
                read_vec_element(s, tcg_op, rd, pass, MO_64);
                if (size == 0) {
                    gen_helper_neon_addl_u16(tcg_res[pass],
                                             tcg_res[pass], tcg_op);
                } else {
                    gen_helper_neon_addl_u32(tcg_res[pass],
                                             tcg_res[pass], tcg_op);
                }
            }
            tcg_temp_free_i64(tcg_op);
        }
    }
    if (!is_q) {
        tcg_res[1] = tcg_const_i64(0);
    }
    for (pass = 0; pass < 2; pass++) {
        write_vec_element(s, tcg_res[pass], rd, pass, MO_64);
        tcg_temp_free_i64(tcg_res[pass]);
    }
}

static void handle_shll(DisasContext *s, bool is_q, int size, int rn, int rd)
{
    /* Implement SHLL and SHLL2 */
    int pass;
    int part = is_q ? 2 : 0;
    TCGv_i64 tcg_res[2];

    for (pass = 0; pass < 2; pass++) {
        static NeonGenWidenFn * const widenfns[3] = {
            gen_helper_neon_widen_u8,
            gen_helper_neon_widen_u16,
            tcg_gen_extu_i32_i64,
        };
        NeonGenWidenFn *widenfn = widenfns[size];
        TCGv_i32 tcg_op = tcg_temp_new_i32();

        read_vec_element_i32(s, tcg_op, rn, part + pass, MO_32);
        tcg_res[pass] = tcg_temp_new_i64();
        widenfn(tcg_res[pass], tcg_op);
        tcg_gen_shli_i64(tcg_res[pass], tcg_res[pass], 8 << size);

        tcg_temp_free_i32(tcg_op);
    }

    for (pass = 0; pass < 2; pass++) {
        write_vec_element(s, tcg_res[pass], rd, pass, MO_64);
        tcg_temp_free_i64(tcg_res[pass]);
    }
}

/* AdvSIMD two reg misc
 *   31  30  29 28       24 23  22 21       17 16    12 11 10 9    5 4    0
 * +---+---+---+-----------+------+-----------+--------+-----+------+------+
 * | 0 | Q | U | 0 1 1 1 0 | size | 1 0 0 0 0 | opcode | 1 0 |  Rn  |  Rd  |
 * +---+---+---+-----------+------+-----------+--------+-----+------+------+
 */
static void disas_simd_two_reg_misc(DisasContext *s, uint32_t insn)
{
    int size = extract32(insn, 22, 2);
    int opcode = extract32(insn, 12, 5);
    bool u = extract32(insn, 29, 1);
    bool is_q = extract32(insn, 30, 1);
    int rn = extract32(insn, 5, 5);
    int rd = extract32(insn, 0, 5);
    bool need_fpstatus = false;
    bool need_rmode = false;
    int rmode = -1;
    TCGv_i32 tcg_rmode;
    TCGv_ptr tcg_fpstatus;

    switch (opcode) {
    case 0x0: /* REV64, REV32 */
    case 0x1: /* REV16 */
        handle_rev(s, opcode, u, is_q, size, rn, rd);
        return;
    case 0x5: /* CNT, NOT, RBIT */
        if (u && size == 0) {
            /* NOT */
            break;
        } else if (u && size == 1) {
            /* RBIT */
            break;
        } else if (!u && size == 0) {
            /* CNT */
            break;
        }
        unallocated_encoding(s);
        return;
    case 0x12: /* XTN, XTN2, SQXTUN, SQXTUN2 */
    case 0x14: /* SQXTN, SQXTN2, UQXTN, UQXTN2 */
        if (size == 3) {
            unallocated_encoding(s);
            return;
        }
        if (!fp_access_check(s)) {
            return;
        }

        handle_2misc_narrow(s, false, opcode, u, is_q, size, rn, rd);
        return;
    case 0x4: /* CLS, CLZ */
        if (size == 3) {
            unallocated_encoding(s);
            return;
        }
        break;
    case 0x2: /* SADDLP, UADDLP */
    case 0x6: /* SADALP, UADALP */
        if (size == 3) {
            unallocated_encoding(s);
            return;
        }
        if (!fp_access_check(s)) {
            return;
        }
        handle_2misc_pairwise(s, opcode, u, is_q, size, rn, rd);
        return;
    case 0x13: /* SHLL, SHLL2 */
        if (u == 0 || size == 3) {
            unallocated_encoding(s);
            return;
        }
        if (!fp_access_check(s)) {
            return;
        }
        handle_shll(s, is_q, size, rn, rd);
        return;
    case 0xa: /* CMLT */
        if (u == 1) {
            unallocated_encoding(s);
            return;
        }
        /* fall through */
    case 0x8: /* CMGT, CMGE */
    case 0x9: /* CMEQ, CMLE */
    case 0xb: /* ABS, NEG */
        if (size == 3 && !is_q) {
            unallocated_encoding(s);
            return;
        }
        break;
    case 0x3: /* SUQADD, USQADD */
        if (size == 3 && !is_q) {
            unallocated_encoding(s);
            return;
        }
        if (!fp_access_check(s)) {
            return;
        }
        handle_2misc_satacc(s, false, u, is_q, size, rn, rd);
        return;
    case 0x7: /* SQABS, SQNEG */
        if (size == 3 && !is_q) {
            unallocated_encoding(s);
            return;
        }
        break;
    case 0xc ... 0xf:
    case 0x16 ... 0x1f:
    {
        /* Floating point: U, size[1] and opcode indicate operation;
         * size[0] indicates single or double precision.
         */
        int is_double = extract32(size, 0, 1);
        opcode |= (extract32(size, 1, 1) << 5) | (u << 6);
        size = is_double ? 3 : 2;
        switch (opcode) {
        case 0x2f: /* FABS */
        case 0x6f: /* FNEG */
            if (size == 3 && !is_q) {
                unallocated_encoding(s);
                return;
            }
            break;
        case 0x1d: /* SCVTF */
        case 0x5d: /* UCVTF */
        {
            bool is_signed = (opcode == 0x1d) ? true : false;
            int elements = is_double ? 2 : is_q ? 4 : 2;
            if (is_double && !is_q) {
                unallocated_encoding(s);
                return;
            }
            if (!fp_access_check(s)) {
                return;
            }
            handle_simd_intfp_conv(s, rd, rn, elements, is_signed, 0, size);
            return;
        }
        case 0x2c: /* FCMGT (zero) */
        case 0x2d: /* FCMEQ (zero) */
        case 0x2e: /* FCMLT (zero) */
        case 0x6c: /* FCMGE (zero) */
        case 0x6d: /* FCMLE (zero) */
            if (size == 3 && !is_q) {
                unallocated_encoding(s);
                return;
            }
            handle_2misc_fcmp_zero(s, opcode, false, u, is_q, size, rn, rd);
            return;
        case 0x7f: /* FSQRT */
            if (size == 3 && !is_q) {
                unallocated_encoding(s);
                return;
            }
            break;
        case 0x1a: /* FCVTNS */
        case 0x1b: /* FCVTMS */
        case 0x3a: /* FCVTPS */
        case 0x3b: /* FCVTZS */
        case 0x5a: /* FCVTNU */
        case 0x5b: /* FCVTMU */
        case 0x7a: /* FCVTPU */
        case 0x7b: /* FCVTZU */
            need_fpstatus = true;
            need_rmode = true;
            rmode = extract32(opcode, 5, 1) | (extract32(opcode, 0, 1) << 1);
            if (size == 3 && !is_q) {
                unallocated_encoding(s);
                return;
            }
            break;
        case 0x5c: /* FCVTAU */
        case 0x1c: /* FCVTAS */
            need_fpstatus = true;
            need_rmode = true;
            rmode = FPROUNDING_TIEAWAY;
            if (size == 3 && !is_q) {
                unallocated_encoding(s);
                return;
            }
            break;
        case 0x3c: /* URECPE */
            if (size == 3) {
                unallocated_encoding(s);
                return;
            }
            /* fall through */
        case 0x3d: /* FRECPE */
        case 0x7d: /* FRSQRTE */
            if (size == 3 && !is_q) {
                unallocated_encoding(s);
                return;
            }
            if (!fp_access_check(s)) {
                return;
            }
            handle_2misc_reciprocal(s, opcode, false, u, is_q, size, rn, rd);
            return;
        case 0x56: /* FCVTXN, FCVTXN2 */
            if (size == 2) {
                unallocated_encoding(s);
                return;
            }
            /* fall through */
        case 0x16: /* FCVTN, FCVTN2 */
            /* handle_2misc_narrow does a 2*size -> size operation, but these
             * instructions encode the source size rather than dest size.
             */
            if (!fp_access_check(s)) {
                return;
            }
            handle_2misc_narrow(s, false, opcode, 0, is_q, size - 1, rn, rd);
            return;
        case 0x17: /* FCVTL, FCVTL2 */
            if (!fp_access_check(s)) {
                return;
            }
            handle_2misc_widening(s, opcode, is_q, size, rn, rd);
            return;
        case 0x18: /* FRINTN */
        case 0x19: /* FRINTM */
        case 0x38: /* FRINTP */
        case 0x39: /* FRINTZ */
            need_rmode = true;
            rmode = extract32(opcode, 5, 1) | (extract32(opcode, 0, 1) << 1);
            /* fall through */
        case 0x59: /* FRINTX */
        case 0x79: /* FRINTI */
            need_fpstatus = true;
            if (size == 3 && !is_q) {
                unallocated_encoding(s);
                return;
            }
            break;
        case 0x58: /* FRINTA */
            need_rmode = true;
            rmode = FPROUNDING_TIEAWAY;
            need_fpstatus = true;
            if (size == 3 && !is_q) {
                unallocated_encoding(s);
                return;
            }
            break;
        case 0x7c: /* URSQRTE */
            if (size == 3) {
                unallocated_encoding(s);
                return;
            }
            need_fpstatus = true;
            break;
        case 0x1e: /* FRINT32Z */
        case 0x1f: /* FRINT64Z */
            need_rmode = true;
            rmode = FPROUNDING_ZERO;
            /* fall through */
        case 0x5e: /* FRINT32X */
        case 0x5f: /* FRINT64X */
            need_fpstatus = true;
            if ((size == 3 && !is_q) || !dc_isar_feature(aa64_frint, s)) {
                unallocated_encoding(s);
                return;
            }
            break;
        default:
            unallocated_encoding(s);
            return;
        }
        break;
    }
    default:
        unallocated_encoding(s);
        return;
    }

    if (!fp_access_check(s)) {
        return;
    }

    if (need_fpstatus || need_rmode) {
        tcg_fpstatus = get_fpstatus_ptr(false);
    } else {
        tcg_fpstatus = NULL;
    }
    if (need_rmode) {
        tcg_rmode = tcg_const_i32(arm_rmode_to_sf(rmode));
        gen_helper_set_rmode(tcg_rmode, tcg_rmode, tcg_fpstatus);
    } else {
        tcg_rmode = NULL;
    }

    switch (opcode) {
    case 0x5:
        if (u && size == 0) { /* NOT */
            gen_gvec_fn2(s, is_q, rd, rn, tcg_gen_gvec_not, 0);
            return;
        }
        break;
    case 0xb:
        if (u) { /* ABS, NEG */
            gen_gvec_fn2(s, is_q, rd, rn, tcg_gen_gvec_neg, size);
        } else {
            gen_gvec_fn2(s, is_q, rd, rn, tcg_gen_gvec_abs, size);
        }
        return;
    }

    if (size == 3) {
        /* All 64-bit element operations can be shared with scalar 2misc */
        int pass;

        /* Coverity claims (size == 3 && !is_q) has been eliminated
         * from all paths leading to here.
         */
        tcg_debug_assert(is_q);
        for (pass = 0; pass < 2; pass++) {
            TCGv_i64 tcg_op = tcg_temp_new_i64();
            TCGv_i64 tcg_res = tcg_temp_new_i64();

            read_vec_element(s, tcg_op, rn, pass, MO_64);

            handle_2misc_64(s, opcode, u, tcg_res, tcg_op,
                            tcg_rmode, tcg_fpstatus);

            write_vec_element(s, tcg_res, rd, pass, MO_64);

            tcg_temp_free_i64(tcg_res);
            tcg_temp_free_i64(tcg_op);
        }
    } else {
        int pass;

        for (pass = 0; pass < (is_q ? 4 : 2); pass++) {
            TCGv_i32 tcg_op = tcg_temp_new_i32();
            TCGv_i32 tcg_res = tcg_temp_new_i32();
            TCGCond cond;

            read_vec_element_i32(s, tcg_op, rn, pass, MO_32);

            if (size == 2) {
                /* Special cases for 32 bit elements */
                switch (opcode) {
                case 0xa: /* CMLT */
                    /* 32 bit integer comparison against zero, result is
                     * test ? (2^32 - 1) : 0. We implement via setcond(test)
                     * and inverting.
                     */
                    cond = TCG_COND_LT;
                do_cmop:
                    tcg_gen_setcondi_i32(cond, tcg_res, tcg_op, 0);
                    tcg_gen_neg_i32(tcg_res, tcg_res);
                    break;
                case 0x8: /* CMGT, CMGE */
                    cond = u ? TCG_COND_GE : TCG_COND_GT;
                    goto do_cmop;
                case 0x9: /* CMEQ, CMLE */
                    cond = u ? TCG_COND_LE : TCG_COND_EQ;
                    goto do_cmop;
                case 0x4: /* CLS */
                    if (u) {
                        tcg_gen_clzi_i32(tcg_res, tcg_op, 32);
                    } else {
                        tcg_gen_clrsb_i32(tcg_res, tcg_op);
                    }
                    break;
                case 0x7: /* SQABS, SQNEG */
                    if (u) {
                        gen_helper_neon_qneg_s32(tcg_res, cpu_env, tcg_op);
                    } else {
                        gen_helper_neon_qabs_s32(tcg_res, cpu_env, tcg_op);
                    }
                    break;
                case 0x2f: /* FABS */
                    gen_helper_vfp_abss(tcg_res, tcg_op);
                    break;
                case 0x6f: /* FNEG */
                    gen_helper_vfp_negs(tcg_res, tcg_op);
                    break;
                case 0x7f: /* FSQRT */
                    gen_helper_vfp_sqrts(tcg_res, tcg_op, cpu_env);
                    break;
                case 0x1a: /* FCVTNS */
                case 0x1b: /* FCVTMS */
                case 0x1c: /* FCVTAS */
                case 0x3a: /* FCVTPS */
                case 0x3b: /* FCVTZS */
                {
                    TCGv_i32 tcg_shift = tcg_const_i32(0);
                    gen_helper_vfp_tosls(tcg_res, tcg_op,
                                         tcg_shift, tcg_fpstatus);
                    tcg_temp_free_i32(tcg_shift);
                    break;
                }
                case 0x5a: /* FCVTNU */
                case 0x5b: /* FCVTMU */
                case 0x5c: /* FCVTAU */
                case 0x7a: /* FCVTPU */
                case 0x7b: /* FCVTZU */
                {
                    TCGv_i32 tcg_shift = tcg_const_i32(0);
                    gen_helper_vfp_touls(tcg_res, tcg_op,
                                         tcg_shift, tcg_fpstatus);
                    tcg_temp_free_i32(tcg_shift);
                    break;
                }
                case 0x18: /* FRINTN */
                case 0x19: /* FRINTM */
                case 0x38: /* FRINTP */
                case 0x39: /* FRINTZ */
                case 0x58: /* FRINTA */
                case 0x79: /* FRINTI */
                    gen_helper_rints(tcg_res, tcg_op, tcg_fpstatus);
                    break;
                case 0x59: /* FRINTX */
                    gen_helper_rints_exact(tcg_res, tcg_op, tcg_fpstatus);
                    break;
                case 0x7c: /* URSQRTE */
                    gen_helper_rsqrte_u32(tcg_res, tcg_op, tcg_fpstatus);
                    break;
                case 0x1e: /* FRINT32Z */
                case 0x5e: /* FRINT32X */
                    gen_helper_frint32_s(tcg_res, tcg_op, tcg_fpstatus);
                    break;
                case 0x1f: /* FRINT64Z */
                case 0x5f: /* FRINT64X */
                    gen_helper_frint64_s(tcg_res, tcg_op, tcg_fpstatus);
                    break;
                default:
                    g_assert_not_reached();
                }
            } else {
                /* Use helpers for 8 and 16 bit elements */
                switch (opcode) {
                case 0x5: /* CNT, RBIT */
                    /* For these two insns size is part of the opcode specifier
                     * (handled earlier); they always operate on byte elements.
                     */
                    if (u) {
                        gen_helper_neon_rbit_u8(tcg_res, tcg_op);
                    } else {
                        gen_helper_neon_cnt_u8(tcg_res, tcg_op);
                    }
                    break;
                case 0x7: /* SQABS, SQNEG */
                {
                    NeonGenOneOpEnvFn *genfn;
                    static NeonGenOneOpEnvFn * const fns[2][2] = {
                        { gen_helper_neon_qabs_s8, gen_helper_neon_qneg_s8 },
                        { gen_helper_neon_qabs_s16, gen_helper_neon_qneg_s16 },
                    };
                    genfn = fns[size][u];
                    genfn(tcg_res, cpu_env, tcg_op);
                    break;
                }
                case 0x8: /* CMGT, CMGE */
                case 0x9: /* CMEQ, CMLE */
                case 0xa: /* CMLT */
                {
                    static NeonGenTwoOpFn * const fns[3][2] = {
                        { gen_helper_neon_cgt_s8, gen_helper_neon_cgt_s16 },
                        { gen_helper_neon_cge_s8, gen_helper_neon_cge_s16 },
                        { gen_helper_neon_ceq_u8, gen_helper_neon_ceq_u16 },
                    };
                    NeonGenTwoOpFn *genfn;
                    int comp;
                    bool reverse;
                    TCGv_i32 tcg_zero = tcg_const_i32(0);

                    /* comp = index into [CMGT, CMGE, CMEQ, CMLE, CMLT] */
                    comp = (opcode - 0x8) * 2 + u;
                    /* ...but LE, LT are implemented as reverse GE, GT */
                    reverse = (comp > 2);
                    if (reverse) {
                        comp = 4 - comp;
                    }
                    genfn = fns[comp][size];
                    if (reverse) {
                        genfn(tcg_res, tcg_zero, tcg_op);
                    } else {
                        genfn(tcg_res, tcg_op, tcg_zero);
                    }
                    tcg_temp_free_i32(tcg_zero);
                    break;
                }
                case 0x4: /* CLS, CLZ */
                    if (u) {
                        if (size == 0) {
                            gen_helper_neon_clz_u8(tcg_res, tcg_op);
                        } else {
                            gen_helper_neon_clz_u16(tcg_res, tcg_op);
                        }
                    } else {
                        if (size == 0) {
                            gen_helper_neon_cls_s8(tcg_res, tcg_op);
                        } else {
                            gen_helper_neon_cls_s16(tcg_res, tcg_op);
                        }
                    }
                    break;
                default:
                    g_assert_not_reached();
                }
            }

            write_vec_element_i32(s, tcg_res, rd, pass, MO_32);

            tcg_temp_free_i32(tcg_res);
            tcg_temp_free_i32(tcg_op);
        }
    }
    clear_vec_high(s, is_q, rd);

    if (need_rmode) {
        gen_helper_set_rmode(tcg_rmode, tcg_rmode, tcg_fpstatus);
        tcg_temp_free_i32(tcg_rmode);
    }
    if (need_fpstatus) {
        tcg_temp_free_ptr(tcg_fpstatus);
    }
}

/* AdvSIMD [scalar] two register miscellaneous (FP16)
 *
 *   31  30  29 28  27     24  23 22 21       17 16    12 11 10 9    5 4    0
 * +---+---+---+---+---------+---+-------------+--------+-----+------+------+
 * | 0 | Q | U | S | 1 1 1 0 | a | 1 1 1 1 0 0 | opcode | 1 0 |  Rn  |  Rd  |
 * +---+---+---+---+---------+---+-------------+--------+-----+------+------+
 *   mask: 1000 1111 0111 1110 0000 1100 0000 0000 0x8f7e 0c00
 *   val:  0000 1110 0111 1000 0000 1000 0000 0000 0x0e78 0800
 *
 * This actually covers two groups where scalar access is governed by
 * bit 28. A bunch of the instructions (float to integral) only exist
 * in the vector form and are un-allocated for the scalar decode. Also
 * in the scalar decode Q is always 1.
 */
static void disas_simd_two_reg_misc_fp16(DisasContext *s, uint32_t insn)
{
    int fpop, opcode, a, u;
    int rn, rd;
    bool is_q;
    bool is_scalar;
    bool only_in_vector = false;

    int pass;
    TCGv_i32 tcg_rmode = NULL;
    TCGv_ptr tcg_fpstatus = NULL;
    bool need_rmode = false;
    bool need_fpst = true;
    int rmode;

    if (!dc_isar_feature(aa64_fp16, s)) {
        unallocated_encoding(s);
        return;
    }

    rd = extract32(insn, 0, 5);
    rn = extract32(insn, 5, 5);

    a = extract32(insn, 23, 1);
    u = extract32(insn, 29, 1);
    is_scalar = extract32(insn, 28, 1);
    is_q = extract32(insn, 30, 1);

    opcode = extract32(insn, 12, 5);
    fpop = deposit32(opcode, 5, 1, a);
    fpop = deposit32(fpop, 6, 1, u);

    rd = extract32(insn, 0, 5);
    rn = extract32(insn, 5, 5);

    switch (fpop) {
    case 0x1d: /* SCVTF */
    case 0x5d: /* UCVTF */
    {
        int elements;

        if (is_scalar) {
            elements = 1;
        } else {
            elements = (is_q ? 8 : 4);
        }

        if (!fp_access_check(s)) {
            return;
        }
        handle_simd_intfp_conv(s, rd, rn, elements, !u, 0, MO_16);
        return;
    }
    break;
    case 0x2c: /* FCMGT (zero) */
    case 0x2d: /* FCMEQ (zero) */
    case 0x2e: /* FCMLT (zero) */
    case 0x6c: /* FCMGE (zero) */
    case 0x6d: /* FCMLE (zero) */
        handle_2misc_fcmp_zero(s, fpop, is_scalar, 0, is_q, MO_16, rn, rd);
        return;
    case 0x3d: /* FRECPE */
    case 0x3f: /* FRECPX */
        break;
    case 0x18: /* FRINTN */
        need_rmode = true;
        only_in_vector = true;
        rmode = FPROUNDING_TIEEVEN;
        break;
    case 0x19: /* FRINTM */
        need_rmode = true;
        only_in_vector = true;
        rmode = FPROUNDING_NEGINF;
        break;
    case 0x38: /* FRINTP */
        need_rmode = true;
        only_in_vector = true;
        rmode = FPROUNDING_POSINF;
        break;
    case 0x39: /* FRINTZ */
        need_rmode = true;
        only_in_vector = true;
        rmode = FPROUNDING_ZERO;
        break;
    case 0x58: /* FRINTA */
        need_rmode = true;
        only_in_vector = true;
        rmode = FPROUNDING_TIEAWAY;
        break;
    case 0x59: /* FRINTX */
    case 0x79: /* FRINTI */
        only_in_vector = true;
        /* current rounding mode */
        break;
    case 0x1a: /* FCVTNS */
        need_rmode = true;
        rmode = FPROUNDING_TIEEVEN;
        break;
    case 0x1b: /* FCVTMS */
        need_rmode = true;
        rmode = FPROUNDING_NEGINF;
        break;
    case 0x1c: /* FCVTAS */
        need_rmode = true;
        rmode = FPROUNDING_TIEAWAY;
        break;
    case 0x3a: /* FCVTPS */
        need_rmode = true;
        rmode = FPROUNDING_POSINF;
        break;
    case 0x3b: /* FCVTZS */
        need_rmode = true;
        rmode = FPROUNDING_ZERO;
        break;
    case 0x5a: /* FCVTNU */
        need_rmode = true;
        rmode = FPROUNDING_TIEEVEN;
        break;
    case 0x5b: /* FCVTMU */
        need_rmode = true;
        rmode = FPROUNDING_NEGINF;
        break;
    case 0x5c: /* FCVTAU */
        need_rmode = true;
        rmode = FPROUNDING_TIEAWAY;
        break;
    case 0x7a: /* FCVTPU */
        need_rmode = true;
        rmode = FPROUNDING_POSINF;
        break;
    case 0x7b: /* FCVTZU */
        need_rmode = true;
        rmode = FPROUNDING_ZERO;
        break;
    case 0x2f: /* FABS */
    case 0x6f: /* FNEG */
        need_fpst = false;
        break;
    case 0x7d: /* FRSQRTE */
    case 0x7f: /* FSQRT (vector) */
        break;
    default:
        fprintf(stderr, "%s: insn %#04x fpop %#2x\n", __func__, insn, fpop);
        g_assert_not_reached();
    }


    /* Check additional constraints for the scalar encoding */
    if (is_scalar) {
        if (!is_q) {
            unallocated_encoding(s);
            return;
        }
        /* FRINTxx is only in the vector form */
        if (only_in_vector) {
            unallocated_encoding(s);
            return;
        }
    }

    if (!fp_access_check(s)) {
        return;
    }

    if (need_rmode || need_fpst) {
        tcg_fpstatus = get_fpstatus_ptr(true);
    }

    if (need_rmode) {
        tcg_rmode = tcg_const_i32(arm_rmode_to_sf(rmode));
        gen_helper_set_rmode(tcg_rmode, tcg_rmode, tcg_fpstatus);
    }

    if (is_scalar) {
        TCGv_i32 tcg_op = read_fp_hreg(s, rn);
        TCGv_i32 tcg_res = tcg_temp_new_i32();

        switch (fpop) {
        case 0x1a: /* FCVTNS */
        case 0x1b: /* FCVTMS */
        case 0x1c: /* FCVTAS */
        case 0x3a: /* FCVTPS */
        case 0x3b: /* FCVTZS */
            gen_helper_advsimd_f16tosinth(tcg_res, tcg_op, tcg_fpstatus);
            break;
        case 0x3d: /* FRECPE */
            gen_helper_recpe_f16(tcg_res, tcg_op, tcg_fpstatus);
            break;
        case 0x3f: /* FRECPX */
            gen_helper_frecpx_f16(tcg_res, tcg_op, tcg_fpstatus);
            break;
        case 0x5a: /* FCVTNU */
        case 0x5b: /* FCVTMU */
        case 0x5c: /* FCVTAU */
        case 0x7a: /* FCVTPU */
        case 0x7b: /* FCVTZU */
            gen_helper_advsimd_f16touinth(tcg_res, tcg_op, tcg_fpstatus);
            break;
        case 0x6f: /* FNEG */
            tcg_gen_xori_i32(tcg_res, tcg_op, 0x8000);
            break;
        case 0x7d: /* FRSQRTE */
            gen_helper_rsqrte_f16(tcg_res, tcg_op, tcg_fpstatus);
            break;
        default:
            g_assert_not_reached();
        }

        /* limit any sign extension going on */
        tcg_gen_andi_i32(tcg_res, tcg_res, 0xffff);
        write_fp_sreg(s, rd, tcg_res);

        tcg_temp_free_i32(tcg_res);
        tcg_temp_free_i32(tcg_op);
    } else {
        for (pass = 0; pass < (is_q ? 8 : 4); pass++) {
            TCGv_i32 tcg_op = tcg_temp_new_i32();
            TCGv_i32 tcg_res = tcg_temp_new_i32();

            read_vec_element_i32(s, tcg_op, rn, pass, MO_16);

            switch (fpop) {
            case 0x1a: /* FCVTNS */
            case 0x1b: /* FCVTMS */
            case 0x1c: /* FCVTAS */
            case 0x3a: /* FCVTPS */
            case 0x3b: /* FCVTZS */
                gen_helper_advsimd_f16tosinth(tcg_res, tcg_op, tcg_fpstatus);
                break;
            case 0x3d: /* FRECPE */
                gen_helper_recpe_f16(tcg_res, tcg_op, tcg_fpstatus);
                break;
            case 0x5a: /* FCVTNU */
            case 0x5b: /* FCVTMU */
            case 0x5c: /* FCVTAU */
            case 0x7a: /* FCVTPU */
            case 0x7b: /* FCVTZU */
                gen_helper_advsimd_f16touinth(tcg_res, tcg_op, tcg_fpstatus);
                break;
            case 0x18: /* FRINTN */
            case 0x19: /* FRINTM */
            case 0x38: /* FRINTP */
            case 0x39: /* FRINTZ */
            case 0x58: /* FRINTA */
            case 0x79: /* FRINTI */
                gen_helper_advsimd_rinth(tcg_res, tcg_op, tcg_fpstatus);
                break;
            case 0x59: /* FRINTX */
                gen_helper_advsimd_rinth_exact(tcg_res, tcg_op, tcg_fpstatus);
                break;
            case 0x2f: /* FABS */
                tcg_gen_andi_i32(tcg_res, tcg_op, 0x7fff);
                break;
            case 0x6f: /* FNEG */
                tcg_gen_xori_i32(tcg_res, tcg_op, 0x8000);
                break;
            case 0x7d: /* FRSQRTE */
                gen_helper_rsqrte_f16(tcg_res, tcg_op, tcg_fpstatus);
                break;
            case 0x7f: /* FSQRT */
                gen_helper_sqrt_f16(tcg_res, tcg_op, tcg_fpstatus);
                break;
            default:
                g_assert_not_reached();
            }

            write_vec_element_i32(s, tcg_res, rd, pass, MO_16);

            tcg_temp_free_i32(tcg_res);
            tcg_temp_free_i32(tcg_op);
        }

        clear_vec_high(s, is_q, rd);
    }

    if (tcg_rmode) {
        gen_helper_set_rmode(tcg_rmode, tcg_rmode, tcg_fpstatus);
        tcg_temp_free_i32(tcg_rmode);
    }

    if (tcg_fpstatus) {
        tcg_temp_free_ptr(tcg_fpstatus);
    }
}

/* AdvSIMD scalar x indexed element
 *  31 30  29 28       24 23  22 21  20  19  16 15 12  11  10 9    5 4    0
 * +-----+---+-----------+------+---+---+------+-----+---+---+------+------+
 * | 0 1 | U | 1 1 1 1 1 | size | L | M |  Rm  | opc | H | 0 |  Rn  |  Rd  |
 * +-----+---+-----------+------+---+---+------+-----+---+---+------+------+
 * AdvSIMD vector x indexed element
 *   31  30  29 28       24 23  22 21  20  19  16 15 12  11  10 9    5 4    0
 * +---+---+---+-----------+------+---+---+------+-----+---+---+------+------+
 * | 0 | Q | U | 0 1 1 1 1 | size | L | M |  Rm  | opc | H | 0 |  Rn  |  Rd  |
 * +---+---+---+-----------+------+---+---+------+-----+---+---+------+------+
 */
static void disas_simd_indexed(DisasContext *s, uint32_t insn)
{
    /* This encoding has two kinds of instruction:
     *  normal, where we perform elt x idxelt => elt for each
     *     element in the vector
     *  long, where we perform elt x idxelt and generate a result of
     *     double the width of the input element
     * The long ops have a 'part' specifier (ie come in INSN, INSN2 pairs).
     */
    bool is_scalar = extract32(insn, 28, 1);
    bool is_q = extract32(insn, 30, 1);
    bool u = extract32(insn, 29, 1);
    int size = extract32(insn, 22, 2);
    int l = extract32(insn, 21, 1);
    int m = extract32(insn, 20, 1);
    /* Note that the Rm field here is only 4 bits, not 5 as it usually is */
    int rm = extract32(insn, 16, 4);
    int opcode = extract32(insn, 12, 4);
    int h = extract32(insn, 11, 1);
    int rn = extract32(insn, 5, 5);
    int rd = extract32(insn, 0, 5);
    bool is_long = false;
    int is_fp = 0;
    bool is_fp16 = false;
    int index;
    TCGv_ptr fpst;

    switch (16 * u + opcode) {
    case 0x08: /* MUL */
    case 0x10: /* MLA */
    case 0x14: /* MLS */
        if (is_scalar) {
            unallocated_encoding(s);
            return;
        }
        break;
    case 0x02: /* SMLAL, SMLAL2 */
    case 0x12: /* UMLAL, UMLAL2 */
    case 0x06: /* SMLSL, SMLSL2 */
    case 0x16: /* UMLSL, UMLSL2 */
    case 0x0a: /* SMULL, SMULL2 */
    case 0x1a: /* UMULL, UMULL2 */
        if (is_scalar) {
            unallocated_encoding(s);
            return;
        }
        is_long = true;
        break;
    case 0x03: /* SQDMLAL, SQDMLAL2 */
    case 0x07: /* SQDMLSL, SQDMLSL2 */
    case 0x0b: /* SQDMULL, SQDMULL2 */
        is_long = true;
        break;
    case 0x0c: /* SQDMULH */
    case 0x0d: /* SQRDMULH */
        break;
    case 0x01: /* FMLA */
    case 0x05: /* FMLS */
    case 0x09: /* FMUL */
    case 0x19: /* FMULX */
        is_fp = 1;
        break;
    case 0x1d: /* SQRDMLAH */
    case 0x1f: /* SQRDMLSH */
        if (!dc_isar_feature(aa64_rdm, s)) {
            unallocated_encoding(s);
            return;
        }
        break;
    case 0x0e: /* SDOT */
    case 0x1e: /* UDOT */
        if (is_scalar || size != MO_32 || !dc_isar_feature(aa64_dp, s)) {
            unallocated_encoding(s);
            return;
        }
        break;
    case 0x11: /* FCMLA #0 */
    case 0x13: /* FCMLA #90 */
    case 0x15: /* FCMLA #180 */
    case 0x17: /* FCMLA #270 */
        if (is_scalar || !dc_isar_feature(aa64_fcma, s)) {
            unallocated_encoding(s);
            return;
        }
        is_fp = 2;
        break;
    case 0x00: /* FMLAL */
    case 0x04: /* FMLSL */
    case 0x18: /* FMLAL2 */
    case 0x1c: /* FMLSL2 */
        if (is_scalar || size != MO_32 || !dc_isar_feature(aa64_fhm, s)) {
            unallocated_encoding(s);
            return;
        }
        size = MO_16;
        /* is_fp, but we pass cpu_env not fp_status.  */
        break;
    default:
        unallocated_encoding(s);
        return;
    }

    switch (is_fp) {
    case 1: /* normal fp */
        /* convert insn encoded size to MemOp size */
        switch (size) {
        case 0: /* half-precision */
            size = MO_16;
            is_fp16 = true;
            break;
        case MO_32: /* single precision */
        case MO_64: /* double precision */
            break;
        default:
            unallocated_encoding(s);
            return;
        }
        break;

    case 2: /* complex fp */
        /* Each indexable element is a complex pair.  */
        size += 1;
        switch (size) {
        case MO_32:
            if (h && !is_q) {
                unallocated_encoding(s);
                return;
            }
            is_fp16 = true;
            break;
        case MO_64:
            break;
        default:
            unallocated_encoding(s);
            return;
        }
        break;

    default: /* integer */
        switch (size) {
        case MO_8:
        case MO_64:
            unallocated_encoding(s);
            return;
        }
        break;
    }
    if (is_fp16 && !dc_isar_feature(aa64_fp16, s)) {
        unallocated_encoding(s);
        return;
    }

    /* Given MemOp size, adjust register and indexing.  */
    switch (size) {
    case MO_16:
        index = h << 2 | l << 1 | m;
        break;
    case MO_32:
        index = h << 1 | l;
        rm |= m << 4;
        break;
    case MO_64:
        if (l || !is_q) {
            unallocated_encoding(s);
            return;
        }
        index = h;
        rm |= m << 4;
        break;
    default:
        g_assert_not_reached();
    }

    if (!fp_access_check(s)) {
        return;
    }

    if (is_fp) {
        fpst = get_fpstatus_ptr(is_fp16);
    } else {
        fpst = NULL;
    }

    switch (16 * u + opcode) {
    case 0x0e: /* SDOT */
    case 0x1e: /* UDOT */
        gen_gvec_op3_ool(s, is_q, rd, rn, rm, index,
                         u ? gen_helper_gvec_udot_idx_b
                         : gen_helper_gvec_sdot_idx_b);
        return;
    case 0x11: /* FCMLA #0 */
    case 0x13: /* FCMLA #90 */
    case 0x15: /* FCMLA #180 */
    case 0x17: /* FCMLA #270 */
        {
            int rot = extract32(insn, 13, 2);
            int data = (index << 2) | rot;
            tcg_gen_gvec_3_ptr(vec_full_reg_offset(s, rd),
                               vec_full_reg_offset(s, rn),
                               vec_full_reg_offset(s, rm), fpst,
                               is_q ? 16 : 8, vec_full_reg_size(s), data,
                               size == MO_64
                               ? gen_helper_gvec_fcmlas_idx
                               : gen_helper_gvec_fcmlah_idx);
            tcg_temp_free_ptr(fpst);
        }
        return;

    case 0x00: /* FMLAL */
    case 0x04: /* FMLSL */
    case 0x18: /* FMLAL2 */
    case 0x1c: /* FMLSL2 */
        {
            int is_s = extract32(opcode, 2, 1);
            int is_2 = u;
            int data = (index << 2) | (is_2 << 1) | is_s;
            tcg_gen_gvec_3_ptr(vec_full_reg_offset(s, rd),
                               vec_full_reg_offset(s, rn),
                               vec_full_reg_offset(s, rm), cpu_env,
                               is_q ? 16 : 8, vec_full_reg_size(s),
                               data, gen_helper_gvec_fmlal_idx_a64);
        }
        return;
    }

    if (size == 3) {
        TCGv_i64 tcg_idx = tcg_temp_new_i64();
        int pass;

        assert(is_fp && is_q && !is_long);

        read_vec_element(s, tcg_idx, rm, index, MO_64);

        for (pass = 0; pass < (is_scalar ? 1 : 2); pass++) {
            TCGv_i64 tcg_op = tcg_temp_new_i64();
            TCGv_i64 tcg_res = tcg_temp_new_i64();

            read_vec_element(s, tcg_op, rn, pass, MO_64);

            switch (16 * u + opcode) {
            case 0x05: /* FMLS */
                /* As usual for ARM, separate negation for fused multiply-add */
                gen_helper_vfp_negd(tcg_op, tcg_op);
                /* fall through */
            case 0x01: /* FMLA */
                read_vec_element(s, tcg_res, rd, pass, MO_64);
                gen_helper_vfp_muladdd(tcg_res, tcg_op, tcg_idx, tcg_res, fpst);
                break;
            case 0x09: /* FMUL */
                gen_helper_vfp_muld(tcg_res, tcg_op, tcg_idx, fpst);
                break;
            case 0x19: /* FMULX */
                gen_helper_vfp_mulxd(tcg_res, tcg_op, tcg_idx, fpst);
                break;
            default:
                g_assert_not_reached();
            }

            write_vec_element(s, tcg_res, rd, pass, MO_64);
            tcg_temp_free_i64(tcg_op);
            tcg_temp_free_i64(tcg_res);
        }

        tcg_temp_free_i64(tcg_idx);
        clear_vec_high(s, !is_scalar, rd);
    } else if (!is_long) {
        /* 32 bit floating point, or 16 or 32 bit integer.
         * For the 16 bit scalar case we use the usual Neon helpers and
         * rely on the fact that 0 op 0 == 0 with no side effects.
         */
        TCGv_i32 tcg_idx = tcg_temp_new_i32();
        int pass, maxpasses;

        if (is_scalar) {
            maxpasses = 1;
        } else {
            maxpasses = is_q ? 4 : 2;
        }

        read_vec_element_i32(s, tcg_idx, rm, index, size);

        if (size == 1 && !is_scalar) {
            /* The simplest way to handle the 16x16 indexed ops is to duplicate
             * the index into both halves of the 32 bit tcg_idx and then use
             * the usual Neon helpers.
             */
            tcg_gen_deposit_i32(tcg_idx, tcg_idx, tcg_idx, 16, 16);
        }

        for (pass = 0; pass < maxpasses; pass++) {
            TCGv_i32 tcg_op = tcg_temp_new_i32();
            TCGv_i32 tcg_res = tcg_temp_new_i32();

            read_vec_element_i32(s, tcg_op, rn, pass, is_scalar ? size : MO_32);

            switch (16 * u + opcode) {
            case 0x08: /* MUL */
            case 0x10: /* MLA */
            case 0x14: /* MLS */
            {
                static NeonGenTwoOpFn * const fns[2][2] = {
                    { gen_helper_neon_add_u16, gen_helper_neon_sub_u16 },
                    { tcg_gen_add_i32, tcg_gen_sub_i32 },
                };
                NeonGenTwoOpFn *genfn;
                bool is_sub = opcode == 0x4;

                if (size == 1) {
                    gen_helper_neon_mul_u16(tcg_res, tcg_op, tcg_idx);
                } else {
                    tcg_gen_mul_i32(tcg_res, tcg_op, tcg_idx);
                }
                if (opcode == 0x8) {
                    break;
                }
                read_vec_element_i32(s, tcg_op, rd, pass, MO_32);
                genfn = fns[size - 1][is_sub];
                genfn(tcg_res, tcg_op, tcg_res);
                break;
            }
            case 0x05: /* FMLS */
            case 0x01: /* FMLA */
                read_vec_element_i32(s, tcg_res, rd, pass,
                                     is_scalar ? size : MO_32);
                switch (size) {
                case 1:
                    if (opcode == 0x5) {
                        /* As usual for ARM, separate negation for fused
                         * multiply-add */
                        tcg_gen_xori_i32(tcg_op, tcg_op, 0x80008000);
                    }
                    if (is_scalar) {
                        gen_helper_advsimd_muladdh(tcg_res, tcg_op, tcg_idx,
                                                   tcg_res, fpst);
                    } else {
                        gen_helper_advsimd_muladd2h(tcg_res, tcg_op, tcg_idx,
                                                    tcg_res, fpst);
                    }
                    break;
                case 2:
                    if (opcode == 0x5) {
                        /* As usual for ARM, separate negation for
                         * fused multiply-add */
                        tcg_gen_xori_i32(tcg_op, tcg_op, 0x80000000);
                    }
                    gen_helper_vfp_muladds(tcg_res, tcg_op, tcg_idx,
                                           tcg_res, fpst);
                    break;
                default:
                    g_assert_not_reached();
                }
                break;
            case 0x09: /* FMUL */
                switch (size) {
                case 1:
                    if (is_scalar) {
                        gen_helper_advsimd_mulh(tcg_res, tcg_op,
                                                tcg_idx, fpst);
                    } else {
                        gen_helper_advsimd_mul2h(tcg_res, tcg_op,
                                                 tcg_idx, fpst);
                    }
                    break;
                case 2:
                    gen_helper_vfp_muls(tcg_res, tcg_op, tcg_idx, fpst);
                    break;
                default:
                    g_assert_not_reached();
                }
                break;
            case 0x19: /* FMULX */
                switch (size) {
                case 1:
                    if (is_scalar) {
                        gen_helper_advsimd_mulxh(tcg_res, tcg_op,
                                                 tcg_idx, fpst);
                    } else {
                        gen_helper_advsimd_mulx2h(tcg_res, tcg_op,
                                                  tcg_idx, fpst);
                    }
                    break;
                case 2:
                    gen_helper_vfp_mulxs(tcg_res, tcg_op, tcg_idx, fpst);
                    break;
                default:
                    g_assert_not_reached();
                }
                break;
            case 0x0c: /* SQDMULH */
                if (size == 1) {
                    gen_helper_neon_qdmulh_s16(tcg_res, cpu_env,
                                               tcg_op, tcg_idx);
                } else {
                    gen_helper_neon_qdmulh_s32(tcg_res, cpu_env,
                                               tcg_op, tcg_idx);
                }
                break;
            case 0x0d: /* SQRDMULH */
                if (size == 1) {
                    gen_helper_neon_qrdmulh_s16(tcg_res, cpu_env,
                                                tcg_op, tcg_idx);
                } else {
                    gen_helper_neon_qrdmulh_s32(tcg_res, cpu_env,
                                                tcg_op, tcg_idx);
                }
                break;
            case 0x1d: /* SQRDMLAH */
                read_vec_element_i32(s, tcg_res, rd, pass,
                                     is_scalar ? size : MO_32);
                if (size == 1) {
                    gen_helper_neon_qrdmlah_s16(tcg_res, cpu_env,
                                                tcg_op, tcg_idx, tcg_res);
                } else {
                    gen_helper_neon_qrdmlah_s32(tcg_res, cpu_env,
                                                tcg_op, tcg_idx, tcg_res);
                }
                break;
            case 0x1f: /* SQRDMLSH */
                read_vec_element_i32(s, tcg_res, rd, pass,
                                     is_scalar ? size : MO_32);
                if (size == 1) {
                    gen_helper_neon_qrdmlsh_s16(tcg_res, cpu_env,
                                                tcg_op, tcg_idx, tcg_res);
                } else {
                    gen_helper_neon_qrdmlsh_s32(tcg_res, cpu_env,
                                                tcg_op, tcg_idx, tcg_res);
                }
                break;
            default:
                g_assert_not_reached();
            }

            if (is_scalar) {
                write_fp_sreg(s, rd, tcg_res);
            } else {
                write_vec_element_i32(s, tcg_res, rd, pass, MO_32);
            }

            tcg_temp_free_i32(tcg_op);
            tcg_temp_free_i32(tcg_res);
        }

        tcg_temp_free_i32(tcg_idx);
        clear_vec_high(s, is_q, rd);
    } else {
        /* long ops: 16x16->32 or 32x32->64 */
        TCGv_i64 tcg_res[2];
        int pass;
        bool satop = extract32(opcode, 0, 1);
        MemOp memop = MO_32;

        if (satop || !u) {
            memop |= MO_SIGN;
        }

        if (size == 2) {
            TCGv_i64 tcg_idx = tcg_temp_new_i64();

            read_vec_element(s, tcg_idx, rm, index, memop);

            for (pass = 0; pass < (is_scalar ? 1 : 2); pass++) {
                TCGv_i64 tcg_op = tcg_temp_new_i64();
                TCGv_i64 tcg_passres;
                int passelt;

                if (is_scalar) {
                    passelt = 0;
                } else {
                    passelt = pass + (is_q * 2);
                }

                read_vec_element(s, tcg_op, rn, passelt, memop);

                tcg_res[pass] = tcg_temp_new_i64();

                if (opcode == 0xa || opcode == 0xb) {
                    /* Non-accumulating ops */
                    tcg_passres = tcg_res[pass];
                } else {
                    tcg_passres = tcg_temp_new_i64();
                }

                tcg_gen_mul_i64(tcg_passres, tcg_op, tcg_idx);
                tcg_temp_free_i64(tcg_op);

                if (satop) {
                    /* saturating, doubling */
                    gen_helper_neon_addl_saturate_s64(tcg_passres, cpu_env,
                                                      tcg_passres, tcg_passres);
                }

                if (opcode == 0xa || opcode == 0xb) {
                    continue;
                }

                /* Accumulating op: handle accumulate step */
                read_vec_element(s, tcg_res[pass], rd, pass, MO_64);

                switch (opcode) {
                case 0x2: /* SMLAL, SMLAL2, UMLAL, UMLAL2 */
                    tcg_gen_add_i64(tcg_res[pass], tcg_res[pass], tcg_passres);
                    break;
                case 0x6: /* SMLSL, SMLSL2, UMLSL, UMLSL2 */
                    tcg_gen_sub_i64(tcg_res[pass], tcg_res[pass], tcg_passres);
                    break;
                case 0x7: /* SQDMLSL, SQDMLSL2 */
                    tcg_gen_neg_i64(tcg_passres, tcg_passres);
                    /* fall through */
                case 0x3: /* SQDMLAL, SQDMLAL2 */
                    gen_helper_neon_addl_saturate_s64(tcg_res[pass], cpu_env,
                                                      tcg_res[pass],
                                                      tcg_passres);
                    break;
                default:
                    g_assert_not_reached();
                }
                tcg_temp_free_i64(tcg_passres);
            }
            tcg_temp_free_i64(tcg_idx);

            clear_vec_high(s, !is_scalar, rd);
        } else {
            TCGv_i32 tcg_idx = tcg_temp_new_i32();

            assert(size == 1);
            read_vec_element_i32(s, tcg_idx, rm, index, size);

            if (!is_scalar) {
                /* The simplest way to handle the 16x16 indexed ops is to
                 * duplicate the index into both halves of the 32 bit tcg_idx
                 * and then use the usual Neon helpers.
                 */
                tcg_gen_deposit_i32(tcg_idx, tcg_idx, tcg_idx, 16, 16);
            }

            for (pass = 0; pass < (is_scalar ? 1 : 2); pass++) {
                TCGv_i32 tcg_op = tcg_temp_new_i32();
                TCGv_i64 tcg_passres;

                if (is_scalar) {
                    read_vec_element_i32(s, tcg_op, rn, pass, size);
                } else {
                    read_vec_element_i32(s, tcg_op, rn,
                                         pass + (is_q * 2), MO_32);
                }

                tcg_res[pass] = tcg_temp_new_i64();

                if (opcode == 0xa || opcode == 0xb) {
                    /* Non-accumulating ops */
                    tcg_passres = tcg_res[pass];
                } else {
                    tcg_passres = tcg_temp_new_i64();
                }

                if (memop & MO_SIGN) {
                    gen_helper_neon_mull_s16(tcg_passres, tcg_op, tcg_idx);
                } else {
                    gen_helper_neon_mull_u16(tcg_passres, tcg_op, tcg_idx);
                }
                if (satop) {
                    gen_helper_neon_addl_saturate_s32(tcg_passres, cpu_env,
                                                      tcg_passres, tcg_passres);
                }
                tcg_temp_free_i32(tcg_op);

                if (opcode == 0xa || opcode == 0xb) {
                    continue;
                }

                /* Accumulating op: handle accumulate step */
                read_vec_element(s, tcg_res[pass], rd, pass, MO_64);

                switch (opcode) {
                case 0x2: /* SMLAL, SMLAL2, UMLAL, UMLAL2 */
                    gen_helper_neon_addl_u32(tcg_res[pass], tcg_res[pass],
                                             tcg_passres);
                    break;
                case 0x6: /* SMLSL, SMLSL2, UMLSL, UMLSL2 */
                    gen_helper_neon_subl_u32(tcg_res[pass], tcg_res[pass],
                                             tcg_passres);
                    break;
                case 0x7: /* SQDMLSL, SQDMLSL2 */
                    gen_helper_neon_negl_u32(tcg_passres, tcg_passres);
                    /* fall through */
                case 0x3: /* SQDMLAL, SQDMLAL2 */
                    gen_helper_neon_addl_saturate_s32(tcg_res[pass], cpu_env,
                                                      tcg_res[pass],
                                                      tcg_passres);
                    break;
                default:
                    g_assert_not_reached();
                }
                tcg_temp_free_i64(tcg_passres);
            }
            tcg_temp_free_i32(tcg_idx);

            if (is_scalar) {
                tcg_gen_ext32u_i64(tcg_res[0], tcg_res[0]);
            }
        }

        if (is_scalar) {
            tcg_res[1] = tcg_const_i64(0);
        }

        for (pass = 0; pass < 2; pass++) {
            write_vec_element(s, tcg_res[pass], rd, pass, MO_64);
            tcg_temp_free_i64(tcg_res[pass]);
        }
    }

    if (fpst) {
        tcg_temp_free_ptr(fpst);
    }
}

/* Crypto AES
 *  31             24 23  22 21       17 16    12 11 10 9    5 4    0
 * +-----------------+------+-----------+--------+-----+------+------+
 * | 0 1 0 0 1 1 1 0 | size | 1 0 1 0 0 | opcode | 1 0 |  Rn  |  Rd  |
 * +-----------------+------+-----------+--------+-----+------+------+
 */
static void disas_crypto_aes(DisasContext *s, uint32_t insn)
{
    int size = extract32(insn, 22, 2);
    int opcode = extract32(insn, 12, 5);
    int rn = extract32(insn, 5, 5);
    int rd = extract32(insn, 0, 5);
    int decrypt;
    TCGv_ptr tcg_rd_ptr, tcg_rn_ptr;
    TCGv_i32 tcg_decrypt;
    CryptoThreeOpIntFn *genfn;

    if (!dc_isar_feature(aa64_aes, s) || size != 0) {
        unallocated_encoding(s);
        return;
    }

    switch (opcode) {
    case 0x4: /* AESE */
        decrypt = 0;
        genfn = gen_helper_crypto_aese;
        break;
    case 0x6: /* AESMC */
        decrypt = 0;
        genfn = gen_helper_crypto_aesmc;
        break;
    case 0x5: /* AESD */
        decrypt = 1;
        genfn = gen_helper_crypto_aese;
        break;
    case 0x7: /* AESIMC */
        decrypt = 1;
        genfn = gen_helper_crypto_aesmc;
        break;
    default:
        unallocated_encoding(s);
        return;
    }

    if (!fp_access_check(s)) {
        return;
    }

    tcg_rd_ptr = vec_full_reg_ptr(s, rd);
    tcg_rn_ptr = vec_full_reg_ptr(s, rn);
    tcg_decrypt = tcg_const_i32(decrypt);

    genfn(tcg_rd_ptr, tcg_rn_ptr, tcg_decrypt);

    tcg_temp_free_ptr(tcg_rd_ptr);
    tcg_temp_free_ptr(tcg_rn_ptr);
    tcg_temp_free_i32(tcg_decrypt);
}

/* Crypto three-reg SHA
 *  31             24 23  22  21 20  16  15 14    12 11 10 9    5 4    0
 * +-----------------+------+---+------+---+--------+-----+------+------+
 * | 0 1 0 1 1 1 1 0 | size | 0 |  Rm  | 0 | opcode | 0 0 |  Rn  |  Rd  |
 * +-----------------+------+---+------+---+--------+-----+------+------+
 */
static void disas_crypto_three_reg_sha(DisasContext *s, uint32_t insn)
{
    int size = extract32(insn, 22, 2);
    int opcode = extract32(insn, 12, 3);
    int rm = extract32(insn, 16, 5);
    int rn = extract32(insn, 5, 5);
    int rd = extract32(insn, 0, 5);
    CryptoThreeOpFn *genfn;
    TCGv_ptr tcg_rd_ptr, tcg_rn_ptr, tcg_rm_ptr;
    bool feature;

    if (size != 0) {
        unallocated_encoding(s);
        return;
    }

    switch (opcode) {
    case 0: /* SHA1C */
    case 1: /* SHA1P */
    case 2: /* SHA1M */
    case 3: /* SHA1SU0 */
        genfn = NULL;
        feature = dc_isar_feature(aa64_sha1, s);
        break;
    case 4: /* SHA256H */
        genfn = gen_helper_crypto_sha256h;
        feature = dc_isar_feature(aa64_sha256, s);
        break;
    case 5: /* SHA256H2 */
        genfn = gen_helper_crypto_sha256h2;
        feature = dc_isar_feature(aa64_sha256, s);
        break;
    case 6: /* SHA256SU1 */
        genfn = gen_helper_crypto_sha256su1;
        feature = dc_isar_feature(aa64_sha256, s);
        break;
    default:
        unallocated_encoding(s);
        return;
    }

    if (!feature) {
        unallocated_encoding(s);
        return;
    }

    if (!fp_access_check(s)) {
        return;
    }

    tcg_rd_ptr = vec_full_reg_ptr(s, rd);
    tcg_rn_ptr = vec_full_reg_ptr(s, rn);
    tcg_rm_ptr = vec_full_reg_ptr(s, rm);

    if (genfn) {
        genfn(tcg_rd_ptr, tcg_rn_ptr, tcg_rm_ptr);
    } else {
        TCGv_i32 tcg_opcode = tcg_const_i32(opcode);

        gen_helper_crypto_sha1_3reg(tcg_rd_ptr, tcg_rn_ptr,
                                    tcg_rm_ptr, tcg_opcode);
        tcg_temp_free_i32(tcg_opcode);
    }

    tcg_temp_free_ptr(tcg_rd_ptr);
    tcg_temp_free_ptr(tcg_rn_ptr);
    tcg_temp_free_ptr(tcg_rm_ptr);
}

/* Crypto two-reg SHA
 *  31             24 23  22 21       17 16    12 11 10 9    5 4    0
 * +-----------------+------+-----------+--------+-----+------+------+
 * | 0 1 0 1 1 1 1 0 | size | 1 0 1 0 0 | opcode | 1 0 |  Rn  |  Rd  |
 * +-----------------+------+-----------+--------+-----+------+------+
 */
static void disas_crypto_two_reg_sha(DisasContext *s, uint32_t insn)
{
    int size = extract32(insn, 22, 2);
    int opcode = extract32(insn, 12, 5);
    int rn = extract32(insn, 5, 5);
    int rd = extract32(insn, 0, 5);
    CryptoTwoOpFn *genfn;
    bool feature;
    TCGv_ptr tcg_rd_ptr, tcg_rn_ptr;

    if (size != 0) {
        unallocated_encoding(s);
        return;
    }

    switch (opcode) {
    case 0: /* SHA1H */
        feature = dc_isar_feature(aa64_sha1, s);
        genfn = gen_helper_crypto_sha1h;
        break;
    case 1: /* SHA1SU1 */
        feature = dc_isar_feature(aa64_sha1, s);
        genfn = gen_helper_crypto_sha1su1;
        break;
    case 2: /* SHA256SU0 */
        feature = dc_isar_feature(aa64_sha256, s);
        genfn = gen_helper_crypto_sha256su0;
        break;
    default:
        unallocated_encoding(s);
        return;
    }

    if (!feature) {
        unallocated_encoding(s);
        return;
    }

    if (!fp_access_check(s)) {
        return;
    }

    tcg_rd_ptr = vec_full_reg_ptr(s, rd);
    tcg_rn_ptr = vec_full_reg_ptr(s, rn);

    genfn(tcg_rd_ptr, tcg_rn_ptr);

    tcg_temp_free_ptr(tcg_rd_ptr);
    tcg_temp_free_ptr(tcg_rn_ptr);
}

/* Crypto three-reg SHA512
 *  31                   21 20  16 15  14  13 12  11  10  9    5 4    0
 * +-----------------------+------+---+---+-----+--------+------+------+
 * | 1 1 0 0 1 1 1 0 0 1 1 |  Rm  | 1 | O | 0 0 | opcode |  Rn  |  Rd  |
 * +-----------------------+------+---+---+-----+--------+------+------+
 */
static void disas_crypto_three_reg_sha512(DisasContext *s, uint32_t insn)
{
    int opcode = extract32(insn, 10, 2);
    int o =  extract32(insn, 14, 1);
    int rm = extract32(insn, 16, 5);
    int rn = extract32(insn, 5, 5);
    int rd = extract32(insn, 0, 5);
    bool feature;
    CryptoThreeOpFn *genfn;

    if (o == 0) {
        switch (opcode) {
        case 0: /* SHA512H */
            feature = dc_isar_feature(aa64_sha512, s);
            genfn = gen_helper_crypto_sha512h;
            break;
        case 1: /* SHA512H2 */
            feature = dc_isar_feature(aa64_sha512, s);
            genfn = gen_helper_crypto_sha512h2;
            break;
        case 2: /* SHA512SU1 */
            feature = dc_isar_feature(aa64_sha512, s);
            genfn = gen_helper_crypto_sha512su1;
            break;
        case 3: /* RAX1 */
            feature = dc_isar_feature(aa64_sha3, s);
            genfn = NULL;
            break;
        }
    } else {
        switch (opcode) {
        case 0: /* SM3PARTW1 */
            feature = dc_isar_feature(aa64_sm3, s);
            genfn = gen_helper_crypto_sm3partw1;
            break;
        case 1: /* SM3PARTW2 */
            feature = dc_isar_feature(aa64_sm3, s);
            genfn = gen_helper_crypto_sm3partw2;
            break;
        case 2: /* SM4EKEY */
            feature = dc_isar_feature(aa64_sm4, s);
            genfn = gen_helper_crypto_sm4ekey;
            break;
        default:
            unallocated_encoding(s);
            return;
        }
    }

    if (!feature) {
        unallocated_encoding(s);
        return;
    }

    if (!fp_access_check(s)) {
        return;
    }

    if (genfn) {
        TCGv_ptr tcg_rd_ptr, tcg_rn_ptr, tcg_rm_ptr;

        tcg_rd_ptr = vec_full_reg_ptr(s, rd);
        tcg_rn_ptr = vec_full_reg_ptr(s, rn);
        tcg_rm_ptr = vec_full_reg_ptr(s, rm);

        genfn(tcg_rd_ptr, tcg_rn_ptr, tcg_rm_ptr);

        tcg_temp_free_ptr(tcg_rd_ptr);
        tcg_temp_free_ptr(tcg_rn_ptr);
        tcg_temp_free_ptr(tcg_rm_ptr);
    } else {
        TCGv_i64 tcg_op1, tcg_op2, tcg_res[2];
        int pass;

        tcg_op1 = tcg_temp_new_i64();
        tcg_op2 = tcg_temp_new_i64();
        tcg_res[0] = tcg_temp_new_i64();
        tcg_res[1] = tcg_temp_new_i64();

        for (pass = 0; pass < 2; pass++) {
            read_vec_element(s, tcg_op1, rn, pass, MO_64);
            read_vec_element(s, tcg_op2, rm, pass, MO_64);

            tcg_gen_rotli_i64(tcg_res[pass], tcg_op2, 1);
            tcg_gen_xor_i64(tcg_res[pass], tcg_res[pass], tcg_op1);
        }
        write_vec_element(s, tcg_res[0], rd, 0, MO_64);
        write_vec_element(s, tcg_res[1], rd, 1, MO_64);

        tcg_temp_free_i64(tcg_op1);
        tcg_temp_free_i64(tcg_op2);
        tcg_temp_free_i64(tcg_res[0]);
        tcg_temp_free_i64(tcg_res[1]);
    }
}

/* Crypto two-reg SHA512
 *  31                                     12  11  10  9    5 4    0
 * +-----------------------------------------+--------+------+------+
 * | 1 1 0 0 1 1 1 0 1 1 0 0 0 0 0 0 1 0 0 0 | opcode |  Rn  |  Rd  |
 * +-----------------------------------------+--------+------+------+
 */
static void disas_crypto_two_reg_sha512(DisasContext *s, uint32_t insn)
{
    int opcode = extract32(insn, 10, 2);
    int rn = extract32(insn, 5, 5);
    int rd = extract32(insn, 0, 5);
    TCGv_ptr tcg_rd_ptr, tcg_rn_ptr;
    bool feature;
    CryptoTwoOpFn *genfn;

    switch (opcode) {
    case 0: /* SHA512SU0 */
        feature = dc_isar_feature(aa64_sha512, s);
        genfn = gen_helper_crypto_sha512su0;
        break;
    case 1: /* SM4E */
        feature = dc_isar_feature(aa64_sm4, s);
        genfn = gen_helper_crypto_sm4e;
        break;
    default:
        unallocated_encoding(s);
        return;
    }

    if (!feature) {
        unallocated_encoding(s);
        return;
    }

    if (!fp_access_check(s)) {
        return;
    }

    tcg_rd_ptr = vec_full_reg_ptr(s, rd);
    tcg_rn_ptr = vec_full_reg_ptr(s, rn);

    genfn(tcg_rd_ptr, tcg_rn_ptr);

    tcg_temp_free_ptr(tcg_rd_ptr);
    tcg_temp_free_ptr(tcg_rn_ptr);
}

/* Crypto four-register
 *  31               23 22 21 20  16 15  14  10 9    5 4    0
 * +-------------------+-----+------+---+------+------+------+
 * | 1 1 0 0 1 1 1 0 0 | Op0 |  Rm  | 0 |  Ra  |  Rn  |  Rd  |
 * +-------------------+-----+------+---+------+------+------+
 */
static void disas_crypto_four_reg(DisasContext *s, uint32_t insn)
{
    int op0 = extract32(insn, 21, 2);
    int rm = extract32(insn, 16, 5);
    int ra = extract32(insn, 10, 5);
    int rn = extract32(insn, 5, 5);
    int rd = extract32(insn, 0, 5);
    bool feature;

    switch (op0) {
    case 0: /* EOR3 */
    case 1: /* BCAX */
        feature = dc_isar_feature(aa64_sha3, s);
        break;
    case 2: /* SM3SS1 */
        feature = dc_isar_feature(aa64_sm3, s);
        break;
    default:
        unallocated_encoding(s);
        return;
    }

    if (!feature) {
        unallocated_encoding(s);
        return;
    }

    if (!fp_access_check(s)) {
        return;
    }

    if (op0 < 2) {
        TCGv_i64 tcg_op1, tcg_op2, tcg_op3, tcg_res[2];
        int pass;

        tcg_op1 = tcg_temp_new_i64();
        tcg_op2 = tcg_temp_new_i64();
        tcg_op3 = tcg_temp_new_i64();
        tcg_res[0] = tcg_temp_new_i64();
        tcg_res[1] = tcg_temp_new_i64();

        for (pass = 0; pass < 2; pass++) {
            read_vec_element(s, tcg_op1, rn, pass, MO_64);
            read_vec_element(s, tcg_op2, rm, pass, MO_64);
            read_vec_element(s, tcg_op3, ra, pass, MO_64);

            if (op0 == 0) {
                /* EOR3 */
                tcg_gen_xor_i64(tcg_res[pass], tcg_op2, tcg_op3);
            } else {
                /* BCAX */
                tcg_gen_andc_i64(tcg_res[pass], tcg_op2, tcg_op3);
            }
            tcg_gen_xor_i64(tcg_res[pass], tcg_res[pass], tcg_op1);
        }
        write_vec_element(s, tcg_res[0], rd, 0, MO_64);
        write_vec_element(s, tcg_res[1], rd, 1, MO_64);

        tcg_temp_free_i64(tcg_op1);
        tcg_temp_free_i64(tcg_op2);
        tcg_temp_free_i64(tcg_op3);
        tcg_temp_free_i64(tcg_res[0]);
        tcg_temp_free_i64(tcg_res[1]);
    } else {
        TCGv_i32 tcg_op1, tcg_op2, tcg_op3, tcg_res, tcg_zero;

        tcg_op1 = tcg_temp_new_i32();
        tcg_op2 = tcg_temp_new_i32();
        tcg_op3 = tcg_temp_new_i32();
        tcg_res = tcg_temp_new_i32();
        tcg_zero = tcg_const_i32(0);

        read_vec_element_i32(s, tcg_op1, rn, 3, MO_32);
        read_vec_element_i32(s, tcg_op2, rm, 3, MO_32);
        read_vec_element_i32(s, tcg_op3, ra, 3, MO_32);

        tcg_gen_rotri_i32(tcg_res, tcg_op1, 20);
        tcg_gen_add_i32(tcg_res, tcg_res, tcg_op2);
        tcg_gen_add_i32(tcg_res, tcg_res, tcg_op3);
        tcg_gen_rotri_i32(tcg_res, tcg_res, 25);

        write_vec_element_i32(s, tcg_zero, rd, 0, MO_32);
        write_vec_element_i32(s, tcg_zero, rd, 1, MO_32);
        write_vec_element_i32(s, tcg_zero, rd, 2, MO_32);
        write_vec_element_i32(s, tcg_res, rd, 3, MO_32);

        tcg_temp_free_i32(tcg_op1);
        tcg_temp_free_i32(tcg_op2);
        tcg_temp_free_i32(tcg_op3);
        tcg_temp_free_i32(tcg_res);
        tcg_temp_free_i32(tcg_zero);
    }
}

/* Crypto XAR
 *  31                   21 20  16 15    10 9    5 4    0
 * +-----------------------+------+--------+------+------+
 * | 1 1 0 0 1 1 1 0 1 0 0 |  Rm  |  imm6  |  Rn  |  Rd  |
 * +-----------------------+------+--------+------+------+
 */
static void disas_crypto_xar(DisasContext *s, uint32_t insn)
{
    int rm = extract32(insn, 16, 5);
    int imm6 = extract32(insn, 10, 6);
    int rn = extract32(insn, 5, 5);
    int rd = extract32(insn, 0, 5);
    TCGv_i64 tcg_op1, tcg_op2, tcg_res[2];
    int pass;

    if (!dc_isar_feature(aa64_sha3, s)) {
        unallocated_encoding(s);
        return;
    }

    if (!fp_access_check(s)) {
        return;
    }

    tcg_op1 = tcg_temp_new_i64();
    tcg_op2 = tcg_temp_new_i64();
    tcg_res[0] = tcg_temp_new_i64();
    tcg_res[1] = tcg_temp_new_i64();

    for (pass = 0; pass < 2; pass++) {
        read_vec_element(s, tcg_op1, rn, pass, MO_64);
        read_vec_element(s, tcg_op2, rm, pass, MO_64);

        tcg_gen_xor_i64(tcg_res[pass], tcg_op1, tcg_op2);
        tcg_gen_rotri_i64(tcg_res[pass], tcg_res[pass], imm6);
    }
    write_vec_element(s, tcg_res[0], rd, 0, MO_64);
    write_vec_element(s, tcg_res[1], rd, 1, MO_64);

    tcg_temp_free_i64(tcg_op1);
    tcg_temp_free_i64(tcg_op2);
    tcg_temp_free_i64(tcg_res[0]);
    tcg_temp_free_i64(tcg_res[1]);
}

/* Crypto three-reg imm2
 *  31                   21 20  16 15  14 13 12  11  10  9    5 4    0
 * +-----------------------+------+-----+------+--------+------+------+
 * | 1 1 0 0 1 1 1 0 0 1 0 |  Rm  | 1 0 | imm2 | opcode |  Rn  |  Rd  |
 * +-----------------------+------+-----+------+--------+------+------+
 */
static void disas_crypto_three_reg_imm2(DisasContext *s, uint32_t insn)
{
    int opcode = extract32(insn, 10, 2);
    int imm2 = extract32(insn, 12, 2);
    int rm = extract32(insn, 16, 5);
    int rn = extract32(insn, 5, 5);
    int rd = extract32(insn, 0, 5);
    TCGv_ptr tcg_rd_ptr, tcg_rn_ptr, tcg_rm_ptr;
    TCGv_i32 tcg_imm2, tcg_opcode;

    if (!dc_isar_feature(aa64_sm3, s)) {
        unallocated_encoding(s);
        return;
    }

    if (!fp_access_check(s)) {
        return;
    }

    tcg_rd_ptr = vec_full_reg_ptr(s, rd);
    tcg_rn_ptr = vec_full_reg_ptr(s, rn);
    tcg_rm_ptr = vec_full_reg_ptr(s, rm);
    tcg_imm2   = tcg_const_i32(imm2);
    tcg_opcode = tcg_const_i32(opcode);

    gen_helper_crypto_sm3tt(tcg_rd_ptr, tcg_rn_ptr, tcg_rm_ptr, tcg_imm2,
                            tcg_opcode);

    tcg_temp_free_ptr(tcg_rd_ptr);
    tcg_temp_free_ptr(tcg_rn_ptr);
    tcg_temp_free_ptr(tcg_rm_ptr);
    tcg_temp_free_i32(tcg_imm2);
    tcg_temp_free_i32(tcg_opcode);
}

/* C3.6 Data processing - SIMD, inc Crypto
 *
 * As the decode gets a little complex we are using a table based
 * approach for this part of the decode.
 */
static const AArch64DecodeTable data_proc_simd[] = {
    /* pattern  ,  mask     ,  fn                        */
    { 0x0e200400, 0x9f200400, disas_simd_three_reg_same },
    { 0x0e008400, 0x9f208400, disas_simd_three_reg_same_extra },
    { 0x0e200000, 0x9f200c00, disas_simd_three_reg_diff },
    { 0x0e200800, 0x9f3e0c00, disas_simd_two_reg_misc },
    { 0x0e300800, 0x9f3e0c00, disas_simd_across_lanes },
    { 0x0e000400, 0x9fe08400, disas_simd_copy },
    { 0x0f000000, 0x9f000400, disas_simd_indexed }, /* vector indexed */
    /* simd_mod_imm decode is a subset of simd_shift_imm, so must precede it */
    { 0x0f000400, 0x9ff80400, disas_simd_mod_imm },
    { 0x0f000400, 0x9f800400, disas_simd_shift_imm },
    { 0x0e000000, 0xbf208c00, disas_simd_tb },
    { 0x0e000800, 0xbf208c00, disas_simd_zip_trn },
    { 0x2e000000, 0xbf208400, disas_simd_ext },
    { 0x5e200400, 0xdf200400, disas_simd_scalar_three_reg_same },
    { 0x5e008400, 0xdf208400, disas_simd_scalar_three_reg_same_extra },
    { 0x5e200000, 0xdf200c00, disas_simd_scalar_three_reg_diff },
    { 0x5e200800, 0xdf3e0c00, disas_simd_scalar_two_reg_misc },
    { 0x5e300800, 0xdf3e0c00, disas_simd_scalar_pairwise },
    { 0x5e000400, 0xdfe08400, disas_simd_scalar_copy },
    { 0x5f000000, 0xdf000400, disas_simd_indexed }, /* scalar indexed */
    { 0x5f000400, 0xdf800400, disas_simd_scalar_shift_imm },
    { 0x4e280800, 0xff3e0c00, disas_crypto_aes },
    { 0x5e000000, 0xff208c00, disas_crypto_three_reg_sha },
    { 0x5e280800, 0xff3e0c00, disas_crypto_two_reg_sha },
    { 0xce608000, 0xffe0b000, disas_crypto_three_reg_sha512 },
    { 0xcec08000, 0xfffff000, disas_crypto_two_reg_sha512 },
    { 0xce000000, 0xff808000, disas_crypto_four_reg },
    { 0xce800000, 0xffe00000, disas_crypto_xar },
    { 0xce408000, 0xffe0c000, disas_crypto_three_reg_imm2 },
    { 0x0e400400, 0x9f60c400, disas_simd_three_reg_same_fp16 },
    { 0x0e780800, 0x8f7e0c00, disas_simd_two_reg_misc_fp16 },
    { 0x5e400400, 0xdf60c400, disas_simd_scalar_three_reg_same_fp16 },
    { 0x00000000, 0x00000000, NULL }
};

static void disas_data_proc_simd(DisasContext *s, uint32_t insn)
{
    /* Note that this is called with all non-FP cases from
     * table C3-6 so it must UNDEF for entries not specifically
     * allocated to instructions in that table.
     */
    AArch64DecodeFn *fn = lookup_disas_fn(&data_proc_simd[0], insn);
    if (fn) {
        fn(s, insn);
    } else {
        unallocated_encoding(s);
    }
}

/* C3.6 Data processing - SIMD and floating point */
static void disas_data_proc_simd_fp(DisasContext *s, uint32_t insn)
{
    if (extract32(insn, 28, 1) == 1 && extract32(insn, 30, 1) == 0) {
        disas_data_proc_fp(s, insn);
    } else {
        /* SIMD, including crypto */
        disas_data_proc_simd(s, insn);
    }
}

/**
 * is_guarded_page:
 * @env: The cpu environment
 * @s: The DisasContext
 *
 * Return true if the page is guarded.
 */
static bool is_guarded_page(CPUARMState *env, DisasContext *s)
{
#ifdef CONFIG_USER_ONLY
    return false;  /* FIXME */
#else
    uint64_t addr = s->base.pc_first;
    int mmu_idx = arm_to_core_mmu_idx(s->mmu_idx);
    unsigned int index = tlb_index(env, mmu_idx, addr);
    CPUTLBEntry *entry = tlb_entry(env, mmu_idx, addr);

    /*
     * We test this immediately after reading an insn, which means
     * that any normal page must be in the TLB.  The only exception
     * would be for executing from flash or device memory, which
     * does not retain the TLB entry.
     *
     * FIXME: Assume false for those, for now.  We could use
     * arm_cpu_get_phys_page_attrs_debug to re-read the page
     * table entry even for that case.
     */
    return (tlb_hit(entry->addr_code, addr) &&
            env_tlb(env)->d[mmu_idx].iotlb[index].attrs.target_tlb_bit0);
#endif
}

/**
 * btype_destination_ok:
 * @insn: The instruction at the branch destination
 * @bt: SCTLR_ELx.BT
 * @btype: PSTATE.BTYPE, and is non-zero
 *
 * On a guarded page, there are a limited number of insns
 * that may be present at the branch target:
 *   - branch target identifiers,
 *   - paciasp, pacibsp,
 *   - BRK insn
 *   - HLT insn
 * Anything else causes a Branch Target Exception.
 *
 * Return true if the branch is compatible, false to raise BTITRAP.
 */
static bool btype_destination_ok(uint32_t insn, bool bt, int btype)
{
    if ((insn & 0xfffff01fu) == 0xd503201fu) {
        /* HINT space */
        switch (extract32(insn, 5, 7)) {
        case 0b011001: /* PACIASP */
        case 0b011011: /* PACIBSP */
            /*
             * If SCTLR_ELx.BT, then PACI*SP are not compatible
             * with btype == 3.  Otherwise all btype are ok.
             */
            return !bt || btype != 3;
        case 0b100000: /* BTI */
            /* Not compatible with any btype.  */
            return false;
        case 0b100010: /* BTI c */
            /* Not compatible with btype == 3 */
            return btype != 3;
        case 0b100100: /* BTI j */
            /* Not compatible with btype == 2 */
            return btype != 2;
        case 0b100110: /* BTI jc */
            /* Compatible with any btype.  */
            return true;
        }
    } else {
        switch (insn & 0xffe0001fu) {
        case 0xd4200000u: /* BRK */
        case 0xd4400000u: /* HLT */
            /* Give priority to the breakpoint exception.  */
            return true;
        }
    }
    return false;
}

/* C3.1 A64 instruction index by encoding */
static void disas_a64_insn(CPUARMState *env, DisasContext *s)
{
    uint32_t insn;

    s->pc_curr = s->base.pc_next;
    insn = arm_ldl_code(env, s->base.pc_next, s->sctlr_b);
    s->insn = insn;
    s->base.pc_next += 4;

    s->fp_access_checked = false;

    if (dc_isar_feature(aa64_bti, s)) {
        if (s->base.num_insns == 1) {
            /*
             * At the first insn of the TB, compute s->guarded_page.
             * We delayed computing this until successfully reading
             * the first insn of the TB, above.  This (mostly) ensures
             * that the softmmu tlb entry has been populated, and the
             * page table GP bit is available.
             *
             * Note that we need to compute this even if btype == 0,
             * because this value is used for BR instructions later
             * where ENV is not available.
             */
            s->guarded_page = is_guarded_page(env, s);

            /* First insn can have btype set to non-zero.  */
            tcg_debug_assert(s->btype >= 0);

            /*
             * Note that the Branch Target Exception has fairly high
             * priority -- below debugging exceptions but above most
             * everything else.  This allows us to handle this now
             * instead of waiting until the insn is otherwise decoded.
             */
            if (s->btype != 0
                && s->guarded_page
                && !btype_destination_ok(insn, s->bt, s->btype)) {
                gen_exception_insn(s, s->pc_curr, EXCP_UDEF,
                                   syn_btitrap(s->btype),
                                   default_exception_el(s));
                return;
            }
        } else {
            /* Not the first insn: btype must be 0.  */
            tcg_debug_assert(s->btype == 0);
        }
    }

    switch (extract32(insn, 25, 4)) {
    case 0x0: case 0x1: case 0x3: /* UNALLOCATED */
        unallocated_encoding(s);
        break;
    case 0x2:
        if (!dc_isar_feature(aa64_sve, s) || !disas_sve(s, insn)) {
            unallocated_encoding(s);
        }
        break;
    case 0x8: case 0x9: /* Data processing - immediate */
        disas_data_proc_imm(s, insn);
        break;
    case 0xa: case 0xb: /* Branch, exception generation and system insns */
        disas_b_exc_sys(s, insn);
        break;
    case 0x4:
    case 0x6:
    case 0xc:
    case 0xe:      /* Loads and stores */
        disas_ldst(s, insn);
        break;
    case 0x5:
    case 0xd:      /* Data processing - register */
        disas_data_proc_reg(s, insn);
        break;
    case 0x7:
    case 0xf:      /* Data processing - SIMD and floating point */
        disas_data_proc_simd_fp(s, insn);
        break;
    default:
        assert(FALSE); /* all 15 cases should be handled above */
        break;
    }

    /* if we allocated any temporaries, free them here */
    free_tmp_a64(s);

    /*
     * After execution of most insns, btype is reset to 0.
     * Note that we set btype == -1 when the insn sets btype.
     */
    if (s->btype > 0 && s->base.is_jmp != DISAS_NORETURN) {
        reset_btype(s);
    }
}

static void aarch64_tr_init_disas_context(DisasContextBase *dcbase,
                                          CPUState *cpu)
{
    DisasContext *dc = container_of(dcbase, DisasContext, base);
    CPUARMState *env = cpu->env_ptr;
    ARMCPU *arm_cpu = env_archcpu(env);
    uint32_t tb_flags = dc->base.tb->flags;
    int bound, core_mmu_idx;

    dc->isar = &arm_cpu->isar;
    dc->condjmp = 0;

    dc->aarch64 = 1;
    /* If we are coming from secure EL0 in a system with a 32-bit EL3, then
     * there is no secure EL1, so we route exceptions to EL3.
     */
    dc->secure_routed_to_el3 = arm_feature(env, ARM_FEATURE_EL3) &&
                               !arm_el_is_aa64(env, 3);
    dc->thumb = 0;
    dc->sctlr_b = 0;
    dc->be_data = FIELD_EX32(tb_flags, TBFLAG_ANY, BE_DATA) ? MO_BE : MO_LE;
    dc->condexec_mask = 0;
    dc->condexec_cond = 0;
    core_mmu_idx = FIELD_EX32(tb_flags, TBFLAG_ANY, MMUIDX);
    dc->mmu_idx = core_to_arm_mmu_idx(env, core_mmu_idx);
    dc->tbii = FIELD_EX32(tb_flags, TBFLAG_A64, TBII);
    dc->tbid = FIELD_EX32(tb_flags, TBFLAG_A64, TBID);
    dc->current_el = arm_mmu_idx_to_el(dc->mmu_idx);
#if !defined(CONFIG_USER_ONLY)
    dc->user = (dc->current_el == 0);
#endif
    dc->fp_excp_el = FIELD_EX32(tb_flags, TBFLAG_ANY, FPEXC_EL);
    dc->sve_excp_el = FIELD_EX32(tb_flags, TBFLAG_A64, SVEEXC_EL);
    dc->sve_len = (FIELD_EX32(tb_flags, TBFLAG_A64, ZCR_LEN) + 1) * 16;
    dc->pauth_active = FIELD_EX32(tb_flags, TBFLAG_A64, PAUTH_ACTIVE);
    dc->bt = FIELD_EX32(tb_flags, TBFLAG_A64, BT);
    dc->btype = FIELD_EX32(tb_flags, TBFLAG_A64, BTYPE);
    dc->vec_len = 0;
    dc->vec_stride = 0;
    dc->cp_regs = arm_cpu->cp_regs;
    dc->features = env->features;

    /* Single step state. The code-generation logic here is:
     *  SS_ACTIVE == 0:
     *   generate code with no special handling for single-stepping (except
     *   that anything that can make us go to SS_ACTIVE == 1 must end the TB;
     *   this happens anyway because those changes are all system register or
     *   PSTATE writes).
     *  SS_ACTIVE == 1, PSTATE.SS == 1: (active-not-pending)
     *   emit code for one insn
     *   emit code to clear PSTATE.SS
     *   emit code to generate software step exception for completed step
     *   end TB (as usual for having generated an exception)
     *  SS_ACTIVE == 1, PSTATE.SS == 0: (active-pending)
     *   emit code to generate a software step exception
     *   end the TB
     */
    dc->ss_active = FIELD_EX32(tb_flags, TBFLAG_ANY, SS_ACTIVE);
    dc->pstate_ss = FIELD_EX32(tb_flags, TBFLAG_ANY, PSTATE_SS);
    dc->is_ldex = false;
    dc->debug_target_el = FIELD_EX32(tb_flags, TBFLAG_ANY, DEBUG_TARGET_EL);

    /* Bound the number of insns to execute to those left on the page.  */
    bound = -(dc->base.pc_first | TARGET_PAGE_MASK) / 4;

    /* If architectural single step active, limit to 1.  */
    if (dc->ss_active) {
        bound = 1;
    }
    dc->base.max_insns = MIN(dc->base.max_insns, bound);

    init_tmp_a64_array(dc);
}

static void aarch64_tr_tb_start(DisasContextBase *db, CPUState *cpu)
{
}

static void aarch64_tr_insn_start(DisasContextBase *dcbase, CPUState *cpu)
{
    DisasContext *dc = container_of(dcbase, DisasContext, base);

    tcg_gen_insn_start(dc->base.pc_next, 0, 0);
    dc->insn_start = tcg_last_op();
}

static bool aarch64_tr_breakpoint_check(DisasContextBase *dcbase, CPUState *cpu,
                                        const CPUBreakpoint *bp)
{
    DisasContext *dc = container_of(dcbase, DisasContext, base);

    if (bp->flags & BP_CPU) {
        gen_a64_set_pc_im(dc->base.pc_next);
        gen_helper_check_breakpoints(cpu_env);
        /* End the TB early; it likely won't be executed */
        dc->base.is_jmp = DISAS_TOO_MANY;
    } else {
        gen_exception_internal_insn(dc, dc->base.pc_next, EXCP_DEBUG);
        /* The address covered by the breakpoint must be
           included in [tb->pc, tb->pc + tb->size) in order
           to for it to be properly cleared -- thus we
           increment the PC here so that the logic setting
           tb->size below does the right thing.  */
        dc->base.pc_next += 4;
        dc->base.is_jmp = DISAS_NORETURN;
    }

    return true;
}

static void aarch64_tr_translate_insn(DisasContextBase *dcbase, CPUState *cpu)
{
    DisasContext *dc = container_of(dcbase, DisasContext, base);
    CPUARMState *env = cpu->env_ptr;

    if (dc->ss_active && !dc->pstate_ss) {
        /* Singlestep state is Active-pending.
         * If we're in this state at the start of a TB then either
         *  a) we just took an exception to an EL which is being debugged
         *     and this is the first insn in the exception handler
         *  b) debug exceptions were masked and we just unmasked them
         *     without changing EL (eg by clearing PSTATE.D)
         * In either case we're going to take a swstep exception in the
         * "did not step an insn" case, and so the syndrome ISV and EX
         * bits should be zero.
         */
        assert(dc->base.num_insns == 1);
        gen_swstep_exception(dc, 0, 0);
        dc->base.is_jmp = DISAS_NORETURN;
    } else {
        disas_a64_insn(env, dc);
    }

    translator_loop_temp_check(&dc->base);
}

static void aarch64_tr_tb_stop(DisasContextBase *dcbase, CPUState *cpu)
{
    DisasContext *dc = container_of(dcbase, DisasContext, base);

    if (unlikely(dc->base.singlestep_enabled || dc->ss_active)) {
        /* Note that this means single stepping WFI doesn't halt the CPU.
         * For conditional branch insns this is harmless unreachable code as
         * gen_goto_tb() has already handled emitting the debug exception
         * (and thus a tb-jump is not possible when singlestepping).
         */
        switch (dc->base.is_jmp) {
        default:
            gen_a64_set_pc_im(dc->base.pc_next);
            /* fall through */
        case DISAS_EXIT:
        case DISAS_JUMP:
            if (dc->base.singlestep_enabled) {
                gen_exception_internal(EXCP_DEBUG);
            } else {
                gen_step_complete_exception(dc);
            }
            break;
        case DISAS_NORETURN:
            break;
        }
    } else {
        switch (dc->base.is_jmp) {
        case DISAS_NEXT:
        case DISAS_TOO_MANY:
            gen_goto_tb(dc, 1, dc->base.pc_next);
            break;
        default:
        case DISAS_UPDATE:
            gen_a64_set_pc_im(dc->base.pc_next);
            /* fall through */
        case DISAS_EXIT:
            tcg_gen_exit_tb(NULL, 0);
            break;
        case DISAS_JUMP:
            tcg_gen_lookup_and_goto_ptr();
            break;
        case DISAS_NORETURN:
        case DISAS_SWI:
            break;
        case DISAS_WFE:
            gen_a64_set_pc_im(dc->base.pc_next);
            gen_helper_wfe(cpu_env);
            break;
        case DISAS_YIELD:
            gen_a64_set_pc_im(dc->base.pc_next);
            gen_helper_yield(cpu_env);
            break;
        case DISAS_WFI:
        {
            /* This is a special case because we don't want to just halt the CPU
             * if trying to debug across a WFI.
             */
            TCGv_i32 tmp = tcg_const_i32(4);

            gen_a64_set_pc_im(dc->base.pc_next);
            gen_helper_wfi(cpu_env, tmp);
            tcg_temp_free_i32(tmp);
            /* The helper doesn't necessarily throw an exception, but we
             * must go back to the main loop to check for interrupts anyway.
             */
            tcg_gen_exit_tb(NULL, 0);
            break;
        }
        }
    }
}

static void aarch64_tr_disas_log(const DisasContextBase *dcbase,
                                      CPUState *cpu)
{
    DisasContext *dc = container_of(dcbase, DisasContext, base);

    qemu_log("IN: %s\n", lookup_symbol(dc->base.pc_first));
    log_target_disas(cpu, dc->base.pc_first, dc->base.tb->size);
}

const TranslatorOps aarch64_translator_ops = {
    .init_disas_context = aarch64_tr_init_disas_context,
    .tb_start           = aarch64_tr_tb_start,
    .insn_start         = aarch64_tr_insn_start,
    .breakpoint_check   = aarch64_tr_breakpoint_check,
    .translate_insn     = aarch64_tr_translate_insn,
    .tb_stop            = aarch64_tr_tb_stop,
    .disas_log          = aarch64_tr_disas_log,
};<|MERGE_RESOLUTION|>--- conflicted
+++ resolved
@@ -1926,8 +1926,7 @@
          * it is required for halting debug disabled: it will UNDEF.
          * Secondly, "HLT 0xf000" is the A64 semihosting syscall instruction.
          */
-<<<<<<< HEAD
-         gen_a64_set_pc_im(s->pc - 4);
+         gen_a64_set_pc_im(s->pc_curr - 4);
          gen_exception_internal(EXCP_DEBUG);
 //        if (semihosting_enabled() && imm16 == 0xf000) {
 //#ifndef CONFIG_USER_ONLY
@@ -1940,7 +1939,7 @@
 //                break;
 //            }
 //#endif
-//            gen_exception_internal_insn(s, 0, EXCP_SEMIHOST);
+//            gen_exception_internal_insn(s, s->base.pc_next, EXCP_SEMIHOST);
 //        } else {
 //            unsupported_encoding(s, insn);
 //        }
@@ -1952,31 +1951,6 @@
 //        }
 //        /* DCPS1, DCPS2, DCPS3 */
 //        unsupported_encoding(s, insn);
-=======
-        if (semihosting_enabled() && imm16 == 0xf000) {
-#ifndef CONFIG_USER_ONLY
-            /* In system mode, don't allow userspace access to semihosting,
-             * to provide some semblance of security (and for consistency
-             * with our 32-bit semihosting).
-             */
-            if (s->current_el == 0) {
-                unsupported_encoding(s, insn);
-                break;
-            }
-#endif
-            gen_exception_internal_insn(s, s->base.pc_next, EXCP_SEMIHOST);
-        } else {
-            unsupported_encoding(s, insn);
-        }
-        break;
-    case 5:
-        if (op2_ll < 1 || op2_ll > 3) {
-            unallocated_encoding(s);
-            break;
-        }
-        /* DCPS1, DCPS2, DCPS3 */
-        unsupported_encoding(s, insn);
->>>>>>> b0ca999a
         break;
     default:
         unallocated_encoding(s);
