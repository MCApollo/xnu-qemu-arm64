/*
 *  Linux syscalls
 *
 *  Copyright (c) 2003 Fabrice Bellard
 *
 *  This program is free software; you can redistribute it and/or modify
 *  it under the terms of the GNU General Public License as published by
 *  the Free Software Foundation; either version 2 of the License, or
 *  (at your option) any later version.
 *
 *  This program is distributed in the hope that it will be useful,
 *  but WITHOUT ANY WARRANTY; without even the implied warranty of
 *  MERCHANTABILITY or FITNESS FOR A PARTICULAR PURPOSE.  See the
 *  GNU General Public License for more details.
 *
 *  You should have received a copy of the GNU General Public License
 *  along with this program; if not, see <http://www.gnu.org/licenses/>.
 */
#define _ATFILE_SOURCE
#include "qemu/osdep.h"
#include "qemu/cutils.h"
#include "qemu/path.h"
#include <elf.h>
#include <endian.h>
#include <grp.h>
#include <sys/ipc.h>
#include <sys/msg.h>
#include <sys/wait.h>
#include <sys/mount.h>
#include <sys/file.h>
#include <sys/fsuid.h>
#include <sys/personality.h>
#include <sys/prctl.h>
#include <sys/resource.h>
#include <sys/swap.h>
#include <linux/capability.h>
#include <sched.h>
#include <sys/timex.h>
#include <sys/socket.h>
#include <sys/un.h>
#include <sys/uio.h>
#include <poll.h>
#include <sys/times.h>
#include <sys/shm.h>
#include <sys/sem.h>
#include <sys/statfs.h>
#include <utime.h>
#include <sys/sysinfo.h>
#include <sys/signalfd.h>
//#include <sys/user.h>
#include <netinet/ip.h>
#include <netinet/tcp.h>
#include <linux/wireless.h>
#include <linux/icmp.h>
#include <linux/icmpv6.h>
#include <linux/errqueue.h>
#include <linux/random.h>
#include "qemu-common.h"
#ifdef CONFIG_TIMERFD
#include <sys/timerfd.h>
#endif
#ifdef TARGET_GPROF
#include <sys/gmon.h>
#endif
#ifdef CONFIG_EVENTFD
#include <sys/eventfd.h>
#endif
#ifdef CONFIG_EPOLL
#include <sys/epoll.h>
#endif
#ifdef CONFIG_ATTR
#include "qemu/xattr.h"
#endif
#ifdef CONFIG_SENDFILE
#include <sys/sendfile.h>
#endif

#define termios host_termios
#define winsize host_winsize
#define termio host_termio
#define sgttyb host_sgttyb /* same as target */
#define tchars host_tchars /* same as target */
#define ltchars host_ltchars /* same as target */

#include <linux/termios.h>
#include <linux/unistd.h>
#include <linux/cdrom.h>
#include <linux/hdreg.h>
#include <linux/soundcard.h>
#include <linux/kd.h>
#include <linux/mtio.h>
#include <linux/fs.h>
#if defined(CONFIG_FIEMAP)
#include <linux/fiemap.h>
#endif
#include <linux/fb.h>
#include <linux/vt.h>
#include <linux/dm-ioctl.h>
#include <linux/reboot.h>
#include <linux/route.h>
#include <linux/filter.h>
#include <linux/blkpg.h>
#include <netpacket/packet.h>
#include <linux/netlink.h>
#ifdef CONFIG_RTNETLINK
#include <linux/rtnetlink.h>
#include <linux/if_bridge.h>
#endif
#include <linux/audit.h>
#include "linux_loop.h"
#include "uname.h"

#include "qemu.h"

#ifndef CLONE_IO
#define CLONE_IO                0x80000000      /* Clone io context */
#endif

/* We can't directly call the host clone syscall, because this will
 * badly confuse libc (breaking mutexes, for example). So we must
 * divide clone flags into:
 *  * flag combinations that look like pthread_create()
 *  * flag combinations that look like fork()
 *  * flags we can implement within QEMU itself
 *  * flags we can't support and will return an error for
 */
/* For thread creation, all these flags must be present; for
 * fork, none must be present.
 */
#define CLONE_THREAD_FLAGS                              \
    (CLONE_VM | CLONE_FS | CLONE_FILES |                \
     CLONE_SIGHAND | CLONE_THREAD | CLONE_SYSVSEM)

/* These flags are ignored:
 * CLONE_DETACHED is now ignored by the kernel;
 * CLONE_IO is just an optimisation hint to the I/O scheduler
 */
#define CLONE_IGNORED_FLAGS                     \
    (CLONE_DETACHED | CLONE_IO)

/* Flags for fork which we can implement within QEMU itself */
#define CLONE_OPTIONAL_FORK_FLAGS               \
    (CLONE_SETTLS | CLONE_PARENT_SETTID |       \
     CLONE_CHILD_CLEARTID | CLONE_CHILD_SETTID)

/* Flags for thread creation which we can implement within QEMU itself */
#define CLONE_OPTIONAL_THREAD_FLAGS                             \
    (CLONE_SETTLS | CLONE_PARENT_SETTID |                       \
     CLONE_CHILD_CLEARTID | CLONE_CHILD_SETTID | CLONE_PARENT)

#define CLONE_INVALID_FORK_FLAGS                                        \
    (~(CSIGNAL | CLONE_OPTIONAL_FORK_FLAGS | CLONE_IGNORED_FLAGS))

#define CLONE_INVALID_THREAD_FLAGS                                      \
    (~(CSIGNAL | CLONE_THREAD_FLAGS | CLONE_OPTIONAL_THREAD_FLAGS |     \
       CLONE_IGNORED_FLAGS))

/* CLONE_VFORK is special cased early in do_fork(). The other flag bits
 * have almost all been allocated. We cannot support any of
 * CLONE_NEWNS, CLONE_NEWCGROUP, CLONE_NEWUTS, CLONE_NEWIPC,
 * CLONE_NEWUSER, CLONE_NEWPID, CLONE_NEWNET, CLONE_PTRACE, CLONE_UNTRACED.
 * The checks against the invalid thread masks above will catch these.
 * (The one remaining unallocated bit is 0x1000 which used to be CLONE_PID.)
 */

//#define DEBUG
/* Define DEBUG_ERESTARTSYS to force every syscall to be restarted
 * once. This exercises the codepaths for restart.
 */
//#define DEBUG_ERESTARTSYS

//#include <linux/msdos_fs.h>
#define	VFAT_IOCTL_READDIR_BOTH		_IOR('r', 1, struct linux_dirent [2])
#define	VFAT_IOCTL_READDIR_SHORT	_IOR('r', 2, struct linux_dirent [2])

#undef _syscall0
#undef _syscall1
#undef _syscall2
#undef _syscall3
#undef _syscall4
#undef _syscall5
#undef _syscall6

#define _syscall0(type,name)		\
static type name (void)			\
{					\
	return syscall(__NR_##name);	\
}

#define _syscall1(type,name,type1,arg1)		\
static type name (type1 arg1)			\
{						\
	return syscall(__NR_##name, arg1);	\
}

#define _syscall2(type,name,type1,arg1,type2,arg2)	\
static type name (type1 arg1,type2 arg2)		\
{							\
	return syscall(__NR_##name, arg1, arg2);	\
}

#define _syscall3(type,name,type1,arg1,type2,arg2,type3,arg3)	\
static type name (type1 arg1,type2 arg2,type3 arg3)		\
{								\
	return syscall(__NR_##name, arg1, arg2, arg3);		\
}

#define _syscall4(type,name,type1,arg1,type2,arg2,type3,arg3,type4,arg4)	\
static type name (type1 arg1,type2 arg2,type3 arg3,type4 arg4)			\
{										\
	return syscall(__NR_##name, arg1, arg2, arg3, arg4);			\
}

#define _syscall5(type,name,type1,arg1,type2,arg2,type3,arg3,type4,arg4,	\
		  type5,arg5)							\
static type name (type1 arg1,type2 arg2,type3 arg3,type4 arg4,type5 arg5)	\
{										\
	return syscall(__NR_##name, arg1, arg2, arg3, arg4, arg5);		\
}


#define _syscall6(type,name,type1,arg1,type2,arg2,type3,arg3,type4,arg4,	\
		  type5,arg5,type6,arg6)					\
static type name (type1 arg1,type2 arg2,type3 arg3,type4 arg4,type5 arg5,	\
                  type6 arg6)							\
{										\
	return syscall(__NR_##name, arg1, arg2, arg3, arg4, arg5, arg6);	\
}


#define __NR_sys_uname __NR_uname
#define __NR_sys_getcwd1 __NR_getcwd
#define __NR_sys_getdents __NR_getdents
#define __NR_sys_getdents64 __NR_getdents64
#define __NR_sys_getpriority __NR_getpriority
#define __NR_sys_rt_sigqueueinfo __NR_rt_sigqueueinfo
#define __NR_sys_rt_tgsigqueueinfo __NR_rt_tgsigqueueinfo
#define __NR_sys_syslog __NR_syslog
#define __NR_sys_futex __NR_futex
#define __NR_sys_inotify_init __NR_inotify_init
#define __NR_sys_inotify_add_watch __NR_inotify_add_watch
#define __NR_sys_inotify_rm_watch __NR_inotify_rm_watch

#if defined(__alpha__) || defined(__x86_64__) || defined(__s390x__)
#define __NR__llseek __NR_lseek
#endif

/* Newer kernel ports have llseek() instead of _llseek() */
#if defined(TARGET_NR_llseek) && !defined(TARGET_NR__llseek)
#define TARGET_NR__llseek TARGET_NR_llseek
#endif

#ifdef __NR_gettid
_syscall0(int, gettid)
#else
/* This is a replacement for the host gettid() and must return a host
   errno. */
static int gettid(void) {
    return -ENOSYS;
}
#endif
#if defined(TARGET_NR_getdents) && defined(__NR_getdents)
_syscall3(int, sys_getdents, uint, fd, struct linux_dirent *, dirp, uint, count);
#endif
#if !defined(__NR_getdents) || \
    (defined(TARGET_NR_getdents64) && defined(__NR_getdents64))
_syscall3(int, sys_getdents64, uint, fd, struct linux_dirent64 *, dirp, uint, count);
#endif
#if defined(TARGET_NR__llseek) && defined(__NR_llseek)
_syscall5(int, _llseek,  uint,  fd, ulong, hi, ulong, lo,
          loff_t *, res, uint, wh);
#endif
_syscall3(int, sys_rt_sigqueueinfo, pid_t, pid, int, sig, siginfo_t *, uinfo)
_syscall4(int, sys_rt_tgsigqueueinfo, pid_t, pid, pid_t, tid, int, sig,
          siginfo_t *, uinfo)
_syscall3(int,sys_syslog,int,type,char*,bufp,int,len)
#ifdef __NR_exit_group
_syscall1(int,exit_group,int,error_code)
#endif
#if defined(TARGET_NR_set_tid_address) && defined(__NR_set_tid_address)
_syscall1(int,set_tid_address,int *,tidptr)
#endif
#if defined(TARGET_NR_futex) && defined(__NR_futex)
_syscall6(int,sys_futex,int *,uaddr,int,op,int,val,
          const struct timespec *,timeout,int *,uaddr2,int,val3)
#endif
#define __NR_sys_sched_getaffinity __NR_sched_getaffinity
_syscall3(int, sys_sched_getaffinity, pid_t, pid, unsigned int, len,
          unsigned long *, user_mask_ptr);
#define __NR_sys_sched_setaffinity __NR_sched_setaffinity
_syscall3(int, sys_sched_setaffinity, pid_t, pid, unsigned int, len,
          unsigned long *, user_mask_ptr);
#define __NR_sys_getcpu __NR_getcpu
_syscall3(int, sys_getcpu, unsigned *, cpu, unsigned *, node, void *, tcache);
_syscall4(int, reboot, int, magic1, int, magic2, unsigned int, cmd,
          void *, arg);
_syscall2(int, capget, struct __user_cap_header_struct *, header,
          struct __user_cap_data_struct *, data);
_syscall2(int, capset, struct __user_cap_header_struct *, header,
          struct __user_cap_data_struct *, data);
#if defined(TARGET_NR_ioprio_get) && defined(__NR_ioprio_get)
_syscall2(int, ioprio_get, int, which, int, who)
#endif
#if defined(TARGET_NR_ioprio_set) && defined(__NR_ioprio_set)
_syscall3(int, ioprio_set, int, which, int, who, int, ioprio)
#endif
#if defined(TARGET_NR_getrandom) && defined(__NR_getrandom)
_syscall3(int, getrandom, void *, buf, size_t, buflen, unsigned int, flags)
#endif

#if defined(TARGET_NR_kcmp) && defined(__NR_kcmp)
_syscall5(int, kcmp, pid_t, pid1, pid_t, pid2, int, type,
          unsigned long, idx1, unsigned long, idx2)
#endif

static bitmask_transtbl fcntl_flags_tbl[] = {
  { TARGET_O_ACCMODE,   TARGET_O_WRONLY,    O_ACCMODE,   O_WRONLY,    },
  { TARGET_O_ACCMODE,   TARGET_O_RDWR,      O_ACCMODE,   O_RDWR,      },
  { TARGET_O_CREAT,     TARGET_O_CREAT,     O_CREAT,     O_CREAT,     },
  { TARGET_O_EXCL,      TARGET_O_EXCL,      O_EXCL,      O_EXCL,      },
  { TARGET_O_NOCTTY,    TARGET_O_NOCTTY,    O_NOCTTY,    O_NOCTTY,    },
  { TARGET_O_TRUNC,     TARGET_O_TRUNC,     O_TRUNC,     O_TRUNC,     },
  { TARGET_O_APPEND,    TARGET_O_APPEND,    O_APPEND,    O_APPEND,    },
  { TARGET_O_NONBLOCK,  TARGET_O_NONBLOCK,  O_NONBLOCK,  O_NONBLOCK,  },
  { TARGET_O_SYNC,      TARGET_O_DSYNC,     O_SYNC,      O_DSYNC,     },
  { TARGET_O_SYNC,      TARGET_O_SYNC,      O_SYNC,      O_SYNC,      },
  { TARGET_FASYNC,      TARGET_FASYNC,      FASYNC,      FASYNC,      },
  { TARGET_O_DIRECTORY, TARGET_O_DIRECTORY, O_DIRECTORY, O_DIRECTORY, },
  { TARGET_O_NOFOLLOW,  TARGET_O_NOFOLLOW,  O_NOFOLLOW,  O_NOFOLLOW,  },
#if defined(O_DIRECT)
  { TARGET_O_DIRECT,    TARGET_O_DIRECT,    O_DIRECT,    O_DIRECT,    },
#endif
#if defined(O_NOATIME)
  { TARGET_O_NOATIME,   TARGET_O_NOATIME,   O_NOATIME,   O_NOATIME    },
#endif
#if defined(O_CLOEXEC)
  { TARGET_O_CLOEXEC,   TARGET_O_CLOEXEC,   O_CLOEXEC,   O_CLOEXEC    },
#endif
#if defined(O_PATH)
  { TARGET_O_PATH,      TARGET_O_PATH,      O_PATH,      O_PATH       },
#endif
#if defined(O_TMPFILE)
  { TARGET_O_TMPFILE,   TARGET_O_TMPFILE,   O_TMPFILE,   O_TMPFILE    },
#endif
  /* Don't terminate the list prematurely on 64-bit host+guest.  */
#if TARGET_O_LARGEFILE != 0 || O_LARGEFILE != 0
  { TARGET_O_LARGEFILE, TARGET_O_LARGEFILE, O_LARGEFILE, O_LARGEFILE, },
#endif
  { 0, 0, 0, 0 }
};

enum {
    QEMU_IFLA_BR_UNSPEC,
    QEMU_IFLA_BR_FORWARD_DELAY,
    QEMU_IFLA_BR_HELLO_TIME,
    QEMU_IFLA_BR_MAX_AGE,
    QEMU_IFLA_BR_AGEING_TIME,
    QEMU_IFLA_BR_STP_STATE,
    QEMU_IFLA_BR_PRIORITY,
    QEMU_IFLA_BR_VLAN_FILTERING,
    QEMU_IFLA_BR_VLAN_PROTOCOL,
    QEMU_IFLA_BR_GROUP_FWD_MASK,
    QEMU_IFLA_BR_ROOT_ID,
    QEMU_IFLA_BR_BRIDGE_ID,
    QEMU_IFLA_BR_ROOT_PORT,
    QEMU_IFLA_BR_ROOT_PATH_COST,
    QEMU_IFLA_BR_TOPOLOGY_CHANGE,
    QEMU_IFLA_BR_TOPOLOGY_CHANGE_DETECTED,
    QEMU_IFLA_BR_HELLO_TIMER,
    QEMU_IFLA_BR_TCN_TIMER,
    QEMU_IFLA_BR_TOPOLOGY_CHANGE_TIMER,
    QEMU_IFLA_BR_GC_TIMER,
    QEMU_IFLA_BR_GROUP_ADDR,
    QEMU_IFLA_BR_FDB_FLUSH,
    QEMU_IFLA_BR_MCAST_ROUTER,
    QEMU_IFLA_BR_MCAST_SNOOPING,
    QEMU_IFLA_BR_MCAST_QUERY_USE_IFADDR,
    QEMU_IFLA_BR_MCAST_QUERIER,
    QEMU_IFLA_BR_MCAST_HASH_ELASTICITY,
    QEMU_IFLA_BR_MCAST_HASH_MAX,
    QEMU_IFLA_BR_MCAST_LAST_MEMBER_CNT,
    QEMU_IFLA_BR_MCAST_STARTUP_QUERY_CNT,
    QEMU_IFLA_BR_MCAST_LAST_MEMBER_INTVL,
    QEMU_IFLA_BR_MCAST_MEMBERSHIP_INTVL,
    QEMU_IFLA_BR_MCAST_QUERIER_INTVL,
    QEMU_IFLA_BR_MCAST_QUERY_INTVL,
    QEMU_IFLA_BR_MCAST_QUERY_RESPONSE_INTVL,
    QEMU_IFLA_BR_MCAST_STARTUP_QUERY_INTVL,
    QEMU_IFLA_BR_NF_CALL_IPTABLES,
    QEMU_IFLA_BR_NF_CALL_IP6TABLES,
    QEMU_IFLA_BR_NF_CALL_ARPTABLES,
    QEMU_IFLA_BR_VLAN_DEFAULT_PVID,
    QEMU_IFLA_BR_PAD,
    QEMU_IFLA_BR_VLAN_STATS_ENABLED,
    QEMU_IFLA_BR_MCAST_STATS_ENABLED,
    QEMU___IFLA_BR_MAX,
};

enum {
    QEMU_IFLA_UNSPEC,
    QEMU_IFLA_ADDRESS,
    QEMU_IFLA_BROADCAST,
    QEMU_IFLA_IFNAME,
    QEMU_IFLA_MTU,
    QEMU_IFLA_LINK,
    QEMU_IFLA_QDISC,
    QEMU_IFLA_STATS,
    QEMU_IFLA_COST,
    QEMU_IFLA_PRIORITY,
    QEMU_IFLA_MASTER,
    QEMU_IFLA_WIRELESS,
    QEMU_IFLA_PROTINFO,
    QEMU_IFLA_TXQLEN,
    QEMU_IFLA_MAP,
    QEMU_IFLA_WEIGHT,
    QEMU_IFLA_OPERSTATE,
    QEMU_IFLA_LINKMODE,
    QEMU_IFLA_LINKINFO,
    QEMU_IFLA_NET_NS_PID,
    QEMU_IFLA_IFALIAS,
    QEMU_IFLA_NUM_VF,
    QEMU_IFLA_VFINFO_LIST,
    QEMU_IFLA_STATS64,
    QEMU_IFLA_VF_PORTS,
    QEMU_IFLA_PORT_SELF,
    QEMU_IFLA_AF_SPEC,
    QEMU_IFLA_GROUP,
    QEMU_IFLA_NET_NS_FD,
    QEMU_IFLA_EXT_MASK,
    QEMU_IFLA_PROMISCUITY,
    QEMU_IFLA_NUM_TX_QUEUES,
    QEMU_IFLA_NUM_RX_QUEUES,
    QEMU_IFLA_CARRIER,
    QEMU_IFLA_PHYS_PORT_ID,
    QEMU_IFLA_CARRIER_CHANGES,
    QEMU_IFLA_PHYS_SWITCH_ID,
    QEMU_IFLA_LINK_NETNSID,
    QEMU_IFLA_PHYS_PORT_NAME,
    QEMU_IFLA_PROTO_DOWN,
    QEMU_IFLA_GSO_MAX_SEGS,
    QEMU_IFLA_GSO_MAX_SIZE,
    QEMU_IFLA_PAD,
    QEMU_IFLA_XDP,
    QEMU___IFLA_MAX
};

enum {
    QEMU_IFLA_BRPORT_UNSPEC,
    QEMU_IFLA_BRPORT_STATE,
    QEMU_IFLA_BRPORT_PRIORITY,
    QEMU_IFLA_BRPORT_COST,
    QEMU_IFLA_BRPORT_MODE,
    QEMU_IFLA_BRPORT_GUARD,
    QEMU_IFLA_BRPORT_PROTECT,
    QEMU_IFLA_BRPORT_FAST_LEAVE,
    QEMU_IFLA_BRPORT_LEARNING,
    QEMU_IFLA_BRPORT_UNICAST_FLOOD,
    QEMU_IFLA_BRPORT_PROXYARP,
    QEMU_IFLA_BRPORT_LEARNING_SYNC,
    QEMU_IFLA_BRPORT_PROXYARP_WIFI,
    QEMU_IFLA_BRPORT_ROOT_ID,
    QEMU_IFLA_BRPORT_BRIDGE_ID,
    QEMU_IFLA_BRPORT_DESIGNATED_PORT,
    QEMU_IFLA_BRPORT_DESIGNATED_COST,
    QEMU_IFLA_BRPORT_ID,
    QEMU_IFLA_BRPORT_NO,
    QEMU_IFLA_BRPORT_TOPOLOGY_CHANGE_ACK,
    QEMU_IFLA_BRPORT_CONFIG_PENDING,
    QEMU_IFLA_BRPORT_MESSAGE_AGE_TIMER,
    QEMU_IFLA_BRPORT_FORWARD_DELAY_TIMER,
    QEMU_IFLA_BRPORT_HOLD_TIMER,
    QEMU_IFLA_BRPORT_FLUSH,
    QEMU_IFLA_BRPORT_MULTICAST_ROUTER,
    QEMU_IFLA_BRPORT_PAD,
    QEMU___IFLA_BRPORT_MAX
};

enum {
    QEMU_IFLA_INFO_UNSPEC,
    QEMU_IFLA_INFO_KIND,
    QEMU_IFLA_INFO_DATA,
    QEMU_IFLA_INFO_XSTATS,
    QEMU_IFLA_INFO_SLAVE_KIND,
    QEMU_IFLA_INFO_SLAVE_DATA,
    QEMU___IFLA_INFO_MAX,
};

enum {
    QEMU_IFLA_INET_UNSPEC,
    QEMU_IFLA_INET_CONF,
    QEMU___IFLA_INET_MAX,
};

enum {
    QEMU_IFLA_INET6_UNSPEC,
    QEMU_IFLA_INET6_FLAGS,
    QEMU_IFLA_INET6_CONF,
    QEMU_IFLA_INET6_STATS,
    QEMU_IFLA_INET6_MCAST,
    QEMU_IFLA_INET6_CACHEINFO,
    QEMU_IFLA_INET6_ICMP6STATS,
    QEMU_IFLA_INET6_TOKEN,
    QEMU_IFLA_INET6_ADDR_GEN_MODE,
    QEMU___IFLA_INET6_MAX
};

typedef abi_long (*TargetFdDataFunc)(void *, size_t);
typedef abi_long (*TargetFdAddrFunc)(void *, abi_ulong, socklen_t);
typedef struct TargetFdTrans {
    TargetFdDataFunc host_to_target_data;
    TargetFdDataFunc target_to_host_data;
    TargetFdAddrFunc target_to_host_addr;
} TargetFdTrans;

static TargetFdTrans **target_fd_trans;

static unsigned int target_fd_max;

static TargetFdDataFunc fd_trans_target_to_host_data(int fd)
{
    if (fd >= 0 && fd < target_fd_max && target_fd_trans[fd]) {
        return target_fd_trans[fd]->target_to_host_data;
    }
    return NULL;
}

static TargetFdDataFunc fd_trans_host_to_target_data(int fd)
{
    if (fd >= 0 && fd < target_fd_max && target_fd_trans[fd]) {
        return target_fd_trans[fd]->host_to_target_data;
    }
    return NULL;
}

static TargetFdAddrFunc fd_trans_target_to_host_addr(int fd)
{
    if (fd >= 0 && fd < target_fd_max && target_fd_trans[fd]) {
        return target_fd_trans[fd]->target_to_host_addr;
    }
    return NULL;
}

static void fd_trans_register(int fd, TargetFdTrans *trans)
{
    unsigned int oldmax;

    if (fd >= target_fd_max) {
        oldmax = target_fd_max;
        target_fd_max = ((fd >> 6) + 1) << 6; /* by slice of 64 entries */
        target_fd_trans = g_renew(TargetFdTrans *,
                                  target_fd_trans, target_fd_max);
        memset((void *)(target_fd_trans + oldmax), 0,
               (target_fd_max - oldmax) * sizeof(TargetFdTrans *));
    }
    target_fd_trans[fd] = trans;
}

static void fd_trans_unregister(int fd)
{
    if (fd >= 0 && fd < target_fd_max) {
        target_fd_trans[fd] = NULL;
    }
}

static void fd_trans_dup(int oldfd, int newfd)
{
    fd_trans_unregister(newfd);
    if (oldfd < target_fd_max && target_fd_trans[oldfd]) {
        fd_trans_register(newfd, target_fd_trans[oldfd]);
    }
}

static int sys_getcwd1(char *buf, size_t size)
{
  if (getcwd(buf, size) == NULL) {
      /* getcwd() sets errno */
      return (-1);
  }
  return strlen(buf)+1;
}

#ifdef TARGET_NR_utimensat
#if defined(__NR_utimensat)
#define __NR_sys_utimensat __NR_utimensat
_syscall4(int,sys_utimensat,int,dirfd,const char *,pathname,
          const struct timespec *,tsp,int,flags)
#else
static int sys_utimensat(int dirfd, const char *pathname,
                         const struct timespec times[2], int flags)
{
    errno = ENOSYS;
    return -1;
}
#endif
#endif /* TARGET_NR_utimensat */

#ifdef TARGET_NR_renameat2
#if defined(__NR_renameat2)
#define __NR_sys_renameat2 __NR_renameat2
_syscall5(int, sys_renameat2, int, oldfd, const char *, old, int, newfd,
          const char *, new, unsigned int, flags)
#else
static int sys_renameat2(int oldfd, const char *old,
                         int newfd, const char *new, int flags)
{
    if (flags == 0) {
        return renameat(oldfd, old, newfd, new);
    }
    errno = ENOSYS;
    return -1;
}
#endif
#endif /* TARGET_NR_renameat2 */

#ifdef CONFIG_INOTIFY
#include <sys/inotify.h>

#if defined(TARGET_NR_inotify_init) && defined(__NR_inotify_init)
static int sys_inotify_init(void)
{
  return (inotify_init());
}
#endif
#if defined(TARGET_NR_inotify_add_watch) && defined(__NR_inotify_add_watch)
static int sys_inotify_add_watch(int fd,const char *pathname, int32_t mask)
{
  return (inotify_add_watch(fd, pathname, mask));
}
#endif
#if defined(TARGET_NR_inotify_rm_watch) && defined(__NR_inotify_rm_watch)
static int sys_inotify_rm_watch(int fd, int32_t wd)
{
  return (inotify_rm_watch(fd, wd));
}
#endif
#ifdef CONFIG_INOTIFY1
#if defined(TARGET_NR_inotify_init1) && defined(__NR_inotify_init1)
static int sys_inotify_init1(int flags)
{
  return (inotify_init1(flags));
}
#endif
#endif
#else
/* Userspace can usually survive runtime without inotify */
#undef TARGET_NR_inotify_init
#undef TARGET_NR_inotify_init1
#undef TARGET_NR_inotify_add_watch
#undef TARGET_NR_inotify_rm_watch
#endif /* CONFIG_INOTIFY  */

#if defined(TARGET_NR_prlimit64)
#ifndef __NR_prlimit64
# define __NR_prlimit64 -1
#endif
#define __NR_sys_prlimit64 __NR_prlimit64
/* The glibc rlimit structure may not be that used by the underlying syscall */
struct host_rlimit64 {
    uint64_t rlim_cur;
    uint64_t rlim_max;
};
_syscall4(int, sys_prlimit64, pid_t, pid, int, resource,
          const struct host_rlimit64 *, new_limit,
          struct host_rlimit64 *, old_limit)
#endif


#if defined(TARGET_NR_timer_create)
/* Maxiumum of 32 active POSIX timers allowed at any one time. */
static timer_t g_posix_timers[32] = { 0, } ;

static inline int next_free_host_timer(void)
{
    int k ;
    /* FIXME: Does finding the next free slot require a lock? */
    for (k = 0; k < ARRAY_SIZE(g_posix_timers); k++) {
        if (g_posix_timers[k] == 0) {
            g_posix_timers[k] = (timer_t) 1;
            return k;
        }
    }
    return -1;
}
#endif

/* ARM EABI and MIPS expect 64bit types aligned even on pairs or registers */
#ifdef TARGET_ARM
static inline int regpairs_aligned(void *cpu_env, int num)
{
    return ((((CPUARMState *)cpu_env)->eabi) == 1) ;
}
#elif defined(TARGET_MIPS) && (TARGET_ABI_BITS == 32)
static inline int regpairs_aligned(void *cpu_env, int num) { return 1; }
#elif defined(TARGET_PPC) && !defined(TARGET_PPC64)
/* SysV AVI for PPC32 expects 64bit parameters to be passed on odd/even pairs
 * of registers which translates to the same as ARM/MIPS, because we start with
 * r3 as arg1 */
static inline int regpairs_aligned(void *cpu_env, int num) { return 1; }
#elif defined(TARGET_SH4)
/* SH4 doesn't align register pairs, except for p{read,write}64 */
static inline int regpairs_aligned(void *cpu_env, int num)
{
    switch (num) {
    case TARGET_NR_pread64:
    case TARGET_NR_pwrite64:
        return 1;

    default:
        return 0;
    }
}
#elif defined(TARGET_XTENSA)
static inline int regpairs_aligned(void *cpu_env, int num) { return 1; }
#else
static inline int regpairs_aligned(void *cpu_env, int num) { return 0; }
#endif

#define ERRNO_TABLE_SIZE 1200

/* target_to_host_errno_table[] is initialized from
 * host_to_target_errno_table[] in syscall_init(). */
static uint16_t target_to_host_errno_table[ERRNO_TABLE_SIZE] = {
};

/*
 * This list is the union of errno values overridden in asm-<arch>/errno.h
 * minus the errnos that are not actually generic to all archs.
 */
static uint16_t host_to_target_errno_table[ERRNO_TABLE_SIZE] = {
    [EAGAIN]		= TARGET_EAGAIN,
    [EIDRM]		= TARGET_EIDRM,
    [ECHRNG]		= TARGET_ECHRNG,
    [EL2NSYNC]		= TARGET_EL2NSYNC,
    [EL3HLT]		= TARGET_EL3HLT,
    [EL3RST]		= TARGET_EL3RST,
    [ELNRNG]		= TARGET_ELNRNG,
    [EUNATCH]		= TARGET_EUNATCH,
    [ENOCSI]		= TARGET_ENOCSI,
    [EL2HLT]		= TARGET_EL2HLT,
    [EDEADLK]		= TARGET_EDEADLK,
    [ENOLCK]		= TARGET_ENOLCK,
    [EBADE]		= TARGET_EBADE,
    [EBADR]		= TARGET_EBADR,
    [EXFULL]		= TARGET_EXFULL,
    [ENOANO]		= TARGET_ENOANO,
    [EBADRQC]		= TARGET_EBADRQC,
    [EBADSLT]		= TARGET_EBADSLT,
    [EBFONT]		= TARGET_EBFONT,
    [ENOSTR]		= TARGET_ENOSTR,
    [ENODATA]		= TARGET_ENODATA,
    [ETIME]		= TARGET_ETIME,
    [ENOSR]		= TARGET_ENOSR,
    [ENONET]		= TARGET_ENONET,
    [ENOPKG]		= TARGET_ENOPKG,
    [EREMOTE]		= TARGET_EREMOTE,
    [ENOLINK]		= TARGET_ENOLINK,
    [EADV]		= TARGET_EADV,
    [ESRMNT]		= TARGET_ESRMNT,
    [ECOMM]		= TARGET_ECOMM,
    [EPROTO]		= TARGET_EPROTO,
    [EDOTDOT]		= TARGET_EDOTDOT,
    [EMULTIHOP]		= TARGET_EMULTIHOP,
    [EBADMSG]		= TARGET_EBADMSG,
    [ENAMETOOLONG]	= TARGET_ENAMETOOLONG,
    [EOVERFLOW]		= TARGET_EOVERFLOW,
    [ENOTUNIQ]		= TARGET_ENOTUNIQ,
    [EBADFD]		= TARGET_EBADFD,
    [EREMCHG]		= TARGET_EREMCHG,
    [ELIBACC]		= TARGET_ELIBACC,
    [ELIBBAD]		= TARGET_ELIBBAD,
    [ELIBSCN]		= TARGET_ELIBSCN,
    [ELIBMAX]		= TARGET_ELIBMAX,
    [ELIBEXEC]		= TARGET_ELIBEXEC,
    [EILSEQ]		= TARGET_EILSEQ,
    [ENOSYS]		= TARGET_ENOSYS,
    [ELOOP]		= TARGET_ELOOP,
    [ERESTART]		= TARGET_ERESTART,
    [ESTRPIPE]		= TARGET_ESTRPIPE,
    [ENOTEMPTY]		= TARGET_ENOTEMPTY,
    [EUSERS]		= TARGET_EUSERS,
    [ENOTSOCK]		= TARGET_ENOTSOCK,
    [EDESTADDRREQ]	= TARGET_EDESTADDRREQ,
    [EMSGSIZE]		= TARGET_EMSGSIZE,
    [EPROTOTYPE]	= TARGET_EPROTOTYPE,
    [ENOPROTOOPT]	= TARGET_ENOPROTOOPT,
    [EPROTONOSUPPORT]	= TARGET_EPROTONOSUPPORT,
    [ESOCKTNOSUPPORT]	= TARGET_ESOCKTNOSUPPORT,
    [EOPNOTSUPP]	= TARGET_EOPNOTSUPP,
    [EPFNOSUPPORT]	= TARGET_EPFNOSUPPORT,
    [EAFNOSUPPORT]	= TARGET_EAFNOSUPPORT,
    [EADDRINUSE]	= TARGET_EADDRINUSE,
    [EADDRNOTAVAIL]	= TARGET_EADDRNOTAVAIL,
    [ENETDOWN]		= TARGET_ENETDOWN,
    [ENETUNREACH]	= TARGET_ENETUNREACH,
    [ENETRESET]		= TARGET_ENETRESET,
    [ECONNABORTED]	= TARGET_ECONNABORTED,
    [ECONNRESET]	= TARGET_ECONNRESET,
    [ENOBUFS]		= TARGET_ENOBUFS,
    [EISCONN]		= TARGET_EISCONN,
    [ENOTCONN]		= TARGET_ENOTCONN,
    [EUCLEAN]		= TARGET_EUCLEAN,
    [ENOTNAM]		= TARGET_ENOTNAM,
    [ENAVAIL]		= TARGET_ENAVAIL,
    [EISNAM]		= TARGET_EISNAM,
    [EREMOTEIO]		= TARGET_EREMOTEIO,
    [EDQUOT]            = TARGET_EDQUOT,
    [ESHUTDOWN]		= TARGET_ESHUTDOWN,
    [ETOOMANYREFS]	= TARGET_ETOOMANYREFS,
    [ETIMEDOUT]		= TARGET_ETIMEDOUT,
    [ECONNREFUSED]	= TARGET_ECONNREFUSED,
    [EHOSTDOWN]		= TARGET_EHOSTDOWN,
    [EHOSTUNREACH]	= TARGET_EHOSTUNREACH,
    [EALREADY]		= TARGET_EALREADY,
    [EINPROGRESS]	= TARGET_EINPROGRESS,
    [ESTALE]		= TARGET_ESTALE,
    [ECANCELED]		= TARGET_ECANCELED,
    [ENOMEDIUM]		= TARGET_ENOMEDIUM,
    [EMEDIUMTYPE]	= TARGET_EMEDIUMTYPE,
#ifdef ENOKEY
    [ENOKEY]		= TARGET_ENOKEY,
#endif
#ifdef EKEYEXPIRED
    [EKEYEXPIRED]	= TARGET_EKEYEXPIRED,
#endif
#ifdef EKEYREVOKED
    [EKEYREVOKED]	= TARGET_EKEYREVOKED,
#endif
#ifdef EKEYREJECTED
    [EKEYREJECTED]	= TARGET_EKEYREJECTED,
#endif
#ifdef EOWNERDEAD
    [EOWNERDEAD]	= TARGET_EOWNERDEAD,
#endif
#ifdef ENOTRECOVERABLE
    [ENOTRECOVERABLE]	= TARGET_ENOTRECOVERABLE,
#endif
#ifdef ENOMSG
    [ENOMSG]            = TARGET_ENOMSG,
#endif
#ifdef ERKFILL
    [ERFKILL]           = TARGET_ERFKILL,
#endif
#ifdef EHWPOISON
    [EHWPOISON]         = TARGET_EHWPOISON,
#endif
};

static inline int host_to_target_errno(int err)
{
    if (err >= 0 && err < ERRNO_TABLE_SIZE &&
        host_to_target_errno_table[err]) {
        return host_to_target_errno_table[err];
    }
    return err;
}

static inline int target_to_host_errno(int err)
{
    if (err >= 0 && err < ERRNO_TABLE_SIZE &&
        target_to_host_errno_table[err]) {
        return target_to_host_errno_table[err];
    }
    return err;
}

static inline abi_long get_errno(abi_long ret)
{
    if (ret == -1)
        return -host_to_target_errno(errno);
    else
        return ret;
}

static inline int is_error(abi_long ret)
{
    return (abi_ulong)ret >= (abi_ulong)(-4096);
}

const char *target_strerror(int err)
{
    if (err == TARGET_ERESTARTSYS) {
        return "To be restarted";
    }
    if (err == TARGET_QEMU_ESIGRETURN) {
        return "Successful exit from sigreturn";
    }

    if ((err >= ERRNO_TABLE_SIZE) || (err < 0)) {
        return NULL;
    }
    return strerror(target_to_host_errno(err));
}

#define safe_syscall0(type, name) \
static type safe_##name(void) \
{ \
    return safe_syscall(__NR_##name); \
}

#define safe_syscall1(type, name, type1, arg1) \
static type safe_##name(type1 arg1) \
{ \
    return safe_syscall(__NR_##name, arg1); \
}

#define safe_syscall2(type, name, type1, arg1, type2, arg2) \
static type safe_##name(type1 arg1, type2 arg2) \
{ \
    return safe_syscall(__NR_##name, arg1, arg2); \
}

#define safe_syscall3(type, name, type1, arg1, type2, arg2, type3, arg3) \
static type safe_##name(type1 arg1, type2 arg2, type3 arg3) \
{ \
    return safe_syscall(__NR_##name, arg1, arg2, arg3); \
}

#define safe_syscall4(type, name, type1, arg1, type2, arg2, type3, arg3, \
    type4, arg4) \
static type safe_##name(type1 arg1, type2 arg2, type3 arg3, type4 arg4) \
{ \
    return safe_syscall(__NR_##name, arg1, arg2, arg3, arg4); \
}

#define safe_syscall5(type, name, type1, arg1, type2, arg2, type3, arg3, \
    type4, arg4, type5, arg5) \
static type safe_##name(type1 arg1, type2 arg2, type3 arg3, type4 arg4, \
    type5 arg5) \
{ \
    return safe_syscall(__NR_##name, arg1, arg2, arg3, arg4, arg5); \
}

#define safe_syscall6(type, name, type1, arg1, type2, arg2, type3, arg3, \
    type4, arg4, type5, arg5, type6, arg6) \
static type safe_##name(type1 arg1, type2 arg2, type3 arg3, type4 arg4, \
    type5 arg5, type6 arg6) \
{ \
    return safe_syscall(__NR_##name, arg1, arg2, arg3, arg4, arg5, arg6); \
}

safe_syscall3(ssize_t, read, int, fd, void *, buff, size_t, count)
safe_syscall3(ssize_t, write, int, fd, const void *, buff, size_t, count)
safe_syscall4(int, openat, int, dirfd, const char *, pathname, \
              int, flags, mode_t, mode)
safe_syscall4(pid_t, wait4, pid_t, pid, int *, status, int, options, \
              struct rusage *, rusage)
safe_syscall5(int, waitid, idtype_t, idtype, id_t, id, siginfo_t *, infop, \
              int, options, struct rusage *, rusage)
safe_syscall3(int, execve, const char *, filename, char **, argv, char **, envp)
safe_syscall6(int, pselect6, int, nfds, fd_set *, readfds, fd_set *, writefds, \
              fd_set *, exceptfds, struct timespec *, timeout, void *, sig)
safe_syscall5(int, ppoll, struct pollfd *, ufds, unsigned int, nfds,
              struct timespec *, tsp, const sigset_t *, sigmask,
              size_t, sigsetsize)
safe_syscall6(int, epoll_pwait, int, epfd, struct epoll_event *, events,
              int, maxevents, int, timeout, const sigset_t *, sigmask,
              size_t, sigsetsize)
safe_syscall6(int,futex,int *,uaddr,int,op,int,val, \
              const struct timespec *,timeout,int *,uaddr2,int,val3)
safe_syscall2(int, rt_sigsuspend, sigset_t *, newset, size_t, sigsetsize)
safe_syscall2(int, kill, pid_t, pid, int, sig)
safe_syscall2(int, tkill, int, tid, int, sig)
safe_syscall3(int, tgkill, int, tgid, int, pid, int, sig)
safe_syscall3(ssize_t, readv, int, fd, const struct iovec *, iov, int, iovcnt)
safe_syscall3(ssize_t, writev, int, fd, const struct iovec *, iov, int, iovcnt)
safe_syscall5(ssize_t, preadv, int, fd, const struct iovec *, iov, int, iovcnt,
              unsigned long, pos_l, unsigned long, pos_h)
safe_syscall5(ssize_t, pwritev, int, fd, const struct iovec *, iov, int, iovcnt,
              unsigned long, pos_l, unsigned long, pos_h)
safe_syscall3(int, connect, int, fd, const struct sockaddr *, addr,
              socklen_t, addrlen)
safe_syscall6(ssize_t, sendto, int, fd, const void *, buf, size_t, len,
              int, flags, const struct sockaddr *, addr, socklen_t, addrlen)
safe_syscall6(ssize_t, recvfrom, int, fd, void *, buf, size_t, len,
              int, flags, struct sockaddr *, addr, socklen_t *, addrlen)
safe_syscall3(ssize_t, sendmsg, int, fd, const struct msghdr *, msg, int, flags)
safe_syscall3(ssize_t, recvmsg, int, fd, struct msghdr *, msg, int, flags)
safe_syscall2(int, flock, int, fd, int, operation)
safe_syscall4(int, rt_sigtimedwait, const sigset_t *, these, siginfo_t *, uinfo,
              const struct timespec *, uts, size_t, sigsetsize)
safe_syscall4(int, accept4, int, fd, struct sockaddr *, addr, socklen_t *, len,
              int, flags)
safe_syscall2(int, nanosleep, const struct timespec *, req,
              struct timespec *, rem)
#ifdef TARGET_NR_clock_nanosleep
safe_syscall4(int, clock_nanosleep, const clockid_t, clock, int, flags,
              const struct timespec *, req, struct timespec *, rem)
#endif
#ifdef __NR_msgsnd
safe_syscall4(int, msgsnd, int, msgid, const void *, msgp, size_t, sz,
              int, flags)
safe_syscall5(int, msgrcv, int, msgid, void *, msgp, size_t, sz,
              long, msgtype, int, flags)
safe_syscall4(int, semtimedop, int, semid, struct sembuf *, tsops,
              unsigned, nsops, const struct timespec *, timeout)
#else
/* This host kernel architecture uses a single ipc syscall; fake up
 * wrappers for the sub-operations to hide this implementation detail.
 * Annoyingly we can't include linux/ipc.h to get the constant definitions
 * for the call parameter because some structs in there conflict with the
 * sys/ipc.h ones. So we just define them here, and rely on them being
 * the same for all host architectures.
 */
#define Q_SEMTIMEDOP 4
#define Q_MSGSND 11
#define Q_MSGRCV 12
#define Q_IPCCALL(VERSION, OP) ((VERSION) << 16 | (OP))

safe_syscall6(int, ipc, int, call, long, first, long, second, long, third,
              void *, ptr, long, fifth)
static int safe_msgsnd(int msgid, const void *msgp, size_t sz, int flags)
{
    return safe_ipc(Q_IPCCALL(0, Q_MSGSND), msgid, sz, flags, (void *)msgp, 0);
}
static int safe_msgrcv(int msgid, void *msgp, size_t sz, long type, int flags)
{
    return safe_ipc(Q_IPCCALL(1, Q_MSGRCV), msgid, sz, flags, msgp, type);
}
static int safe_semtimedop(int semid, struct sembuf *tsops, unsigned nsops,
                           const struct timespec *timeout)
{
    return safe_ipc(Q_IPCCALL(0, Q_SEMTIMEDOP), semid, nsops, 0, tsops,
                    (long)timeout);
}
#endif
#if defined(TARGET_NR_mq_open) && defined(__NR_mq_open)
safe_syscall5(int, mq_timedsend, int, mqdes, const char *, msg_ptr,
              size_t, len, unsigned, prio, const struct timespec *, timeout)
safe_syscall5(int, mq_timedreceive, int, mqdes, char *, msg_ptr,
              size_t, len, unsigned *, prio, const struct timespec *, timeout)
#endif
/* We do ioctl like this rather than via safe_syscall3 to preserve the
 * "third argument might be integer or pointer or not present" behaviour of
 * the libc function.
 */
#define safe_ioctl(...) safe_syscall(__NR_ioctl, __VA_ARGS__)
/* Similarly for fcntl. Note that callers must always:
 *  pass the F_GETLK64 etc constants rather than the unsuffixed F_GETLK
 *  use the flock64 struct rather than unsuffixed flock
 * This will then work and use a 64-bit offset for both 32-bit and 64-bit hosts.
 */
#ifdef __NR_fcntl64
#define safe_fcntl(...) safe_syscall(__NR_fcntl64, __VA_ARGS__)
#else
#define safe_fcntl(...) safe_syscall(__NR_fcntl, __VA_ARGS__)
#endif

static inline int host_to_target_sock_type(int host_type)
{
    int target_type;

    switch (host_type & 0xf /* SOCK_TYPE_MASK */) {
    case SOCK_DGRAM:
        target_type = TARGET_SOCK_DGRAM;
        break;
    case SOCK_STREAM:
        target_type = TARGET_SOCK_STREAM;
        break;
    default:
        target_type = host_type & 0xf /* SOCK_TYPE_MASK */;
        break;
    }

#if defined(SOCK_CLOEXEC)
    if (host_type & SOCK_CLOEXEC) {
        target_type |= TARGET_SOCK_CLOEXEC;
    }
#endif

#if defined(SOCK_NONBLOCK)
    if (host_type & SOCK_NONBLOCK) {
        target_type |= TARGET_SOCK_NONBLOCK;
    }
#endif

    return target_type;
}

static abi_ulong target_brk;
static abi_ulong target_original_brk;
static abi_ulong brk_page;

void target_set_brk(abi_ulong new_brk)
{
    target_original_brk = target_brk = HOST_PAGE_ALIGN(new_brk);
    brk_page = HOST_PAGE_ALIGN(target_brk);
}

//#define DEBUGF_BRK(message, args...) do { fprintf(stderr, (message), ## args); } while (0)
#define DEBUGF_BRK(message, args...)

/* do_brk() must return target values and target errnos. */
abi_long do_brk(abi_ulong new_brk)
{
    abi_long mapped_addr;
    abi_ulong new_alloc_size;

    DEBUGF_BRK("do_brk(" TARGET_ABI_FMT_lx ") -> ", new_brk);

    if (!new_brk) {
        DEBUGF_BRK(TARGET_ABI_FMT_lx " (!new_brk)\n", target_brk);
        return target_brk;
    }
    if (new_brk < target_original_brk) {
        DEBUGF_BRK(TARGET_ABI_FMT_lx " (new_brk < target_original_brk)\n",
                   target_brk);
        return target_brk;
    }

    /* If the new brk is less than the highest page reserved to the
     * target heap allocation, set it and we're almost done...  */
    if (new_brk <= brk_page) {
        /* Heap contents are initialized to zero, as for anonymous
         * mapped pages.  */
        if (new_brk > target_brk) {
            memset(g2h(target_brk), 0, new_brk - target_brk);
        }
	target_brk = new_brk;
        DEBUGF_BRK(TARGET_ABI_FMT_lx " (new_brk <= brk_page)\n", target_brk);
    	return target_brk;
    }

    /* We need to allocate more memory after the brk... Note that
     * we don't use MAP_FIXED because that will map over the top of
     * any existing mapping (like the one with the host libc or qemu
     * itself); instead we treat "mapped but at wrong address" as
     * a failure and unmap again.
     */
    new_alloc_size = HOST_PAGE_ALIGN(new_brk - brk_page);
    mapped_addr = get_errno(target_mmap(brk_page, new_alloc_size,
                                        PROT_READ|PROT_WRITE,
                                        MAP_ANON|MAP_PRIVATE, 0, 0));

    if (mapped_addr == brk_page) {
        /* Heap contents are initialized to zero, as for anonymous
         * mapped pages.  Technically the new pages are already
         * initialized to zero since they *are* anonymous mapped
         * pages, however we have to take care with the contents that
         * come from the remaining part of the previous page: it may
         * contains garbage data due to a previous heap usage (grown
         * then shrunken).  */
        memset(g2h(target_brk), 0, brk_page - target_brk);

        target_brk = new_brk;
        brk_page = HOST_PAGE_ALIGN(target_brk);
        DEBUGF_BRK(TARGET_ABI_FMT_lx " (mapped_addr == brk_page)\n",
            target_brk);
        return target_brk;
    } else if (mapped_addr != -1) {
        /* Mapped but at wrong address, meaning there wasn't actually
         * enough space for this brk.
         */
        target_munmap(mapped_addr, new_alloc_size);
        mapped_addr = -1;
        DEBUGF_BRK(TARGET_ABI_FMT_lx " (mapped_addr != -1)\n", target_brk);
    }
    else {
        DEBUGF_BRK(TARGET_ABI_FMT_lx " (otherwise)\n", target_brk);
    }

#if defined(TARGET_ALPHA)
    /* We (partially) emulate OSF/1 on Alpha, which requires we
       return a proper errno, not an unchanged brk value.  */
    return -TARGET_ENOMEM;
#endif
    /* For everything else, return the previous break. */
    return target_brk;
}

static inline abi_long copy_from_user_fdset(fd_set *fds,
                                            abi_ulong target_fds_addr,
                                            int n)
{
    int i, nw, j, k;
    abi_ulong b, *target_fds;

    nw = DIV_ROUND_UP(n, TARGET_ABI_BITS);
    if (!(target_fds = lock_user(VERIFY_READ,
                                 target_fds_addr,
                                 sizeof(abi_ulong) * nw,
                                 1)))
        return -TARGET_EFAULT;

    FD_ZERO(fds);
    k = 0;
    for (i = 0; i < nw; i++) {
        /* grab the abi_ulong */
        __get_user(b, &target_fds[i]);
        for (j = 0; j < TARGET_ABI_BITS; j++) {
            /* check the bit inside the abi_ulong */
            if ((b >> j) & 1)
                FD_SET(k, fds);
            k++;
        }
    }

    unlock_user(target_fds, target_fds_addr, 0);

    return 0;
}

static inline abi_ulong copy_from_user_fdset_ptr(fd_set *fds, fd_set **fds_ptr,
                                                 abi_ulong target_fds_addr,
                                                 int n)
{
    if (target_fds_addr) {
        if (copy_from_user_fdset(fds, target_fds_addr, n))
            return -TARGET_EFAULT;
        *fds_ptr = fds;
    } else {
        *fds_ptr = NULL;
    }
    return 0;
}

static inline abi_long copy_to_user_fdset(abi_ulong target_fds_addr,
                                          const fd_set *fds,
                                          int n)
{
    int i, nw, j, k;
    abi_long v;
    abi_ulong *target_fds;

    nw = DIV_ROUND_UP(n, TARGET_ABI_BITS);
    if (!(target_fds = lock_user(VERIFY_WRITE,
                                 target_fds_addr,
                                 sizeof(abi_ulong) * nw,
                                 0)))
        return -TARGET_EFAULT;

    k = 0;
    for (i = 0; i < nw; i++) {
        v = 0;
        for (j = 0; j < TARGET_ABI_BITS; j++) {
            v |= ((abi_ulong)(FD_ISSET(k, fds) != 0) << j);
            k++;
        }
        __put_user(v, &target_fds[i]);
    }

    unlock_user(target_fds, target_fds_addr, sizeof(abi_ulong) * nw);

    return 0;
}

#if defined(__alpha__)
#define HOST_HZ 1024
#else
#define HOST_HZ 100
#endif

static inline abi_long host_to_target_clock_t(long ticks)
{
#if HOST_HZ == TARGET_HZ
    return ticks;
#else
    return ((int64_t)ticks * TARGET_HZ) / HOST_HZ;
#endif
}

static inline abi_long host_to_target_rusage(abi_ulong target_addr,
                                             const struct rusage *rusage)
{
    struct target_rusage *target_rusage;

    if (!lock_user_struct(VERIFY_WRITE, target_rusage, target_addr, 0))
        return -TARGET_EFAULT;
    target_rusage->ru_utime.tv_sec = tswapal(rusage->ru_utime.tv_sec);
    target_rusage->ru_utime.tv_usec = tswapal(rusage->ru_utime.tv_usec);
    target_rusage->ru_stime.tv_sec = tswapal(rusage->ru_stime.tv_sec);
    target_rusage->ru_stime.tv_usec = tswapal(rusage->ru_stime.tv_usec);
    target_rusage->ru_maxrss = tswapal(rusage->ru_maxrss);
    target_rusage->ru_ixrss = tswapal(rusage->ru_ixrss);
    target_rusage->ru_idrss = tswapal(rusage->ru_idrss);
    target_rusage->ru_isrss = tswapal(rusage->ru_isrss);
    target_rusage->ru_minflt = tswapal(rusage->ru_minflt);
    target_rusage->ru_majflt = tswapal(rusage->ru_majflt);
    target_rusage->ru_nswap = tswapal(rusage->ru_nswap);
    target_rusage->ru_inblock = tswapal(rusage->ru_inblock);
    target_rusage->ru_oublock = tswapal(rusage->ru_oublock);
    target_rusage->ru_msgsnd = tswapal(rusage->ru_msgsnd);
    target_rusage->ru_msgrcv = tswapal(rusage->ru_msgrcv);
    target_rusage->ru_nsignals = tswapal(rusage->ru_nsignals);
    target_rusage->ru_nvcsw = tswapal(rusage->ru_nvcsw);
    target_rusage->ru_nivcsw = tswapal(rusage->ru_nivcsw);
    unlock_user_struct(target_rusage, target_addr, 1);

    return 0;
}

static inline rlim_t target_to_host_rlim(abi_ulong target_rlim)
{
    abi_ulong target_rlim_swap;
    rlim_t result;
    
    target_rlim_swap = tswapal(target_rlim);
    if (target_rlim_swap == TARGET_RLIM_INFINITY)
        return RLIM_INFINITY;

    result = target_rlim_swap;
    if (target_rlim_swap != (rlim_t)result)
        return RLIM_INFINITY;
    
    return result;
}

static inline abi_ulong host_to_target_rlim(rlim_t rlim)
{
    abi_ulong target_rlim_swap;
    abi_ulong result;
    
    if (rlim == RLIM_INFINITY || rlim != (abi_long)rlim)
        target_rlim_swap = TARGET_RLIM_INFINITY;
    else
        target_rlim_swap = rlim;
    result = tswapal(target_rlim_swap);
    
    return result;
}

static inline int target_to_host_resource(int code)
{
    switch (code) {
    case TARGET_RLIMIT_AS:
        return RLIMIT_AS;
    case TARGET_RLIMIT_CORE:
        return RLIMIT_CORE;
    case TARGET_RLIMIT_CPU:
        return RLIMIT_CPU;
    case TARGET_RLIMIT_DATA:
        return RLIMIT_DATA;
    case TARGET_RLIMIT_FSIZE:
        return RLIMIT_FSIZE;
    case TARGET_RLIMIT_LOCKS:
        return RLIMIT_LOCKS;
    case TARGET_RLIMIT_MEMLOCK:
        return RLIMIT_MEMLOCK;
    case TARGET_RLIMIT_MSGQUEUE:
        return RLIMIT_MSGQUEUE;
    case TARGET_RLIMIT_NICE:
        return RLIMIT_NICE;
    case TARGET_RLIMIT_NOFILE:
        return RLIMIT_NOFILE;
    case TARGET_RLIMIT_NPROC:
        return RLIMIT_NPROC;
    case TARGET_RLIMIT_RSS:
        return RLIMIT_RSS;
    case TARGET_RLIMIT_RTPRIO:
        return RLIMIT_RTPRIO;
    case TARGET_RLIMIT_SIGPENDING:
        return RLIMIT_SIGPENDING;
    case TARGET_RLIMIT_STACK:
        return RLIMIT_STACK;
    default:
        return code;
    }
}

static inline abi_long copy_from_user_timeval(struct timeval *tv,
                                              abi_ulong target_tv_addr)
{
    struct target_timeval *target_tv;

    if (!lock_user_struct(VERIFY_READ, target_tv, target_tv_addr, 1))
        return -TARGET_EFAULT;

    __get_user(tv->tv_sec, &target_tv->tv_sec);
    __get_user(tv->tv_usec, &target_tv->tv_usec);

    unlock_user_struct(target_tv, target_tv_addr, 0);

    return 0;
}

static inline abi_long copy_to_user_timeval(abi_ulong target_tv_addr,
                                            const struct timeval *tv)
{
    struct target_timeval *target_tv;

    if (!lock_user_struct(VERIFY_WRITE, target_tv, target_tv_addr, 0))
        return -TARGET_EFAULT;

    __put_user(tv->tv_sec, &target_tv->tv_sec);
    __put_user(tv->tv_usec, &target_tv->tv_usec);

    unlock_user_struct(target_tv, target_tv_addr, 1);

    return 0;
}

static inline abi_long copy_from_user_timezone(struct timezone *tz,
                                               abi_ulong target_tz_addr)
{
    struct target_timezone *target_tz;

    if (!lock_user_struct(VERIFY_READ, target_tz, target_tz_addr, 1)) {
        return -TARGET_EFAULT;
    }

    __get_user(tz->tz_minuteswest, &target_tz->tz_minuteswest);
    __get_user(tz->tz_dsttime, &target_tz->tz_dsttime);

    unlock_user_struct(target_tz, target_tz_addr, 0);

    return 0;
}

#if defined(TARGET_NR_mq_open) && defined(__NR_mq_open)
#include <mqueue.h>

static inline abi_long copy_from_user_mq_attr(struct mq_attr *attr,
                                              abi_ulong target_mq_attr_addr)
{
    struct target_mq_attr *target_mq_attr;

    if (!lock_user_struct(VERIFY_READ, target_mq_attr,
                          target_mq_attr_addr, 1))
        return -TARGET_EFAULT;

    __get_user(attr->mq_flags, &target_mq_attr->mq_flags);
    __get_user(attr->mq_maxmsg, &target_mq_attr->mq_maxmsg);
    __get_user(attr->mq_msgsize, &target_mq_attr->mq_msgsize);
    __get_user(attr->mq_curmsgs, &target_mq_attr->mq_curmsgs);

    unlock_user_struct(target_mq_attr, target_mq_attr_addr, 0);

    return 0;
}

static inline abi_long copy_to_user_mq_attr(abi_ulong target_mq_attr_addr,
                                            const struct mq_attr *attr)
{
    struct target_mq_attr *target_mq_attr;

    if (!lock_user_struct(VERIFY_WRITE, target_mq_attr,
                          target_mq_attr_addr, 0))
        return -TARGET_EFAULT;

    __put_user(attr->mq_flags, &target_mq_attr->mq_flags);
    __put_user(attr->mq_maxmsg, &target_mq_attr->mq_maxmsg);
    __put_user(attr->mq_msgsize, &target_mq_attr->mq_msgsize);
    __put_user(attr->mq_curmsgs, &target_mq_attr->mq_curmsgs);

    unlock_user_struct(target_mq_attr, target_mq_attr_addr, 1);

    return 0;
}
#endif

#if defined(TARGET_NR_select) || defined(TARGET_NR__newselect)
/* do_select() must return target values and target errnos. */
static abi_long do_select(int n,
                          abi_ulong rfd_addr, abi_ulong wfd_addr,
                          abi_ulong efd_addr, abi_ulong target_tv_addr)
{
    fd_set rfds, wfds, efds;
    fd_set *rfds_ptr, *wfds_ptr, *efds_ptr;
    struct timeval tv;
    struct timespec ts, *ts_ptr;
    abi_long ret;

    ret = copy_from_user_fdset_ptr(&rfds, &rfds_ptr, rfd_addr, n);
    if (ret) {
        return ret;
    }
    ret = copy_from_user_fdset_ptr(&wfds, &wfds_ptr, wfd_addr, n);
    if (ret) {
        return ret;
    }
    ret = copy_from_user_fdset_ptr(&efds, &efds_ptr, efd_addr, n);
    if (ret) {
        return ret;
    }

    if (target_tv_addr) {
        if (copy_from_user_timeval(&tv, target_tv_addr))
            return -TARGET_EFAULT;
        ts.tv_sec = tv.tv_sec;
        ts.tv_nsec = tv.tv_usec * 1000;
        ts_ptr = &ts;
    } else {
        ts_ptr = NULL;
    }

    ret = get_errno(safe_pselect6(n, rfds_ptr, wfds_ptr, efds_ptr,
                                  ts_ptr, NULL));

    if (!is_error(ret)) {
        if (rfd_addr && copy_to_user_fdset(rfd_addr, &rfds, n))
            return -TARGET_EFAULT;
        if (wfd_addr && copy_to_user_fdset(wfd_addr, &wfds, n))
            return -TARGET_EFAULT;
        if (efd_addr && copy_to_user_fdset(efd_addr, &efds, n))
            return -TARGET_EFAULT;

        if (target_tv_addr) {
            tv.tv_sec = ts.tv_sec;
            tv.tv_usec = ts.tv_nsec / 1000;
            if (copy_to_user_timeval(target_tv_addr, &tv)) {
                return -TARGET_EFAULT;
            }
        }
    }

    return ret;
}

#if defined(TARGET_WANT_OLD_SYS_SELECT)
static abi_long do_old_select(abi_ulong arg1)
{
    struct target_sel_arg_struct *sel;
    abi_ulong inp, outp, exp, tvp;
    long nsel;

    if (!lock_user_struct(VERIFY_READ, sel, arg1, 1)) {
        return -TARGET_EFAULT;
    }

    nsel = tswapal(sel->n);
    inp = tswapal(sel->inp);
    outp = tswapal(sel->outp);
    exp = tswapal(sel->exp);
    tvp = tswapal(sel->tvp);

    unlock_user_struct(sel, arg1, 0);

    return do_select(nsel, inp, outp, exp, tvp);
}
#endif
#endif

static abi_long do_pipe2(int host_pipe[], int flags)
{
#ifdef CONFIG_PIPE2
    return pipe2(host_pipe, flags);
#else
    return -ENOSYS;
#endif
}

static abi_long do_pipe(void *cpu_env, abi_ulong pipedes,
                        int flags, int is_pipe2)
{
    int host_pipe[2];
    abi_long ret;
    ret = flags ? do_pipe2(host_pipe, flags) : pipe(host_pipe);

    if (is_error(ret))
        return get_errno(ret);

    /* Several targets have special calling conventions for the original
       pipe syscall, but didn't replicate this into the pipe2 syscall.  */
    if (!is_pipe2) {
#if defined(TARGET_ALPHA)
        ((CPUAlphaState *)cpu_env)->ir[IR_A4] = host_pipe[1];
        return host_pipe[0];
#elif defined(TARGET_MIPS)
        ((CPUMIPSState*)cpu_env)->active_tc.gpr[3] = host_pipe[1];
        return host_pipe[0];
#elif defined(TARGET_SH4)
        ((CPUSH4State*)cpu_env)->gregs[1] = host_pipe[1];
        return host_pipe[0];
#elif defined(TARGET_SPARC)
        ((CPUSPARCState*)cpu_env)->regwptr[1] = host_pipe[1];
        return host_pipe[0];
#endif
    }

    if (put_user_s32(host_pipe[0], pipedes)
        || put_user_s32(host_pipe[1], pipedes + sizeof(host_pipe[0])))
        return -TARGET_EFAULT;
    return get_errno(ret);
}

static inline abi_long target_to_host_ip_mreq(struct ip_mreqn *mreqn,
                                              abi_ulong target_addr,
                                              socklen_t len)
{
    struct target_ip_mreqn *target_smreqn;

    target_smreqn = lock_user(VERIFY_READ, target_addr, len, 1);
    if (!target_smreqn)
        return -TARGET_EFAULT;
    mreqn->imr_multiaddr.s_addr = target_smreqn->imr_multiaddr.s_addr;
    mreqn->imr_address.s_addr = target_smreqn->imr_address.s_addr;
    if (len == sizeof(struct target_ip_mreqn))
        mreqn->imr_ifindex = tswapal(target_smreqn->imr_ifindex);
    unlock_user(target_smreqn, target_addr, 0);

    return 0;
}

static inline abi_long target_to_host_sockaddr(int fd, struct sockaddr *addr,
                                               abi_ulong target_addr,
                                               socklen_t len)
{
    const socklen_t unix_maxlen = sizeof (struct sockaddr_un);
    sa_family_t sa_family;
    struct target_sockaddr *target_saddr;

    if (fd_trans_target_to_host_addr(fd)) {
        return fd_trans_target_to_host_addr(fd)(addr, target_addr, len);
    }

    target_saddr = lock_user(VERIFY_READ, target_addr, len, 1);
    if (!target_saddr)
        return -TARGET_EFAULT;

    sa_family = tswap16(target_saddr->sa_family);

    /* Oops. The caller might send a incomplete sun_path; sun_path
     * must be terminated by \0 (see the manual page), but
     * unfortunately it is quite common to specify sockaddr_un
     * length as "strlen(x->sun_path)" while it should be
     * "strlen(...) + 1". We'll fix that here if needed.
     * Linux kernel has a similar feature.
     */

    if (sa_family == AF_UNIX) {
        if (len < unix_maxlen && len > 0) {
            char *cp = (char*)target_saddr;

            if ( cp[len-1] && !cp[len] )
                len++;
        }
        if (len > unix_maxlen)
            len = unix_maxlen;
    }

    memcpy(addr, target_saddr, len);
    addr->sa_family = sa_family;
    if (sa_family == AF_NETLINK) {
        struct sockaddr_nl *nladdr;

        nladdr = (struct sockaddr_nl *)addr;
        nladdr->nl_pid = tswap32(nladdr->nl_pid);
        nladdr->nl_groups = tswap32(nladdr->nl_groups);
    } else if (sa_family == AF_PACKET) {
	struct target_sockaddr_ll *lladdr;

	lladdr = (struct target_sockaddr_ll *)addr;
	lladdr->sll_ifindex = tswap32(lladdr->sll_ifindex);
	lladdr->sll_hatype = tswap16(lladdr->sll_hatype);
    }
    unlock_user(target_saddr, target_addr, 0);

    return 0;
}

static inline abi_long host_to_target_sockaddr(abi_ulong target_addr,
                                               struct sockaddr *addr,
                                               socklen_t len)
{
    struct target_sockaddr *target_saddr;

    if (len == 0) {
        return 0;
    }
    assert(addr);

    target_saddr = lock_user(VERIFY_WRITE, target_addr, len, 0);
    if (!target_saddr)
        return -TARGET_EFAULT;
    memcpy(target_saddr, addr, len);
    if (len >= offsetof(struct target_sockaddr, sa_family) +
        sizeof(target_saddr->sa_family)) {
        target_saddr->sa_family = tswap16(addr->sa_family);
    }
    if (addr->sa_family == AF_NETLINK && len >= sizeof(struct sockaddr_nl)) {
        struct sockaddr_nl *target_nl = (struct sockaddr_nl *)target_saddr;
        target_nl->nl_pid = tswap32(target_nl->nl_pid);
        target_nl->nl_groups = tswap32(target_nl->nl_groups);
    } else if (addr->sa_family == AF_PACKET) {
        struct sockaddr_ll *target_ll = (struct sockaddr_ll *)target_saddr;
        target_ll->sll_ifindex = tswap32(target_ll->sll_ifindex);
        target_ll->sll_hatype = tswap16(target_ll->sll_hatype);
    } else if (addr->sa_family == AF_INET6 &&
               len >= sizeof(struct target_sockaddr_in6)) {
        struct target_sockaddr_in6 *target_in6 =
               (struct target_sockaddr_in6 *)target_saddr;
        target_in6->sin6_scope_id = tswap16(target_in6->sin6_scope_id);
    }
    unlock_user(target_saddr, target_addr, len);

    return 0;
}

static inline abi_long target_to_host_cmsg(struct msghdr *msgh,
                                           struct target_msghdr *target_msgh)
{
    struct cmsghdr *cmsg = CMSG_FIRSTHDR(msgh);
    abi_long msg_controllen;
    abi_ulong target_cmsg_addr;
    struct target_cmsghdr *target_cmsg, *target_cmsg_start;
    socklen_t space = 0;
    
    msg_controllen = tswapal(target_msgh->msg_controllen);
    if (msg_controllen < sizeof (struct target_cmsghdr)) 
        goto the_end;
    target_cmsg_addr = tswapal(target_msgh->msg_control);
    target_cmsg = lock_user(VERIFY_READ, target_cmsg_addr, msg_controllen, 1);
    target_cmsg_start = target_cmsg;
    if (!target_cmsg)
        return -TARGET_EFAULT;

    while (cmsg && target_cmsg) {
        void *data = CMSG_DATA(cmsg);
        void *target_data = TARGET_CMSG_DATA(target_cmsg);

        int len = tswapal(target_cmsg->cmsg_len)
            - sizeof(struct target_cmsghdr);

        space += CMSG_SPACE(len);
        if (space > msgh->msg_controllen) {
            space -= CMSG_SPACE(len);
            /* This is a QEMU bug, since we allocated the payload
             * area ourselves (unlike overflow in host-to-target
             * conversion, which is just the guest giving us a buffer
             * that's too small). It can't happen for the payload types
             * we currently support; if it becomes an issue in future
             * we would need to improve our allocation strategy to
             * something more intelligent than "twice the size of the
             * target buffer we're reading from".
             */
            gemu_log("Host cmsg overflow\n");
            break;
        }

        if (tswap32(target_cmsg->cmsg_level) == TARGET_SOL_SOCKET) {
            cmsg->cmsg_level = SOL_SOCKET;
        } else {
            cmsg->cmsg_level = tswap32(target_cmsg->cmsg_level);
        }
        cmsg->cmsg_type = tswap32(target_cmsg->cmsg_type);
        cmsg->cmsg_len = CMSG_LEN(len);

        if (cmsg->cmsg_level == SOL_SOCKET && cmsg->cmsg_type == SCM_RIGHTS) {
            int *fd = (int *)data;
            int *target_fd = (int *)target_data;
            int i, numfds = len / sizeof(int);

            for (i = 0; i < numfds; i++) {
                __get_user(fd[i], target_fd + i);
            }
        } else if (cmsg->cmsg_level == SOL_SOCKET
               &&  cmsg->cmsg_type == SCM_CREDENTIALS) {
            struct ucred *cred = (struct ucred *)data;
            struct target_ucred *target_cred =
                (struct target_ucred *)target_data;

            __get_user(cred->pid, &target_cred->pid);
            __get_user(cred->uid, &target_cred->uid);
            __get_user(cred->gid, &target_cred->gid);
        } else {
            gemu_log("Unsupported ancillary data: %d/%d\n",
                                        cmsg->cmsg_level, cmsg->cmsg_type);
            memcpy(data, target_data, len);
        }

        cmsg = CMSG_NXTHDR(msgh, cmsg);
        target_cmsg = TARGET_CMSG_NXTHDR(target_msgh, target_cmsg,
                                         target_cmsg_start);
    }
    unlock_user(target_cmsg, target_cmsg_addr, 0);
 the_end:
    msgh->msg_controllen = space;
    return 0;
}

static inline abi_long host_to_target_cmsg(struct target_msghdr *target_msgh,
                                           struct msghdr *msgh)
{
    struct cmsghdr *cmsg = CMSG_FIRSTHDR(msgh);
    abi_long msg_controllen;
    abi_ulong target_cmsg_addr;
    struct target_cmsghdr *target_cmsg, *target_cmsg_start;
    socklen_t space = 0;

    msg_controllen = tswapal(target_msgh->msg_controllen);
    if (msg_controllen < sizeof (struct target_cmsghdr)) 
        goto the_end;
    target_cmsg_addr = tswapal(target_msgh->msg_control);
    target_cmsg = lock_user(VERIFY_WRITE, target_cmsg_addr, msg_controllen, 0);
    target_cmsg_start = target_cmsg;
    if (!target_cmsg)
        return -TARGET_EFAULT;

    while (cmsg && target_cmsg) {
        void *data = CMSG_DATA(cmsg);
        void *target_data = TARGET_CMSG_DATA(target_cmsg);

        int len = cmsg->cmsg_len - sizeof(struct cmsghdr);
        int tgt_len, tgt_space;

        /* We never copy a half-header but may copy half-data;
         * this is Linux's behaviour in put_cmsg(). Note that
         * truncation here is a guest problem (which we report
         * to the guest via the CTRUNC bit), unlike truncation
         * in target_to_host_cmsg, which is a QEMU bug.
         */
        if (msg_controllen < sizeof(struct target_cmsghdr)) {
            target_msgh->msg_flags |= tswap32(MSG_CTRUNC);
            break;
        }

        if (cmsg->cmsg_level == SOL_SOCKET) {
            target_cmsg->cmsg_level = tswap32(TARGET_SOL_SOCKET);
        } else {
            target_cmsg->cmsg_level = tswap32(cmsg->cmsg_level);
        }
        target_cmsg->cmsg_type = tswap32(cmsg->cmsg_type);

        /* Payload types which need a different size of payload on
         * the target must adjust tgt_len here.
         */
        switch (cmsg->cmsg_level) {
        case SOL_SOCKET:
            switch (cmsg->cmsg_type) {
            case SO_TIMESTAMP:
                tgt_len = sizeof(struct target_timeval);
                break;
            default:
                break;
            }
        default:
            tgt_len = len;
            break;
        }

        if (msg_controllen < TARGET_CMSG_LEN(tgt_len)) {
            target_msgh->msg_flags |= tswap32(MSG_CTRUNC);
            tgt_len = msg_controllen - sizeof(struct target_cmsghdr);
        }

        /* We must now copy-and-convert len bytes of payload
         * into tgt_len bytes of destination space. Bear in mind
         * that in both source and destination we may be dealing
         * with a truncated value!
         */
        switch (cmsg->cmsg_level) {
        case SOL_SOCKET:
            switch (cmsg->cmsg_type) {
            case SCM_RIGHTS:
            {
                int *fd = (int *)data;
                int *target_fd = (int *)target_data;
                int i, numfds = tgt_len / sizeof(int);

                for (i = 0; i < numfds; i++) {
                    __put_user(fd[i], target_fd + i);
                }
                break;
            }
            case SO_TIMESTAMP:
            {
                struct timeval *tv = (struct timeval *)data;
                struct target_timeval *target_tv =
                    (struct target_timeval *)target_data;

                if (len != sizeof(struct timeval) ||
                    tgt_len != sizeof(struct target_timeval)) {
                    goto unimplemented;
                }

                /* copy struct timeval to target */
                __put_user(tv->tv_sec, &target_tv->tv_sec);
                __put_user(tv->tv_usec, &target_tv->tv_usec);
                break;
            }
            case SCM_CREDENTIALS:
            {
                struct ucred *cred = (struct ucred *)data;
                struct target_ucred *target_cred =
                    (struct target_ucred *)target_data;

                __put_user(cred->pid, &target_cred->pid);
                __put_user(cred->uid, &target_cred->uid);
                __put_user(cred->gid, &target_cred->gid);
                break;
            }
            default:
                goto unimplemented;
            }
            break;

        case SOL_IP:
            switch (cmsg->cmsg_type) {
            case IP_TTL:
            {
                uint32_t *v = (uint32_t *)data;
                uint32_t *t_int = (uint32_t *)target_data;

                if (len != sizeof(uint32_t) ||
                    tgt_len != sizeof(uint32_t)) {
                    goto unimplemented;
                }
                __put_user(*v, t_int);
                break;
            }
            case IP_RECVERR:
            {
                struct errhdr_t {
                   struct sock_extended_err ee;
                   struct sockaddr_in offender;
                };
                struct errhdr_t *errh = (struct errhdr_t *)data;
                struct errhdr_t *target_errh =
                    (struct errhdr_t *)target_data;

                if (len != sizeof(struct errhdr_t) ||
                    tgt_len != sizeof(struct errhdr_t)) {
                    goto unimplemented;
                }
                __put_user(errh->ee.ee_errno, &target_errh->ee.ee_errno);
                __put_user(errh->ee.ee_origin, &target_errh->ee.ee_origin);
                __put_user(errh->ee.ee_type,  &target_errh->ee.ee_type);
                __put_user(errh->ee.ee_code, &target_errh->ee.ee_code);
                __put_user(errh->ee.ee_pad, &target_errh->ee.ee_pad);
                __put_user(errh->ee.ee_info, &target_errh->ee.ee_info);
                __put_user(errh->ee.ee_data, &target_errh->ee.ee_data);
                host_to_target_sockaddr((unsigned long) &target_errh->offender,
                    (void *) &errh->offender, sizeof(errh->offender));
                break;
            }
            default:
                goto unimplemented;
            }
            break;

        case SOL_IPV6:
            switch (cmsg->cmsg_type) {
            case IPV6_HOPLIMIT:
            {
                uint32_t *v = (uint32_t *)data;
                uint32_t *t_int = (uint32_t *)target_data;

                if (len != sizeof(uint32_t) ||
                    tgt_len != sizeof(uint32_t)) {
                    goto unimplemented;
                }
                __put_user(*v, t_int);
                break;
            }
            case IPV6_RECVERR:
            {
                struct errhdr6_t {
                   struct sock_extended_err ee;
                   struct sockaddr_in6 offender;
                };
                struct errhdr6_t *errh = (struct errhdr6_t *)data;
                struct errhdr6_t *target_errh =
                    (struct errhdr6_t *)target_data;

                if (len != sizeof(struct errhdr6_t) ||
                    tgt_len != sizeof(struct errhdr6_t)) {
                    goto unimplemented;
                }
                __put_user(errh->ee.ee_errno, &target_errh->ee.ee_errno);
                __put_user(errh->ee.ee_origin, &target_errh->ee.ee_origin);
                __put_user(errh->ee.ee_type,  &target_errh->ee.ee_type);
                __put_user(errh->ee.ee_code, &target_errh->ee.ee_code);
                __put_user(errh->ee.ee_pad, &target_errh->ee.ee_pad);
                __put_user(errh->ee.ee_info, &target_errh->ee.ee_info);
                __put_user(errh->ee.ee_data, &target_errh->ee.ee_data);
                host_to_target_sockaddr((unsigned long) &target_errh->offender,
                    (void *) &errh->offender, sizeof(errh->offender));
                break;
            }
            default:
                goto unimplemented;
            }
            break;

        default:
        unimplemented:
            gemu_log("Unsupported ancillary data: %d/%d\n",
                                        cmsg->cmsg_level, cmsg->cmsg_type);
            memcpy(target_data, data, MIN(len, tgt_len));
            if (tgt_len > len) {
                memset(target_data + len, 0, tgt_len - len);
            }
        }

        target_cmsg->cmsg_len = tswapal(TARGET_CMSG_LEN(tgt_len));
        tgt_space = TARGET_CMSG_SPACE(tgt_len);
        if (msg_controllen < tgt_space) {
            tgt_space = msg_controllen;
        }
        msg_controllen -= tgt_space;
        space += tgt_space;
        cmsg = CMSG_NXTHDR(msgh, cmsg);
        target_cmsg = TARGET_CMSG_NXTHDR(target_msgh, target_cmsg,
                                         target_cmsg_start);
    }
    unlock_user(target_cmsg, target_cmsg_addr, space);
 the_end:
    target_msgh->msg_controllen = tswapal(space);
    return 0;
}

static void tswap_nlmsghdr(struct nlmsghdr *nlh)
{
    nlh->nlmsg_len = tswap32(nlh->nlmsg_len);
    nlh->nlmsg_type = tswap16(nlh->nlmsg_type);
    nlh->nlmsg_flags = tswap16(nlh->nlmsg_flags);
    nlh->nlmsg_seq = tswap32(nlh->nlmsg_seq);
    nlh->nlmsg_pid = tswap32(nlh->nlmsg_pid);
}

static abi_long host_to_target_for_each_nlmsg(struct nlmsghdr *nlh,
                                              size_t len,
                                              abi_long (*host_to_target_nlmsg)
                                                       (struct nlmsghdr *))
{
    uint32_t nlmsg_len;
    abi_long ret;

    while (len > sizeof(struct nlmsghdr)) {

        nlmsg_len = nlh->nlmsg_len;
        if (nlmsg_len < sizeof(struct nlmsghdr) ||
            nlmsg_len > len) {
            break;
        }

        switch (nlh->nlmsg_type) {
        case NLMSG_DONE:
            tswap_nlmsghdr(nlh);
            return 0;
        case NLMSG_NOOP:
            break;
        case NLMSG_ERROR:
        {
            struct nlmsgerr *e = NLMSG_DATA(nlh);
            e->error = tswap32(e->error);
            tswap_nlmsghdr(&e->msg);
            tswap_nlmsghdr(nlh);
            return 0;
        }
        default:
            ret = host_to_target_nlmsg(nlh);
            if (ret < 0) {
                tswap_nlmsghdr(nlh);
                return ret;
            }
            break;
        }
        tswap_nlmsghdr(nlh);
        len -= NLMSG_ALIGN(nlmsg_len);
        nlh = (struct nlmsghdr *)(((char*)nlh) + NLMSG_ALIGN(nlmsg_len));
    }
    return 0;
}

static abi_long target_to_host_for_each_nlmsg(struct nlmsghdr *nlh,
                                              size_t len,
                                              abi_long (*target_to_host_nlmsg)
                                                       (struct nlmsghdr *))
{
    int ret;

    while (len > sizeof(struct nlmsghdr)) {
        if (tswap32(nlh->nlmsg_len) < sizeof(struct nlmsghdr) ||
            tswap32(nlh->nlmsg_len) > len) {
            break;
        }
        tswap_nlmsghdr(nlh);
        switch (nlh->nlmsg_type) {
        case NLMSG_DONE:
            return 0;
        case NLMSG_NOOP:
            break;
        case NLMSG_ERROR:
        {
            struct nlmsgerr *e = NLMSG_DATA(nlh);
            e->error = tswap32(e->error);
            tswap_nlmsghdr(&e->msg);
            return 0;
        }
        default:
            ret = target_to_host_nlmsg(nlh);
            if (ret < 0) {
                return ret;
            }
        }
        len -= NLMSG_ALIGN(nlh->nlmsg_len);
        nlh = (struct nlmsghdr *)(((char *)nlh) + NLMSG_ALIGN(nlh->nlmsg_len));
    }
    return 0;
}

#ifdef CONFIG_RTNETLINK
static abi_long host_to_target_for_each_nlattr(struct nlattr *nlattr,
                                               size_t len, void *context,
                                               abi_long (*host_to_target_nlattr)
                                                        (struct nlattr *,
                                                         void *context))
{
    unsigned short nla_len;
    abi_long ret;

    while (len > sizeof(struct nlattr)) {
        nla_len = nlattr->nla_len;
        if (nla_len < sizeof(struct nlattr) ||
            nla_len > len) {
            break;
        }
        ret = host_to_target_nlattr(nlattr, context);
        nlattr->nla_len = tswap16(nlattr->nla_len);
        nlattr->nla_type = tswap16(nlattr->nla_type);
        if (ret < 0) {
            return ret;
        }
        len -= NLA_ALIGN(nla_len);
        nlattr = (struct nlattr *)(((char *)nlattr) + NLA_ALIGN(nla_len));
    }
    return 0;
}

static abi_long host_to_target_for_each_rtattr(struct rtattr *rtattr,
                                               size_t len,
                                               abi_long (*host_to_target_rtattr)
                                                        (struct rtattr *))
{
    unsigned short rta_len;
    abi_long ret;

    while (len > sizeof(struct rtattr)) {
        rta_len = rtattr->rta_len;
        if (rta_len < sizeof(struct rtattr) ||
            rta_len > len) {
            break;
        }
        ret = host_to_target_rtattr(rtattr);
        rtattr->rta_len = tswap16(rtattr->rta_len);
        rtattr->rta_type = tswap16(rtattr->rta_type);
        if (ret < 0) {
            return ret;
        }
        len -= RTA_ALIGN(rta_len);
        rtattr = (struct rtattr *)(((char *)rtattr) + RTA_ALIGN(rta_len));
    }
    return 0;
}

#define NLA_DATA(nla) ((void *)((char *)(nla)) + NLA_HDRLEN)

static abi_long host_to_target_data_bridge_nlattr(struct nlattr *nlattr,
                                                  void *context)
{
    uint16_t *u16;
    uint32_t *u32;
    uint64_t *u64;

    switch (nlattr->nla_type) {
    /* no data */
    case QEMU_IFLA_BR_FDB_FLUSH:
        break;
    /* binary */
    case QEMU_IFLA_BR_GROUP_ADDR:
        break;
    /* uint8_t */
    case QEMU_IFLA_BR_VLAN_FILTERING:
    case QEMU_IFLA_BR_TOPOLOGY_CHANGE:
    case QEMU_IFLA_BR_TOPOLOGY_CHANGE_DETECTED:
    case QEMU_IFLA_BR_MCAST_ROUTER:
    case QEMU_IFLA_BR_MCAST_SNOOPING:
    case QEMU_IFLA_BR_MCAST_QUERY_USE_IFADDR:
    case QEMU_IFLA_BR_MCAST_QUERIER:
    case QEMU_IFLA_BR_NF_CALL_IPTABLES:
    case QEMU_IFLA_BR_NF_CALL_IP6TABLES:
    case QEMU_IFLA_BR_NF_CALL_ARPTABLES:
        break;
    /* uint16_t */
    case QEMU_IFLA_BR_PRIORITY:
    case QEMU_IFLA_BR_VLAN_PROTOCOL:
    case QEMU_IFLA_BR_GROUP_FWD_MASK:
    case QEMU_IFLA_BR_ROOT_PORT:
    case QEMU_IFLA_BR_VLAN_DEFAULT_PVID:
        u16 = NLA_DATA(nlattr);
        *u16 = tswap16(*u16);
        break;
    /* uint32_t */
    case QEMU_IFLA_BR_FORWARD_DELAY:
    case QEMU_IFLA_BR_HELLO_TIME:
    case QEMU_IFLA_BR_MAX_AGE:
    case QEMU_IFLA_BR_AGEING_TIME:
    case QEMU_IFLA_BR_STP_STATE:
    case QEMU_IFLA_BR_ROOT_PATH_COST:
    case QEMU_IFLA_BR_MCAST_HASH_ELASTICITY:
    case QEMU_IFLA_BR_MCAST_HASH_MAX:
    case QEMU_IFLA_BR_MCAST_LAST_MEMBER_CNT:
    case QEMU_IFLA_BR_MCAST_STARTUP_QUERY_CNT:
        u32 = NLA_DATA(nlattr);
        *u32 = tswap32(*u32);
        break;
    /* uint64_t */
    case QEMU_IFLA_BR_HELLO_TIMER:
    case QEMU_IFLA_BR_TCN_TIMER:
    case QEMU_IFLA_BR_GC_TIMER:
    case QEMU_IFLA_BR_TOPOLOGY_CHANGE_TIMER:
    case QEMU_IFLA_BR_MCAST_LAST_MEMBER_INTVL:
    case QEMU_IFLA_BR_MCAST_MEMBERSHIP_INTVL:
    case QEMU_IFLA_BR_MCAST_QUERIER_INTVL:
    case QEMU_IFLA_BR_MCAST_QUERY_INTVL:
    case QEMU_IFLA_BR_MCAST_QUERY_RESPONSE_INTVL:
    case QEMU_IFLA_BR_MCAST_STARTUP_QUERY_INTVL:
        u64 = NLA_DATA(nlattr);
        *u64 = tswap64(*u64);
        break;
    /* ifla_bridge_id: uin8_t[] */
    case QEMU_IFLA_BR_ROOT_ID:
    case QEMU_IFLA_BR_BRIDGE_ID:
        break;
    default:
        gemu_log("Unknown QEMU_IFLA_BR type %d\n", nlattr->nla_type);
        break;
    }
    return 0;
}

static abi_long host_to_target_slave_data_bridge_nlattr(struct nlattr *nlattr,
                                                        void *context)
{
    uint16_t *u16;
    uint32_t *u32;
    uint64_t *u64;

    switch (nlattr->nla_type) {
    /* uint8_t */
    case QEMU_IFLA_BRPORT_STATE:
    case QEMU_IFLA_BRPORT_MODE:
    case QEMU_IFLA_BRPORT_GUARD:
    case QEMU_IFLA_BRPORT_PROTECT:
    case QEMU_IFLA_BRPORT_FAST_LEAVE:
    case QEMU_IFLA_BRPORT_LEARNING:
    case QEMU_IFLA_BRPORT_UNICAST_FLOOD:
    case QEMU_IFLA_BRPORT_PROXYARP:
    case QEMU_IFLA_BRPORT_LEARNING_SYNC:
    case QEMU_IFLA_BRPORT_PROXYARP_WIFI:
    case QEMU_IFLA_BRPORT_TOPOLOGY_CHANGE_ACK:
    case QEMU_IFLA_BRPORT_CONFIG_PENDING:
    case QEMU_IFLA_BRPORT_MULTICAST_ROUTER:
        break;
    /* uint16_t */
    case QEMU_IFLA_BRPORT_PRIORITY:
    case QEMU_IFLA_BRPORT_DESIGNATED_PORT:
    case QEMU_IFLA_BRPORT_DESIGNATED_COST:
    case QEMU_IFLA_BRPORT_ID:
    case QEMU_IFLA_BRPORT_NO:
        u16 = NLA_DATA(nlattr);
        *u16 = tswap16(*u16);
        break;
    /* uin32_t */
    case QEMU_IFLA_BRPORT_COST:
        u32 = NLA_DATA(nlattr);
        *u32 = tswap32(*u32);
        break;
    /* uint64_t */
    case QEMU_IFLA_BRPORT_MESSAGE_AGE_TIMER:
    case QEMU_IFLA_BRPORT_FORWARD_DELAY_TIMER:
    case QEMU_IFLA_BRPORT_HOLD_TIMER:
        u64 = NLA_DATA(nlattr);
        *u64 = tswap64(*u64);
        break;
    /* ifla_bridge_id: uint8_t[] */
    case QEMU_IFLA_BRPORT_ROOT_ID:
    case QEMU_IFLA_BRPORT_BRIDGE_ID:
        break;
    default:
        gemu_log("Unknown QEMU_IFLA_BRPORT type %d\n", nlattr->nla_type);
        break;
    }
    return 0;
}

struct linkinfo_context {
    int len;
    char *name;
    int slave_len;
    char *slave_name;
};

static abi_long host_to_target_data_linkinfo_nlattr(struct nlattr *nlattr,
                                                    void *context)
{
    struct linkinfo_context *li_context = context;

    switch (nlattr->nla_type) {
    /* string */
    case QEMU_IFLA_INFO_KIND:
        li_context->name = NLA_DATA(nlattr);
        li_context->len = nlattr->nla_len - NLA_HDRLEN;
        break;
    case QEMU_IFLA_INFO_SLAVE_KIND:
        li_context->slave_name = NLA_DATA(nlattr);
        li_context->slave_len = nlattr->nla_len - NLA_HDRLEN;
        break;
    /* stats */
    case QEMU_IFLA_INFO_XSTATS:
        /* FIXME: only used by CAN */
        break;
    /* nested */
    case QEMU_IFLA_INFO_DATA:
        if (strncmp(li_context->name, "bridge",
                    li_context->len) == 0) {
            return host_to_target_for_each_nlattr(NLA_DATA(nlattr),
                                                  nlattr->nla_len,
                                                  NULL,
                                             host_to_target_data_bridge_nlattr);
        } else {
            gemu_log("Unknown QEMU_IFLA_INFO_KIND %s\n", li_context->name);
        }
        break;
    case QEMU_IFLA_INFO_SLAVE_DATA:
        if (strncmp(li_context->slave_name, "bridge",
                    li_context->slave_len) == 0) {
            return host_to_target_for_each_nlattr(NLA_DATA(nlattr),
                                                  nlattr->nla_len,
                                                  NULL,
                                       host_to_target_slave_data_bridge_nlattr);
        } else {
            gemu_log("Unknown QEMU_IFLA_INFO_SLAVE_KIND %s\n",
                     li_context->slave_name);
        }
        break;
    default:
        gemu_log("Unknown host QEMU_IFLA_INFO type: %d\n", nlattr->nla_type);
        break;
    }

    return 0;
}

static abi_long host_to_target_data_inet_nlattr(struct nlattr *nlattr,
                                                void *context)
{
    uint32_t *u32;
    int i;

    switch (nlattr->nla_type) {
    case QEMU_IFLA_INET_CONF:
        u32 = NLA_DATA(nlattr);
        for (i = 0; i < (nlattr->nla_len - NLA_HDRLEN) / sizeof(*u32);
             i++) {
            u32[i] = tswap32(u32[i]);
        }
        break;
    default:
        gemu_log("Unknown host AF_INET type: %d\n", nlattr->nla_type);
    }
    return 0;
}

static abi_long host_to_target_data_inet6_nlattr(struct nlattr *nlattr,
                                                void *context)
{
    uint32_t *u32;
    uint64_t *u64;
    struct ifla_cacheinfo *ci;
    int i;

    switch (nlattr->nla_type) {
    /* binaries */
    case QEMU_IFLA_INET6_TOKEN:
        break;
    /* uint8_t */
    case QEMU_IFLA_INET6_ADDR_GEN_MODE:
        break;
    /* uint32_t */
    case QEMU_IFLA_INET6_FLAGS:
        u32 = NLA_DATA(nlattr);
        *u32 = tswap32(*u32);
        break;
    /* uint32_t[] */
    case QEMU_IFLA_INET6_CONF:
        u32 = NLA_DATA(nlattr);
        for (i = 0; i < (nlattr->nla_len - NLA_HDRLEN) / sizeof(*u32);
             i++) {
            u32[i] = tswap32(u32[i]);
        }
        break;
    /* ifla_cacheinfo */
    case QEMU_IFLA_INET6_CACHEINFO:
        ci = NLA_DATA(nlattr);
        ci->max_reasm_len = tswap32(ci->max_reasm_len);
        ci->tstamp = tswap32(ci->tstamp);
        ci->reachable_time = tswap32(ci->reachable_time);
        ci->retrans_time = tswap32(ci->retrans_time);
        break;
    /* uint64_t[] */
    case QEMU_IFLA_INET6_STATS:
    case QEMU_IFLA_INET6_ICMP6STATS:
        u64 = NLA_DATA(nlattr);
        for (i = 0; i < (nlattr->nla_len - NLA_HDRLEN) / sizeof(*u64);
             i++) {
            u64[i] = tswap64(u64[i]);
        }
        break;
    default:
        gemu_log("Unknown host AF_INET6 type: %d\n", nlattr->nla_type);
    }
    return 0;
}

static abi_long host_to_target_data_spec_nlattr(struct nlattr *nlattr,
                                                    void *context)
{
    switch (nlattr->nla_type) {
    case AF_INET:
        return host_to_target_for_each_nlattr(NLA_DATA(nlattr), nlattr->nla_len,
                                              NULL,
                                             host_to_target_data_inet_nlattr);
    case AF_INET6:
        return host_to_target_for_each_nlattr(NLA_DATA(nlattr), nlattr->nla_len,
                                              NULL,
                                             host_to_target_data_inet6_nlattr);
    default:
        gemu_log("Unknown host AF_SPEC type: %d\n", nlattr->nla_type);
        break;
    }
    return 0;
}

static abi_long host_to_target_data_link_rtattr(struct rtattr *rtattr)
{
    uint32_t *u32;
    struct rtnl_link_stats *st;
    struct rtnl_link_stats64 *st64;
    struct rtnl_link_ifmap *map;
    struct linkinfo_context li_context;

    switch (rtattr->rta_type) {
    /* binary stream */
    case QEMU_IFLA_ADDRESS:
    case QEMU_IFLA_BROADCAST:
    /* string */
    case QEMU_IFLA_IFNAME:
    case QEMU_IFLA_QDISC:
        break;
    /* uin8_t */
    case QEMU_IFLA_OPERSTATE:
    case QEMU_IFLA_LINKMODE:
    case QEMU_IFLA_CARRIER:
    case QEMU_IFLA_PROTO_DOWN:
        break;
    /* uint32_t */
    case QEMU_IFLA_MTU:
    case QEMU_IFLA_LINK:
    case QEMU_IFLA_WEIGHT:
    case QEMU_IFLA_TXQLEN:
    case QEMU_IFLA_CARRIER_CHANGES:
    case QEMU_IFLA_NUM_RX_QUEUES:
    case QEMU_IFLA_NUM_TX_QUEUES:
    case QEMU_IFLA_PROMISCUITY:
    case QEMU_IFLA_EXT_MASK:
    case QEMU_IFLA_LINK_NETNSID:
    case QEMU_IFLA_GROUP:
    case QEMU_IFLA_MASTER:
    case QEMU_IFLA_NUM_VF:
    case QEMU_IFLA_GSO_MAX_SEGS:
    case QEMU_IFLA_GSO_MAX_SIZE:
        u32 = RTA_DATA(rtattr);
        *u32 = tswap32(*u32);
        break;
    /* struct rtnl_link_stats */
    case QEMU_IFLA_STATS:
        st = RTA_DATA(rtattr);
        st->rx_packets = tswap32(st->rx_packets);
        st->tx_packets = tswap32(st->tx_packets);
        st->rx_bytes = tswap32(st->rx_bytes);
        st->tx_bytes = tswap32(st->tx_bytes);
        st->rx_errors = tswap32(st->rx_errors);
        st->tx_errors = tswap32(st->tx_errors);
        st->rx_dropped = tswap32(st->rx_dropped);
        st->tx_dropped = tswap32(st->tx_dropped);
        st->multicast = tswap32(st->multicast);
        st->collisions = tswap32(st->collisions);

        /* detailed rx_errors: */
        st->rx_length_errors = tswap32(st->rx_length_errors);
        st->rx_over_errors = tswap32(st->rx_over_errors);
        st->rx_crc_errors = tswap32(st->rx_crc_errors);
        st->rx_frame_errors = tswap32(st->rx_frame_errors);
        st->rx_fifo_errors = tswap32(st->rx_fifo_errors);
        st->rx_missed_errors = tswap32(st->rx_missed_errors);

        /* detailed tx_errors */
        st->tx_aborted_errors = tswap32(st->tx_aborted_errors);
        st->tx_carrier_errors = tswap32(st->tx_carrier_errors);
        st->tx_fifo_errors = tswap32(st->tx_fifo_errors);
        st->tx_heartbeat_errors = tswap32(st->tx_heartbeat_errors);
        st->tx_window_errors = tswap32(st->tx_window_errors);

        /* for cslip etc */
        st->rx_compressed = tswap32(st->rx_compressed);
        st->tx_compressed = tswap32(st->tx_compressed);
        break;
    /* struct rtnl_link_stats64 */
    case QEMU_IFLA_STATS64:
        st64 = RTA_DATA(rtattr);
        st64->rx_packets = tswap64(st64->rx_packets);
        st64->tx_packets = tswap64(st64->tx_packets);
        st64->rx_bytes = tswap64(st64->rx_bytes);
        st64->tx_bytes = tswap64(st64->tx_bytes);
        st64->rx_errors = tswap64(st64->rx_errors);
        st64->tx_errors = tswap64(st64->tx_errors);
        st64->rx_dropped = tswap64(st64->rx_dropped);
        st64->tx_dropped = tswap64(st64->tx_dropped);
        st64->multicast = tswap64(st64->multicast);
        st64->collisions = tswap64(st64->collisions);

        /* detailed rx_errors: */
        st64->rx_length_errors = tswap64(st64->rx_length_errors);
        st64->rx_over_errors = tswap64(st64->rx_over_errors);
        st64->rx_crc_errors = tswap64(st64->rx_crc_errors);
        st64->rx_frame_errors = tswap64(st64->rx_frame_errors);
        st64->rx_fifo_errors = tswap64(st64->rx_fifo_errors);
        st64->rx_missed_errors = tswap64(st64->rx_missed_errors);

        /* detailed tx_errors */
        st64->tx_aborted_errors = tswap64(st64->tx_aborted_errors);
        st64->tx_carrier_errors = tswap64(st64->tx_carrier_errors);
        st64->tx_fifo_errors = tswap64(st64->tx_fifo_errors);
        st64->tx_heartbeat_errors = tswap64(st64->tx_heartbeat_errors);
        st64->tx_window_errors = tswap64(st64->tx_window_errors);

        /* for cslip etc */
        st64->rx_compressed = tswap64(st64->rx_compressed);
        st64->tx_compressed = tswap64(st64->tx_compressed);
        break;
    /* struct rtnl_link_ifmap */
    case QEMU_IFLA_MAP:
        map = RTA_DATA(rtattr);
        map->mem_start = tswap64(map->mem_start);
        map->mem_end = tswap64(map->mem_end);
        map->base_addr = tswap64(map->base_addr);
        map->irq = tswap16(map->irq);
        break;
    /* nested */
    case QEMU_IFLA_LINKINFO:
        memset(&li_context, 0, sizeof(li_context));
        return host_to_target_for_each_nlattr(RTA_DATA(rtattr), rtattr->rta_len,
                                              &li_context,
                                           host_to_target_data_linkinfo_nlattr);
    case QEMU_IFLA_AF_SPEC:
        return host_to_target_for_each_nlattr(RTA_DATA(rtattr), rtattr->rta_len,
                                              NULL,
                                             host_to_target_data_spec_nlattr);
    default:
        gemu_log("Unknown host QEMU_IFLA type: %d\n", rtattr->rta_type);
        break;
    }
    return 0;
}

static abi_long host_to_target_data_addr_rtattr(struct rtattr *rtattr)
{
    uint32_t *u32;
    struct ifa_cacheinfo *ci;

    switch (rtattr->rta_type) {
    /* binary: depends on family type */
    case IFA_ADDRESS:
    case IFA_LOCAL:
        break;
    /* string */
    case IFA_LABEL:
        break;
    /* u32 */
    case IFA_FLAGS:
    case IFA_BROADCAST:
        u32 = RTA_DATA(rtattr);
        *u32 = tswap32(*u32);
        break;
    /* struct ifa_cacheinfo */
    case IFA_CACHEINFO:
        ci = RTA_DATA(rtattr);
        ci->ifa_prefered = tswap32(ci->ifa_prefered);
        ci->ifa_valid = tswap32(ci->ifa_valid);
        ci->cstamp = tswap32(ci->cstamp);
        ci->tstamp = tswap32(ci->tstamp);
        break;
    default:
        gemu_log("Unknown host IFA type: %d\n", rtattr->rta_type);
        break;
    }
    return 0;
}

static abi_long host_to_target_data_route_rtattr(struct rtattr *rtattr)
{
    uint32_t *u32;
    switch (rtattr->rta_type) {
    /* binary: depends on family type */
    case RTA_GATEWAY:
    case RTA_DST:
    case RTA_PREFSRC:
        break;
    /* u32 */
    case RTA_PRIORITY:
    case RTA_TABLE:
    case RTA_OIF:
        u32 = RTA_DATA(rtattr);
        *u32 = tswap32(*u32);
        break;
    default:
        gemu_log("Unknown host RTA type: %d\n", rtattr->rta_type);
        break;
    }
    return 0;
}

static abi_long host_to_target_link_rtattr(struct rtattr *rtattr,
                                         uint32_t rtattr_len)
{
    return host_to_target_for_each_rtattr(rtattr, rtattr_len,
                                          host_to_target_data_link_rtattr);
}

static abi_long host_to_target_addr_rtattr(struct rtattr *rtattr,
                                         uint32_t rtattr_len)
{
    return host_to_target_for_each_rtattr(rtattr, rtattr_len,
                                          host_to_target_data_addr_rtattr);
}

static abi_long host_to_target_route_rtattr(struct rtattr *rtattr,
                                         uint32_t rtattr_len)
{
    return host_to_target_for_each_rtattr(rtattr, rtattr_len,
                                          host_to_target_data_route_rtattr);
}

static abi_long host_to_target_data_route(struct nlmsghdr *nlh)
{
    uint32_t nlmsg_len;
    struct ifinfomsg *ifi;
    struct ifaddrmsg *ifa;
    struct rtmsg *rtm;

    nlmsg_len = nlh->nlmsg_len;
    switch (nlh->nlmsg_type) {
    case RTM_NEWLINK:
    case RTM_DELLINK:
    case RTM_GETLINK:
        if (nlh->nlmsg_len >= NLMSG_LENGTH(sizeof(*ifi))) {
            ifi = NLMSG_DATA(nlh);
            ifi->ifi_type = tswap16(ifi->ifi_type);
            ifi->ifi_index = tswap32(ifi->ifi_index);
            ifi->ifi_flags = tswap32(ifi->ifi_flags);
            ifi->ifi_change = tswap32(ifi->ifi_change);
            host_to_target_link_rtattr(IFLA_RTA(ifi),
                                       nlmsg_len - NLMSG_LENGTH(sizeof(*ifi)));
        }
        break;
    case RTM_NEWADDR:
    case RTM_DELADDR:
    case RTM_GETADDR:
        if (nlh->nlmsg_len >= NLMSG_LENGTH(sizeof(*ifa))) {
            ifa = NLMSG_DATA(nlh);
            ifa->ifa_index = tswap32(ifa->ifa_index);
            host_to_target_addr_rtattr(IFA_RTA(ifa),
                                       nlmsg_len - NLMSG_LENGTH(sizeof(*ifa)));
        }
        break;
    case RTM_NEWROUTE:
    case RTM_DELROUTE:
    case RTM_GETROUTE:
        if (nlh->nlmsg_len >= NLMSG_LENGTH(sizeof(*rtm))) {
            rtm = NLMSG_DATA(nlh);
            rtm->rtm_flags = tswap32(rtm->rtm_flags);
            host_to_target_route_rtattr(RTM_RTA(rtm),
                                        nlmsg_len - NLMSG_LENGTH(sizeof(*rtm)));
        }
        break;
    default:
        return -TARGET_EINVAL;
    }
    return 0;
}

static inline abi_long host_to_target_nlmsg_route(struct nlmsghdr *nlh,
                                                  size_t len)
{
    return host_to_target_for_each_nlmsg(nlh, len, host_to_target_data_route);
}

static abi_long target_to_host_for_each_rtattr(struct rtattr *rtattr,
                                               size_t len,
                                               abi_long (*target_to_host_rtattr)
                                                        (struct rtattr *))
{
    abi_long ret;

    while (len >= sizeof(struct rtattr)) {
        if (tswap16(rtattr->rta_len) < sizeof(struct rtattr) ||
            tswap16(rtattr->rta_len) > len) {
            break;
        }
        rtattr->rta_len = tswap16(rtattr->rta_len);
        rtattr->rta_type = tswap16(rtattr->rta_type);
        ret = target_to_host_rtattr(rtattr);
        if (ret < 0) {
            return ret;
        }
        len -= RTA_ALIGN(rtattr->rta_len);
        rtattr = (struct rtattr *)(((char *)rtattr) +
                 RTA_ALIGN(rtattr->rta_len));
    }
    return 0;
}

static abi_long target_to_host_data_link_rtattr(struct rtattr *rtattr)
{
    switch (rtattr->rta_type) {
    default:
        gemu_log("Unknown target QEMU_IFLA type: %d\n", rtattr->rta_type);
        break;
    }
    return 0;
}

static abi_long target_to_host_data_addr_rtattr(struct rtattr *rtattr)
{
    switch (rtattr->rta_type) {
    /* binary: depends on family type */
    case IFA_LOCAL:
    case IFA_ADDRESS:
        break;
    default:
        gemu_log("Unknown target IFA type: %d\n", rtattr->rta_type);
        break;
    }
    return 0;
}

static abi_long target_to_host_data_route_rtattr(struct rtattr *rtattr)
{
    uint32_t *u32;
    switch (rtattr->rta_type) {
    /* binary: depends on family type */
    case RTA_DST:
    case RTA_SRC:
    case RTA_GATEWAY:
        break;
    /* u32 */
    case RTA_PRIORITY:
    case RTA_OIF:
        u32 = RTA_DATA(rtattr);
        *u32 = tswap32(*u32);
        break;
    default:
        gemu_log("Unknown target RTA type: %d\n", rtattr->rta_type);
        break;
    }
    return 0;
}

static void target_to_host_link_rtattr(struct rtattr *rtattr,
                                       uint32_t rtattr_len)
{
    target_to_host_for_each_rtattr(rtattr, rtattr_len,
                                   target_to_host_data_link_rtattr);
}

static void target_to_host_addr_rtattr(struct rtattr *rtattr,
                                     uint32_t rtattr_len)
{
    target_to_host_for_each_rtattr(rtattr, rtattr_len,
                                   target_to_host_data_addr_rtattr);
}

static void target_to_host_route_rtattr(struct rtattr *rtattr,
                                     uint32_t rtattr_len)
{
    target_to_host_for_each_rtattr(rtattr, rtattr_len,
                                   target_to_host_data_route_rtattr);
}

static abi_long target_to_host_data_route(struct nlmsghdr *nlh)
{
    struct ifinfomsg *ifi;
    struct ifaddrmsg *ifa;
    struct rtmsg *rtm;

    switch (nlh->nlmsg_type) {
    case RTM_GETLINK:
        break;
    case RTM_NEWLINK:
    case RTM_DELLINK:
        if (nlh->nlmsg_len >= NLMSG_LENGTH(sizeof(*ifi))) {
            ifi = NLMSG_DATA(nlh);
            ifi->ifi_type = tswap16(ifi->ifi_type);
            ifi->ifi_index = tswap32(ifi->ifi_index);
            ifi->ifi_flags = tswap32(ifi->ifi_flags);
            ifi->ifi_change = tswap32(ifi->ifi_change);
            target_to_host_link_rtattr(IFLA_RTA(ifi), nlh->nlmsg_len -
                                       NLMSG_LENGTH(sizeof(*ifi)));
        }
        break;
    case RTM_GETADDR:
    case RTM_NEWADDR:
    case RTM_DELADDR:
        if (nlh->nlmsg_len >= NLMSG_LENGTH(sizeof(*ifa))) {
            ifa = NLMSG_DATA(nlh);
            ifa->ifa_index = tswap32(ifa->ifa_index);
            target_to_host_addr_rtattr(IFA_RTA(ifa), nlh->nlmsg_len -
                                       NLMSG_LENGTH(sizeof(*ifa)));
        }
        break;
    case RTM_GETROUTE:
        break;
    case RTM_NEWROUTE:
    case RTM_DELROUTE:
        if (nlh->nlmsg_len >= NLMSG_LENGTH(sizeof(*rtm))) {
            rtm = NLMSG_DATA(nlh);
            rtm->rtm_flags = tswap32(rtm->rtm_flags);
            target_to_host_route_rtattr(RTM_RTA(rtm), nlh->nlmsg_len -
                                        NLMSG_LENGTH(sizeof(*rtm)));
        }
        break;
    default:
        return -TARGET_EOPNOTSUPP;
    }
    return 0;
}

static abi_long target_to_host_nlmsg_route(struct nlmsghdr *nlh, size_t len)
{
    return target_to_host_for_each_nlmsg(nlh, len, target_to_host_data_route);
}
#endif /* CONFIG_RTNETLINK */

static abi_long host_to_target_data_audit(struct nlmsghdr *nlh)
{
    switch (nlh->nlmsg_type) {
    default:
        gemu_log("Unknown host audit message type %d\n",
                 nlh->nlmsg_type);
        return -TARGET_EINVAL;
    }
    return 0;
}

static inline abi_long host_to_target_nlmsg_audit(struct nlmsghdr *nlh,
                                                  size_t len)
{
    return host_to_target_for_each_nlmsg(nlh, len, host_to_target_data_audit);
}

static abi_long target_to_host_data_audit(struct nlmsghdr *nlh)
{
    switch (nlh->nlmsg_type) {
    case AUDIT_USER:
    case AUDIT_FIRST_USER_MSG ... AUDIT_LAST_USER_MSG:
    case AUDIT_FIRST_USER_MSG2 ... AUDIT_LAST_USER_MSG2:
        break;
    default:
        gemu_log("Unknown target audit message type %d\n",
                 nlh->nlmsg_type);
        return -TARGET_EINVAL;
    }

    return 0;
}

static abi_long target_to_host_nlmsg_audit(struct nlmsghdr *nlh, size_t len)
{
    return target_to_host_for_each_nlmsg(nlh, len, target_to_host_data_audit);
}

/* do_setsockopt() Must return target values and target errnos. */
static abi_long do_setsockopt(int sockfd, int level, int optname,
                              abi_ulong optval_addr, socklen_t optlen)
{
    abi_long ret;
    int val;
    struct ip_mreqn *ip_mreq;
    struct ip_mreq_source *ip_mreq_source;

    switch(level) {
    case SOL_TCP:
        /* TCP options all take an 'int' value.  */
        if (optlen < sizeof(uint32_t))
            return -TARGET_EINVAL;

        if (get_user_u32(val, optval_addr))
            return -TARGET_EFAULT;
        ret = get_errno(setsockopt(sockfd, level, optname, &val, sizeof(val)));
        break;
    case SOL_IP:
        switch(optname) {
        case IP_TOS:
        case IP_TTL:
        case IP_HDRINCL:
        case IP_ROUTER_ALERT:
        case IP_RECVOPTS:
        case IP_RETOPTS:
        case IP_PKTINFO:
        case IP_MTU_DISCOVER:
        case IP_RECVERR:
        case IP_RECVTTL:
        case IP_RECVTOS:
#ifdef IP_FREEBIND
        case IP_FREEBIND:
#endif
        case IP_MULTICAST_TTL:
        case IP_MULTICAST_LOOP:
            val = 0;
            if (optlen >= sizeof(uint32_t)) {
                if (get_user_u32(val, optval_addr))
                    return -TARGET_EFAULT;
            } else if (optlen >= 1) {
                if (get_user_u8(val, optval_addr))
                    return -TARGET_EFAULT;
            }
            ret = get_errno(setsockopt(sockfd, level, optname, &val, sizeof(val)));
            break;
        case IP_ADD_MEMBERSHIP:
        case IP_DROP_MEMBERSHIP:
            if (optlen < sizeof (struct target_ip_mreq) ||
                optlen > sizeof (struct target_ip_mreqn))
                return -TARGET_EINVAL;

            ip_mreq = (struct ip_mreqn *) alloca(optlen);
            target_to_host_ip_mreq(ip_mreq, optval_addr, optlen);
            ret = get_errno(setsockopt(sockfd, level, optname, ip_mreq, optlen));
            break;

        case IP_BLOCK_SOURCE:
        case IP_UNBLOCK_SOURCE:
        case IP_ADD_SOURCE_MEMBERSHIP:
        case IP_DROP_SOURCE_MEMBERSHIP:
            if (optlen != sizeof (struct target_ip_mreq_source))
                return -TARGET_EINVAL;

            ip_mreq_source = lock_user(VERIFY_READ, optval_addr, optlen, 1);
            ret = get_errno(setsockopt(sockfd, level, optname, ip_mreq_source, optlen));
            unlock_user (ip_mreq_source, optval_addr, 0);
            break;

        default:
            goto unimplemented;
        }
        break;
    case SOL_IPV6:
        switch (optname) {
        case IPV6_MTU_DISCOVER:
        case IPV6_MTU:
        case IPV6_V6ONLY:
        case IPV6_RECVPKTINFO:
        case IPV6_UNICAST_HOPS:
        case IPV6_RECVERR:
        case IPV6_RECVHOPLIMIT:
        case IPV6_2292HOPLIMIT:
        case IPV6_CHECKSUM:
            val = 0;
            if (optlen < sizeof(uint32_t)) {
                return -TARGET_EINVAL;
            }
            if (get_user_u32(val, optval_addr)) {
                return -TARGET_EFAULT;
            }
            ret = get_errno(setsockopt(sockfd, level, optname,
                                       &val, sizeof(val)));
            break;
        case IPV6_PKTINFO:
        {
            struct in6_pktinfo pki;

            if (optlen < sizeof(pki)) {
                return -TARGET_EINVAL;
            }

            if (copy_from_user(&pki, optval_addr, sizeof(pki))) {
                return -TARGET_EFAULT;
            }

            pki.ipi6_ifindex = tswap32(pki.ipi6_ifindex);

            ret = get_errno(setsockopt(sockfd, level, optname,
                                       &pki, sizeof(pki)));
            break;
        }
        default:
            goto unimplemented;
        }
        break;
    case SOL_ICMPV6:
        switch (optname) {
        case ICMPV6_FILTER:
        {
            struct icmp6_filter icmp6f;

            if (optlen > sizeof(icmp6f)) {
                optlen = sizeof(icmp6f);
            }

            if (copy_from_user(&icmp6f, optval_addr, optlen)) {
                return -TARGET_EFAULT;
            }

            for (val = 0; val < 8; val++) {
                icmp6f.data[val] = tswap32(icmp6f.data[val]);
            }

            ret = get_errno(setsockopt(sockfd, level, optname,
                                       &icmp6f, optlen));
            break;
        }
        default:
            goto unimplemented;
        }
        break;
    case SOL_RAW:
        switch (optname) {
        case ICMP_FILTER:
        case IPV6_CHECKSUM:
            /* those take an u32 value */
            if (optlen < sizeof(uint32_t)) {
                return -TARGET_EINVAL;
            }

            if (get_user_u32(val, optval_addr)) {
                return -TARGET_EFAULT;
            }
            ret = get_errno(setsockopt(sockfd, level, optname,
                                       &val, sizeof(val)));
            break;

        default:
            goto unimplemented;
        }
        break;
    case TARGET_SOL_SOCKET:
        switch (optname) {
        case TARGET_SO_RCVTIMEO:
        {
                struct timeval tv;

                optname = SO_RCVTIMEO;

set_timeout:
                if (optlen != sizeof(struct target_timeval)) {
                    return -TARGET_EINVAL;
                }

                if (copy_from_user_timeval(&tv, optval_addr)) {
                    return -TARGET_EFAULT;
                }

                ret = get_errno(setsockopt(sockfd, SOL_SOCKET, optname,
                                &tv, sizeof(tv)));
                return ret;
        }
        case TARGET_SO_SNDTIMEO:
                optname = SO_SNDTIMEO;
                goto set_timeout;
        case TARGET_SO_ATTACH_FILTER:
        {
                struct target_sock_fprog *tfprog;
                struct target_sock_filter *tfilter;
                struct sock_fprog fprog;
                struct sock_filter *filter;
                int i;

                if (optlen != sizeof(*tfprog)) {
                    return -TARGET_EINVAL;
                }
                if (!lock_user_struct(VERIFY_READ, tfprog, optval_addr, 0)) {
                    return -TARGET_EFAULT;
                }
                if (!lock_user_struct(VERIFY_READ, tfilter,
                                      tswapal(tfprog->filter), 0)) {
                    unlock_user_struct(tfprog, optval_addr, 1);
                    return -TARGET_EFAULT;
                }

                fprog.len = tswap16(tfprog->len);
                filter = g_try_new(struct sock_filter, fprog.len);
                if (filter == NULL) {
                    unlock_user_struct(tfilter, tfprog->filter, 1);
                    unlock_user_struct(tfprog, optval_addr, 1);
                    return -TARGET_ENOMEM;
                }
                for (i = 0; i < fprog.len; i++) {
                    filter[i].code = tswap16(tfilter[i].code);
                    filter[i].jt = tfilter[i].jt;
                    filter[i].jf = tfilter[i].jf;
                    filter[i].k = tswap32(tfilter[i].k);
                }
                fprog.filter = filter;

                ret = get_errno(setsockopt(sockfd, SOL_SOCKET,
                                SO_ATTACH_FILTER, &fprog, sizeof(fprog)));
                g_free(filter);

                unlock_user_struct(tfilter, tfprog->filter, 1);
                unlock_user_struct(tfprog, optval_addr, 1);
                return ret;
        }
	case TARGET_SO_BINDTODEVICE:
	{
		char *dev_ifname, *addr_ifname;

		if (optlen > IFNAMSIZ - 1) {
		    optlen = IFNAMSIZ - 1;
		}
		dev_ifname = lock_user(VERIFY_READ, optval_addr, optlen, 1);
		if (!dev_ifname) {
		    return -TARGET_EFAULT;
		}
		optname = SO_BINDTODEVICE;
		addr_ifname = alloca(IFNAMSIZ);
		memcpy(addr_ifname, dev_ifname, optlen);
		addr_ifname[optlen] = 0;
		ret = get_errno(setsockopt(sockfd, SOL_SOCKET, optname,
                                           addr_ifname, optlen));
		unlock_user (dev_ifname, optval_addr, 0);
		return ret;
	}
            /* Options with 'int' argument.  */
        case TARGET_SO_DEBUG:
		optname = SO_DEBUG;
		break;
        case TARGET_SO_REUSEADDR:
		optname = SO_REUSEADDR;
		break;
        case TARGET_SO_TYPE:
		optname = SO_TYPE;
		break;
        case TARGET_SO_ERROR:
		optname = SO_ERROR;
		break;
        case TARGET_SO_DONTROUTE:
		optname = SO_DONTROUTE;
		break;
        case TARGET_SO_BROADCAST:
		optname = SO_BROADCAST;
		break;
        case TARGET_SO_SNDBUF:
		optname = SO_SNDBUF;
		break;
        case TARGET_SO_SNDBUFFORCE:
                optname = SO_SNDBUFFORCE;
                break;
        case TARGET_SO_RCVBUF:
		optname = SO_RCVBUF;
		break;
        case TARGET_SO_RCVBUFFORCE:
                optname = SO_RCVBUFFORCE;
                break;
        case TARGET_SO_KEEPALIVE:
		optname = SO_KEEPALIVE;
		break;
        case TARGET_SO_OOBINLINE:
		optname = SO_OOBINLINE;
		break;
        case TARGET_SO_NO_CHECK:
		optname = SO_NO_CHECK;
		break;
        case TARGET_SO_PRIORITY:
		optname = SO_PRIORITY;
		break;
#ifdef SO_BSDCOMPAT
        case TARGET_SO_BSDCOMPAT:
		optname = SO_BSDCOMPAT;
		break;
#endif
        case TARGET_SO_PASSCRED:
		optname = SO_PASSCRED;
		break;
        case TARGET_SO_PASSSEC:
                optname = SO_PASSSEC;
                break;
        case TARGET_SO_TIMESTAMP:
		optname = SO_TIMESTAMP;
		break;
        case TARGET_SO_RCVLOWAT:
		optname = SO_RCVLOWAT;
		break;
        default:
            goto unimplemented;
        }
	if (optlen < sizeof(uint32_t))
            return -TARGET_EINVAL;

	if (get_user_u32(val, optval_addr))
            return -TARGET_EFAULT;
	ret = get_errno(setsockopt(sockfd, SOL_SOCKET, optname, &val, sizeof(val)));
        break;
    default:
    unimplemented:
        gemu_log("Unsupported setsockopt level=%d optname=%d\n", level, optname);
        ret = -TARGET_ENOPROTOOPT;
    }
    return ret;
}

/* do_getsockopt() Must return target values and target errnos. */
static abi_long do_getsockopt(int sockfd, int level, int optname,
                              abi_ulong optval_addr, abi_ulong optlen)
{
    abi_long ret;
    int len, val;
    socklen_t lv;

    switch(level) {
    case TARGET_SOL_SOCKET:
        level = SOL_SOCKET;
        switch (optname) {
        /* These don't just return a single integer */
        case TARGET_SO_LINGER:
        case TARGET_SO_RCVTIMEO:
        case TARGET_SO_SNDTIMEO:
        case TARGET_SO_PEERNAME:
            goto unimplemented;
        case TARGET_SO_PEERCRED: {
            struct ucred cr;
            socklen_t crlen;
            struct target_ucred *tcr;

            if (get_user_u32(len, optlen)) {
                return -TARGET_EFAULT;
            }
            if (len < 0) {
                return -TARGET_EINVAL;
            }

            crlen = sizeof(cr);
            ret = get_errno(getsockopt(sockfd, level, SO_PEERCRED,
                                       &cr, &crlen));
            if (ret < 0) {
                return ret;
            }
            if (len > crlen) {
                len = crlen;
            }
            if (!lock_user_struct(VERIFY_WRITE, tcr, optval_addr, 0)) {
                return -TARGET_EFAULT;
            }
            __put_user(cr.pid, &tcr->pid);
            __put_user(cr.uid, &tcr->uid);
            __put_user(cr.gid, &tcr->gid);
            unlock_user_struct(tcr, optval_addr, 1);
            if (put_user_u32(len, optlen)) {
                return -TARGET_EFAULT;
            }
            break;
        }
        /* Options with 'int' argument.  */
        case TARGET_SO_DEBUG:
            optname = SO_DEBUG;
            goto int_case;
        case TARGET_SO_REUSEADDR:
            optname = SO_REUSEADDR;
            goto int_case;
        case TARGET_SO_TYPE:
            optname = SO_TYPE;
            goto int_case;
        case TARGET_SO_ERROR:
            optname = SO_ERROR;
            goto int_case;
        case TARGET_SO_DONTROUTE:
            optname = SO_DONTROUTE;
            goto int_case;
        case TARGET_SO_BROADCAST:
            optname = SO_BROADCAST;
            goto int_case;
        case TARGET_SO_SNDBUF:
            optname = SO_SNDBUF;
            goto int_case;
        case TARGET_SO_RCVBUF:
            optname = SO_RCVBUF;
            goto int_case;
        case TARGET_SO_KEEPALIVE:
            optname = SO_KEEPALIVE;
            goto int_case;
        case TARGET_SO_OOBINLINE:
            optname = SO_OOBINLINE;
            goto int_case;
        case TARGET_SO_NO_CHECK:
            optname = SO_NO_CHECK;
            goto int_case;
        case TARGET_SO_PRIORITY:
            optname = SO_PRIORITY;
            goto int_case;
#ifdef SO_BSDCOMPAT
        case TARGET_SO_BSDCOMPAT:
            optname = SO_BSDCOMPAT;
            goto int_case;
#endif
        case TARGET_SO_PASSCRED:
            optname = SO_PASSCRED;
            goto int_case;
        case TARGET_SO_TIMESTAMP:
            optname = SO_TIMESTAMP;
            goto int_case;
        case TARGET_SO_RCVLOWAT:
            optname = SO_RCVLOWAT;
            goto int_case;
        case TARGET_SO_ACCEPTCONN:
            optname = SO_ACCEPTCONN;
            goto int_case;
        default:
            goto int_case;
        }
        break;
    case SOL_TCP:
        /* TCP options all take an 'int' value.  */
    int_case:
        if (get_user_u32(len, optlen))
            return -TARGET_EFAULT;
        if (len < 0)
            return -TARGET_EINVAL;
        lv = sizeof(lv);
        ret = get_errno(getsockopt(sockfd, level, optname, &val, &lv));
        if (ret < 0)
            return ret;
        if (optname == SO_TYPE) {
            val = host_to_target_sock_type(val);
        }
        if (len > lv)
            len = lv;
        if (len == 4) {
            if (put_user_u32(val, optval_addr))
                return -TARGET_EFAULT;
        } else {
            if (put_user_u8(val, optval_addr))
                return -TARGET_EFAULT;
        }
        if (put_user_u32(len, optlen))
            return -TARGET_EFAULT;
        break;
    case SOL_IP:
        switch(optname) {
        case IP_TOS:
        case IP_TTL:
        case IP_HDRINCL:
        case IP_ROUTER_ALERT:
        case IP_RECVOPTS:
        case IP_RETOPTS:
        case IP_PKTINFO:
        case IP_MTU_DISCOVER:
        case IP_RECVERR:
        case IP_RECVTOS:
#ifdef IP_FREEBIND
        case IP_FREEBIND:
#endif
        case IP_MULTICAST_TTL:
        case IP_MULTICAST_LOOP:
            if (get_user_u32(len, optlen))
                return -TARGET_EFAULT;
            if (len < 0)
                return -TARGET_EINVAL;
            lv = sizeof(lv);
            ret = get_errno(getsockopt(sockfd, level, optname, &val, &lv));
            if (ret < 0)
                return ret;
            if (len < sizeof(int) && len > 0 && val >= 0 && val < 255) {
                len = 1;
                if (put_user_u32(len, optlen)
                    || put_user_u8(val, optval_addr))
                    return -TARGET_EFAULT;
            } else {
                if (len > sizeof(int))
                    len = sizeof(int);
                if (put_user_u32(len, optlen)
                    || put_user_u32(val, optval_addr))
                    return -TARGET_EFAULT;
            }
            break;
        default:
            ret = -TARGET_ENOPROTOOPT;
            break;
        }
        break;
    default:
    unimplemented:
        gemu_log("getsockopt level=%d optname=%d not yet supported\n",
                 level, optname);
        ret = -TARGET_EOPNOTSUPP;
        break;
    }
    return ret;
}

static struct iovec *lock_iovec(int type, abi_ulong target_addr,
                                abi_ulong count, int copy)
{
    struct target_iovec *target_vec;
    struct iovec *vec;
    abi_ulong total_len, max_len;
    int i;
    int err = 0;
    bool bad_address = false;

    if (count == 0) {
        errno = 0;
        return NULL;
    }
    if (count > IOV_MAX) {
        errno = EINVAL;
        return NULL;
    }

    vec = g_try_new0(struct iovec, count);
    if (vec == NULL) {
        errno = ENOMEM;
        return NULL;
    }

    target_vec = lock_user(VERIFY_READ, target_addr,
                           count * sizeof(struct target_iovec), 1);
    if (target_vec == NULL) {
        err = EFAULT;
        goto fail2;
    }

    /* ??? If host page size > target page size, this will result in a
       value larger than what we can actually support.  */
    max_len = 0x7fffffff & TARGET_PAGE_MASK;
    total_len = 0;

    for (i = 0; i < count; i++) {
        abi_ulong base = tswapal(target_vec[i].iov_base);
        abi_long len = tswapal(target_vec[i].iov_len);

        if (len < 0) {
            err = EINVAL;
            goto fail;
        } else if (len == 0) {
            /* Zero length pointer is ignored.  */
            vec[i].iov_base = 0;
        } else {
            vec[i].iov_base = lock_user(type, base, len, copy);
            /* If the first buffer pointer is bad, this is a fault.  But
             * subsequent bad buffers will result in a partial write; this
             * is realized by filling the vector with null pointers and
             * zero lengths. */
            if (!vec[i].iov_base) {
                if (i == 0) {
                    err = EFAULT;
                    goto fail;
                } else {
                    bad_address = true;
                }
            }
            if (bad_address) {
                len = 0;
            }
            if (len > max_len - total_len) {
                len = max_len - total_len;
            }
        }
        vec[i].iov_len = len;
        total_len += len;
    }

    unlock_user(target_vec, target_addr, 0);
    return vec;

 fail:
    while (--i >= 0) {
        if (tswapal(target_vec[i].iov_len) > 0) {
            unlock_user(vec[i].iov_base, tswapal(target_vec[i].iov_base), 0);
        }
    }
    unlock_user(target_vec, target_addr, 0);
 fail2:
    g_free(vec);
    errno = err;
    return NULL;
}

static void unlock_iovec(struct iovec *vec, abi_ulong target_addr,
                         abi_ulong count, int copy)
{
    struct target_iovec *target_vec;
    int i;

    target_vec = lock_user(VERIFY_READ, target_addr,
                           count * sizeof(struct target_iovec), 1);
    if (target_vec) {
        for (i = 0; i < count; i++) {
            abi_ulong base = tswapal(target_vec[i].iov_base);
            abi_long len = tswapal(target_vec[i].iov_len);
            if (len < 0) {
                break;
            }
            unlock_user(vec[i].iov_base, base, copy ? vec[i].iov_len : 0);
        }
        unlock_user(target_vec, target_addr, 0);
    }

    g_free(vec);
}

static inline int target_to_host_sock_type(int *type)
{
    int host_type = 0;
    int target_type = *type;

    switch (target_type & TARGET_SOCK_TYPE_MASK) {
    case TARGET_SOCK_DGRAM:
        host_type = SOCK_DGRAM;
        break;
    case TARGET_SOCK_STREAM:
        host_type = SOCK_STREAM;
        break;
    default:
        host_type = target_type & TARGET_SOCK_TYPE_MASK;
        break;
    }
    if (target_type & TARGET_SOCK_CLOEXEC) {
#if defined(SOCK_CLOEXEC)
        host_type |= SOCK_CLOEXEC;
#else
        return -TARGET_EINVAL;
#endif
    }
    if (target_type & TARGET_SOCK_NONBLOCK) {
#if defined(SOCK_NONBLOCK)
        host_type |= SOCK_NONBLOCK;
#elif !defined(O_NONBLOCK)
        return -TARGET_EINVAL;
#endif
    }
    *type = host_type;
    return 0;
}

/* Try to emulate socket type flags after socket creation.  */
static int sock_flags_fixup(int fd, int target_type)
{
#if !defined(SOCK_NONBLOCK) && defined(O_NONBLOCK)
    if (target_type & TARGET_SOCK_NONBLOCK) {
        int flags = fcntl(fd, F_GETFL);
        if (fcntl(fd, F_SETFL, O_NONBLOCK | flags) == -1) {
            close(fd);
            return -TARGET_EINVAL;
        }
    }
#endif
    return fd;
}

static abi_long packet_target_to_host_sockaddr(void *host_addr,
                                               abi_ulong target_addr,
                                               socklen_t len)
{
    struct sockaddr *addr = host_addr;
    struct target_sockaddr *target_saddr;

    target_saddr = lock_user(VERIFY_READ, target_addr, len, 1);
    if (!target_saddr) {
        return -TARGET_EFAULT;
    }

    memcpy(addr, target_saddr, len);
    addr->sa_family = tswap16(target_saddr->sa_family);
    /* spkt_protocol is big-endian */

    unlock_user(target_saddr, target_addr, 0);
    return 0;
}

static TargetFdTrans target_packet_trans = {
    .target_to_host_addr = packet_target_to_host_sockaddr,
};

#ifdef CONFIG_RTNETLINK
static abi_long netlink_route_target_to_host(void *buf, size_t len)
{
    abi_long ret;

    ret = target_to_host_nlmsg_route(buf, len);
    if (ret < 0) {
        return ret;
    }

    return len;
}

static abi_long netlink_route_host_to_target(void *buf, size_t len)
{
    abi_long ret;

    ret = host_to_target_nlmsg_route(buf, len);
    if (ret < 0) {
        return ret;
    }

    return len;
}

static TargetFdTrans target_netlink_route_trans = {
    .target_to_host_data = netlink_route_target_to_host,
    .host_to_target_data = netlink_route_host_to_target,
};
#endif /* CONFIG_RTNETLINK */

static abi_long netlink_audit_target_to_host(void *buf, size_t len)
{
    abi_long ret;

    ret = target_to_host_nlmsg_audit(buf, len);
    if (ret < 0) {
        return ret;
    }

    return len;
}

static abi_long netlink_audit_host_to_target(void *buf, size_t len)
{
    abi_long ret;

    ret = host_to_target_nlmsg_audit(buf, len);
    if (ret < 0) {
        return ret;
    }

    return len;
}

static TargetFdTrans target_netlink_audit_trans = {
    .target_to_host_data = netlink_audit_target_to_host,
    .host_to_target_data = netlink_audit_host_to_target,
};

/* do_socket() Must return target values and target errnos. */
static abi_long do_socket(int domain, int type, int protocol)
{
    int target_type = type;
    int ret;

    ret = target_to_host_sock_type(&type);
    if (ret) {
        return ret;
    }

    if (domain == PF_NETLINK && !(
#ifdef CONFIG_RTNETLINK
         protocol == NETLINK_ROUTE ||
#endif
         protocol == NETLINK_KOBJECT_UEVENT ||
         protocol == NETLINK_AUDIT)) {
        return -EPFNOSUPPORT;
    }

    if (domain == AF_PACKET ||
        (domain == AF_INET && type == SOCK_PACKET)) {
        protocol = tswap16(protocol);
    }

    ret = get_errno(socket(domain, type, protocol));
    if (ret >= 0) {
        ret = sock_flags_fixup(ret, target_type);
        if (type == SOCK_PACKET) {
            /* Manage an obsolete case :
             * if socket type is SOCK_PACKET, bind by name
             */
            fd_trans_register(ret, &target_packet_trans);
        } else if (domain == PF_NETLINK) {
            switch (protocol) {
#ifdef CONFIG_RTNETLINK
            case NETLINK_ROUTE:
                fd_trans_register(ret, &target_netlink_route_trans);
                break;
#endif
            case NETLINK_KOBJECT_UEVENT:
                /* nothing to do: messages are strings */
                break;
            case NETLINK_AUDIT:
                fd_trans_register(ret, &target_netlink_audit_trans);
                break;
            default:
                g_assert_not_reached();
            }
        }
    }
    return ret;
}

/* do_bind() Must return target values and target errnos. */
static abi_long do_bind(int sockfd, abi_ulong target_addr,
                        socklen_t addrlen)
{
    void *addr;
    abi_long ret;

    if ((int)addrlen < 0) {
        return -TARGET_EINVAL;
    }

    addr = alloca(addrlen+1);

    ret = target_to_host_sockaddr(sockfd, addr, target_addr, addrlen);
    if (ret)
        return ret;

    return get_errno(bind(sockfd, addr, addrlen));
}

/* do_connect() Must return target values and target errnos. */
static abi_long do_connect(int sockfd, abi_ulong target_addr,
                           socklen_t addrlen)
{
    void *addr;
    abi_long ret;

    if ((int)addrlen < 0) {
        return -TARGET_EINVAL;
    }

    addr = alloca(addrlen+1);

    ret = target_to_host_sockaddr(sockfd, addr, target_addr, addrlen);
    if (ret)
        return ret;

    return get_errno(safe_connect(sockfd, addr, addrlen));
}

/* do_sendrecvmsg_locked() Must return target values and target errnos. */
static abi_long do_sendrecvmsg_locked(int fd, struct target_msghdr *msgp,
                                      int flags, int send)
{
    abi_long ret, len;
    struct msghdr msg;
    abi_ulong count;
    struct iovec *vec;
    abi_ulong target_vec;

    if (msgp->msg_name) {
        msg.msg_namelen = tswap32(msgp->msg_namelen);
        msg.msg_name = alloca(msg.msg_namelen+1);
        ret = target_to_host_sockaddr(fd, msg.msg_name,
                                      tswapal(msgp->msg_name),
                                      msg.msg_namelen);
        if (ret == -TARGET_EFAULT) {
            /* For connected sockets msg_name and msg_namelen must
             * be ignored, so returning EFAULT immediately is wrong.
             * Instead, pass a bad msg_name to the host kernel, and
             * let it decide whether to return EFAULT or not.
             */
            msg.msg_name = (void *)-1;
        } else if (ret) {
            goto out2;
        }
    } else {
        msg.msg_name = NULL;
        msg.msg_namelen = 0;
    }
    msg.msg_controllen = 2 * tswapal(msgp->msg_controllen);
    msg.msg_control = alloca(msg.msg_controllen);
    msg.msg_flags = tswap32(msgp->msg_flags);

    count = tswapal(msgp->msg_iovlen);
    target_vec = tswapal(msgp->msg_iov);

    if (count > IOV_MAX) {
        /* sendrcvmsg returns a different errno for this condition than
         * readv/writev, so we must catch it here before lock_iovec() does.
         */
        ret = -TARGET_EMSGSIZE;
        goto out2;
    }

    vec = lock_iovec(send ? VERIFY_READ : VERIFY_WRITE,
                     target_vec, count, send);
    if (vec == NULL) {
        ret = -host_to_target_errno(errno);
        goto out2;
    }
    msg.msg_iovlen = count;
    msg.msg_iov = vec;

    if (send) {
        if (fd_trans_target_to_host_data(fd)) {
            void *host_msg;

            host_msg = g_malloc(msg.msg_iov->iov_len);
            memcpy(host_msg, msg.msg_iov->iov_base, msg.msg_iov->iov_len);
            ret = fd_trans_target_to_host_data(fd)(host_msg,
                                                   msg.msg_iov->iov_len);
            if (ret >= 0) {
                msg.msg_iov->iov_base = host_msg;
                ret = get_errno(safe_sendmsg(fd, &msg, flags));
            }
            g_free(host_msg);
        } else {
            ret = target_to_host_cmsg(&msg, msgp);
            if (ret == 0) {
                ret = get_errno(safe_sendmsg(fd, &msg, flags));
            }
        }
    } else {
        ret = get_errno(safe_recvmsg(fd, &msg, flags));
        if (!is_error(ret)) {
            len = ret;
            if (fd_trans_host_to_target_data(fd)) {
                ret = fd_trans_host_to_target_data(fd)(msg.msg_iov->iov_base,
                                                       len);
            } else {
                ret = host_to_target_cmsg(msgp, &msg);
            }
            if (!is_error(ret)) {
                msgp->msg_namelen = tswap32(msg.msg_namelen);
                if (msg.msg_name != NULL && msg.msg_name != (void *)-1) {
                    ret = host_to_target_sockaddr(tswapal(msgp->msg_name),
                                    msg.msg_name, msg.msg_namelen);
                    if (ret) {
                        goto out;
                    }
                }

                ret = len;
            }
        }
    }

out:
    unlock_iovec(vec, target_vec, count, !send);
out2:
    return ret;
}

static abi_long do_sendrecvmsg(int fd, abi_ulong target_msg,
                               int flags, int send)
{
    abi_long ret;
    struct target_msghdr *msgp;

    if (!lock_user_struct(send ? VERIFY_READ : VERIFY_WRITE,
                          msgp,
                          target_msg,
                          send ? 1 : 0)) {
        return -TARGET_EFAULT;
    }
    ret = do_sendrecvmsg_locked(fd, msgp, flags, send);
    unlock_user_struct(msgp, target_msg, send ? 0 : 1);
    return ret;
}

/* We don't rely on the C library to have sendmmsg/recvmmsg support,
 * so it might not have this *mmsg-specific flag either.
 */
#ifndef MSG_WAITFORONE
#define MSG_WAITFORONE 0x10000
#endif

static abi_long do_sendrecvmmsg(int fd, abi_ulong target_msgvec,
                                unsigned int vlen, unsigned int flags,
                                int send)
{
    struct target_mmsghdr *mmsgp;
    abi_long ret = 0;
    int i;

    if (vlen > UIO_MAXIOV) {
        vlen = UIO_MAXIOV;
    }

    mmsgp = lock_user(VERIFY_WRITE, target_msgvec, sizeof(*mmsgp) * vlen, 1);
    if (!mmsgp) {
        return -TARGET_EFAULT;
    }

    for (i = 0; i < vlen; i++) {
        ret = do_sendrecvmsg_locked(fd, &mmsgp[i].msg_hdr, flags, send);
        if (is_error(ret)) {
            break;
        }
        mmsgp[i].msg_len = tswap32(ret);
        /* MSG_WAITFORONE turns on MSG_DONTWAIT after one packet */
        if (flags & MSG_WAITFORONE) {
            flags |= MSG_DONTWAIT;
        }
    }

    unlock_user(mmsgp, target_msgvec, sizeof(*mmsgp) * i);

    /* Return number of datagrams sent if we sent any at all;
     * otherwise return the error.
     */
    if (i) {
        return i;
    }
    return ret;
}

/* do_accept4() Must return target values and target errnos. */
static abi_long do_accept4(int fd, abi_ulong target_addr,
                           abi_ulong target_addrlen_addr, int flags)
{
    socklen_t addrlen;
    void *addr;
    abi_long ret;
    int host_flags;

    host_flags = target_to_host_bitmask(flags, fcntl_flags_tbl);

    if (target_addr == 0) {
        return get_errno(safe_accept4(fd, NULL, NULL, host_flags));
    }

    /* linux returns EINVAL if addrlen pointer is invalid */
    if (get_user_u32(addrlen, target_addrlen_addr))
        return -TARGET_EINVAL;

    if ((int)addrlen < 0) {
        return -TARGET_EINVAL;
    }

    if (!access_ok(VERIFY_WRITE, target_addr, addrlen))
        return -TARGET_EINVAL;

    addr = alloca(addrlen);

    ret = get_errno(safe_accept4(fd, addr, &addrlen, host_flags));
    if (!is_error(ret)) {
        host_to_target_sockaddr(target_addr, addr, addrlen);
        if (put_user_u32(addrlen, target_addrlen_addr))
            ret = -TARGET_EFAULT;
    }
    return ret;
}

/* do_getpeername() Must return target values and target errnos. */
static abi_long do_getpeername(int fd, abi_ulong target_addr,
                               abi_ulong target_addrlen_addr)
{
    socklen_t addrlen;
    void *addr;
    abi_long ret;

    if (get_user_u32(addrlen, target_addrlen_addr))
        return -TARGET_EFAULT;

    if ((int)addrlen < 0) {
        return -TARGET_EINVAL;
    }

    if (!access_ok(VERIFY_WRITE, target_addr, addrlen))
        return -TARGET_EFAULT;

    addr = alloca(addrlen);

    ret = get_errno(getpeername(fd, addr, &addrlen));
    if (!is_error(ret)) {
        host_to_target_sockaddr(target_addr, addr, addrlen);
        if (put_user_u32(addrlen, target_addrlen_addr))
            ret = -TARGET_EFAULT;
    }
    return ret;
}

/* do_getsockname() Must return target values and target errnos. */
static abi_long do_getsockname(int fd, abi_ulong target_addr,
                               abi_ulong target_addrlen_addr)
{
    socklen_t addrlen;
    void *addr;
    abi_long ret;

    if (get_user_u32(addrlen, target_addrlen_addr))
        return -TARGET_EFAULT;

    if ((int)addrlen < 0) {
        return -TARGET_EINVAL;
    }

    if (!access_ok(VERIFY_WRITE, target_addr, addrlen))
        return -TARGET_EFAULT;

    addr = alloca(addrlen);

    ret = get_errno(getsockname(fd, addr, &addrlen));
    if (!is_error(ret)) {
        host_to_target_sockaddr(target_addr, addr, addrlen);
        if (put_user_u32(addrlen, target_addrlen_addr))
            ret = -TARGET_EFAULT;
    }
    return ret;
}

/* do_socketpair() Must return target values and target errnos. */
static abi_long do_socketpair(int domain, int type, int protocol,
                              abi_ulong target_tab_addr)
{
    int tab[2];
    abi_long ret;

    target_to_host_sock_type(&type);

    ret = get_errno(socketpair(domain, type, protocol, tab));
    if (!is_error(ret)) {
        if (put_user_s32(tab[0], target_tab_addr)
            || put_user_s32(tab[1], target_tab_addr + sizeof(tab[0])))
            ret = -TARGET_EFAULT;
    }
    return ret;
}

/* do_sendto() Must return target values and target errnos. */
static abi_long do_sendto(int fd, abi_ulong msg, size_t len, int flags,
                          abi_ulong target_addr, socklen_t addrlen)
{
    void *addr;
    void *host_msg;
    void *copy_msg = NULL;
    abi_long ret;

    if ((int)addrlen < 0) {
        return -TARGET_EINVAL;
    }

    host_msg = lock_user(VERIFY_READ, msg, len, 1);
    if (!host_msg)
        return -TARGET_EFAULT;
    if (fd_trans_target_to_host_data(fd)) {
        copy_msg = host_msg;
        host_msg = g_malloc(len);
        memcpy(host_msg, copy_msg, len);
        ret = fd_trans_target_to_host_data(fd)(host_msg, len);
        if (ret < 0) {
            goto fail;
        }
    }
    if (target_addr) {
        addr = alloca(addrlen+1);
        ret = target_to_host_sockaddr(fd, addr, target_addr, addrlen);
        if (ret) {
            goto fail;
        }
        ret = get_errno(safe_sendto(fd, host_msg, len, flags, addr, addrlen));
    } else {
        ret = get_errno(safe_sendto(fd, host_msg, len, flags, NULL, 0));
    }
fail:
    if (copy_msg) {
        g_free(host_msg);
        host_msg = copy_msg;
    }
    unlock_user(host_msg, msg, 0);
    return ret;
}

/* do_recvfrom() Must return target values and target errnos. */
static abi_long do_recvfrom(int fd, abi_ulong msg, size_t len, int flags,
                            abi_ulong target_addr,
                            abi_ulong target_addrlen)
{
    socklen_t addrlen;
    void *addr;
    void *host_msg;
    abi_long ret;

    host_msg = lock_user(VERIFY_WRITE, msg, len, 0);
    if (!host_msg)
        return -TARGET_EFAULT;
    if (target_addr) {
        if (get_user_u32(addrlen, target_addrlen)) {
            ret = -TARGET_EFAULT;
            goto fail;
        }
        if ((int)addrlen < 0) {
            ret = -TARGET_EINVAL;
            goto fail;
        }
        addr = alloca(addrlen);
        ret = get_errno(safe_recvfrom(fd, host_msg, len, flags,
                                      addr, &addrlen));
    } else {
        addr = NULL; /* To keep compiler quiet.  */
        ret = get_errno(safe_recvfrom(fd, host_msg, len, flags, NULL, 0));
    }
    if (!is_error(ret)) {
        if (fd_trans_host_to_target_data(fd)) {
            ret = fd_trans_host_to_target_data(fd)(host_msg, ret);
        }
        if (target_addr) {
            host_to_target_sockaddr(target_addr, addr, addrlen);
            if (put_user_u32(addrlen, target_addrlen)) {
                ret = -TARGET_EFAULT;
                goto fail;
            }
        }
        unlock_user(host_msg, msg, len);
    } else {
fail:
        unlock_user(host_msg, msg, 0);
    }
    return ret;
}

#ifdef TARGET_NR_socketcall
/* do_socketcall() must return target values and target errnos. */
static abi_long do_socketcall(int num, abi_ulong vptr)
{
    static const unsigned nargs[] = { /* number of arguments per operation */
        [TARGET_SYS_SOCKET] = 3,      /* domain, type, protocol */
        [TARGET_SYS_BIND] = 3,        /* fd, addr, addrlen */
        [TARGET_SYS_CONNECT] = 3,     /* fd, addr, addrlen */
        [TARGET_SYS_LISTEN] = 2,      /* fd, backlog */
        [TARGET_SYS_ACCEPT] = 3,      /* fd, addr, addrlen */
        [TARGET_SYS_GETSOCKNAME] = 3, /* fd, addr, addrlen */
        [TARGET_SYS_GETPEERNAME] = 3, /* fd, addr, addrlen */
        [TARGET_SYS_SOCKETPAIR] = 4,  /* domain, type, protocol, tab */
        [TARGET_SYS_SEND] = 4,        /* fd, msg, len, flags */
        [TARGET_SYS_RECV] = 4,        /* fd, msg, len, flags */
        [TARGET_SYS_SENDTO] = 6,      /* fd, msg, len, flags, addr, addrlen */
        [TARGET_SYS_RECVFROM] = 6,    /* fd, msg, len, flags, addr, addrlen */
        [TARGET_SYS_SHUTDOWN] = 2,    /* fd, how */
        [TARGET_SYS_SETSOCKOPT] = 5,  /* fd, level, optname, optval, optlen */
        [TARGET_SYS_GETSOCKOPT] = 5,  /* fd, level, optname, optval, optlen */
        [TARGET_SYS_SENDMSG] = 3,     /* fd, msg, flags */
        [TARGET_SYS_RECVMSG] = 3,     /* fd, msg, flags */
        [TARGET_SYS_ACCEPT4] = 4,     /* fd, addr, addrlen, flags */
        [TARGET_SYS_RECVMMSG] = 4,    /* fd, msgvec, vlen, flags */
        [TARGET_SYS_SENDMMSG] = 4,    /* fd, msgvec, vlen, flags */
    };
    abi_long a[6]; /* max 6 args */
    unsigned i;

    /* check the range of the first argument num */
    /* (TARGET_SYS_SENDMMSG is the highest among TARGET_SYS_xxx) */
    if (num < 1 || num > TARGET_SYS_SENDMMSG) {
        return -TARGET_EINVAL;
    }
    /* ensure we have space for args */
    if (nargs[num] > ARRAY_SIZE(a)) {
        return -TARGET_EINVAL;
    }
    /* collect the arguments in a[] according to nargs[] */
    for (i = 0; i < nargs[num]; ++i) {
        if (get_user_ual(a[i], vptr + i * sizeof(abi_long)) != 0) {
            return -TARGET_EFAULT;
        }
    }
    /* now when we have the args, invoke the appropriate underlying function */
    switch (num) {
    case TARGET_SYS_SOCKET: /* domain, type, protocol */
        return do_socket(a[0], a[1], a[2]);
    case TARGET_SYS_BIND: /* sockfd, addr, addrlen */
        return do_bind(a[0], a[1], a[2]);
    case TARGET_SYS_CONNECT: /* sockfd, addr, addrlen */
        return do_connect(a[0], a[1], a[2]);
    case TARGET_SYS_LISTEN: /* sockfd, backlog */
        return get_errno(listen(a[0], a[1]));
    case TARGET_SYS_ACCEPT: /* sockfd, addr, addrlen */
        return do_accept4(a[0], a[1], a[2], 0);
    case TARGET_SYS_GETSOCKNAME: /* sockfd, addr, addrlen */
        return do_getsockname(a[0], a[1], a[2]);
    case TARGET_SYS_GETPEERNAME: /* sockfd, addr, addrlen */
        return do_getpeername(a[0], a[1], a[2]);
    case TARGET_SYS_SOCKETPAIR: /* domain, type, protocol, tab */
        return do_socketpair(a[0], a[1], a[2], a[3]);
    case TARGET_SYS_SEND: /* sockfd, msg, len, flags */
        return do_sendto(a[0], a[1], a[2], a[3], 0, 0);
    case TARGET_SYS_RECV: /* sockfd, msg, len, flags */
        return do_recvfrom(a[0], a[1], a[2], a[3], 0, 0);
    case TARGET_SYS_SENDTO: /* sockfd, msg, len, flags, addr, addrlen */
        return do_sendto(a[0], a[1], a[2], a[3], a[4], a[5]);
    case TARGET_SYS_RECVFROM: /* sockfd, msg, len, flags, addr, addrlen */
        return do_recvfrom(a[0], a[1], a[2], a[3], a[4], a[5]);
    case TARGET_SYS_SHUTDOWN: /* sockfd, how */
        return get_errno(shutdown(a[0], a[1]));
    case TARGET_SYS_SETSOCKOPT: /* sockfd, level, optname, optval, optlen */
        return do_setsockopt(a[0], a[1], a[2], a[3], a[4]);
    case TARGET_SYS_GETSOCKOPT: /* sockfd, level, optname, optval, optlen */
        return do_getsockopt(a[0], a[1], a[2], a[3], a[4]);
    case TARGET_SYS_SENDMSG: /* sockfd, msg, flags */
        return do_sendrecvmsg(a[0], a[1], a[2], 1);
    case TARGET_SYS_RECVMSG: /* sockfd, msg, flags */
        return do_sendrecvmsg(a[0], a[1], a[2], 0);
    case TARGET_SYS_ACCEPT4: /* sockfd, addr, addrlen, flags */
        return do_accept4(a[0], a[1], a[2], a[3]);
    case TARGET_SYS_RECVMMSG: /* sockfd, msgvec, vlen, flags */
        return do_sendrecvmmsg(a[0], a[1], a[2], a[3], 0);
    case TARGET_SYS_SENDMMSG: /* sockfd, msgvec, vlen, flags */
        return do_sendrecvmmsg(a[0], a[1], a[2], a[3], 1);
    default:
        gemu_log("Unsupported socketcall: %d\n", num);
        return -TARGET_EINVAL;
    }
}
#endif

#define N_SHM_REGIONS	32

static struct shm_region {
    abi_ulong start;
    abi_ulong size;
    bool in_use;
} shm_regions[N_SHM_REGIONS];

#ifndef TARGET_SEMID64_DS
/* asm-generic version of this struct */
struct target_semid64_ds
{
  struct target_ipc_perm sem_perm;
  abi_ulong sem_otime;
#if TARGET_ABI_BITS == 32
  abi_ulong __unused1;
#endif
  abi_ulong sem_ctime;
#if TARGET_ABI_BITS == 32
  abi_ulong __unused2;
#endif
  abi_ulong sem_nsems;
  abi_ulong __unused3;
  abi_ulong __unused4;
};
#endif

static inline abi_long target_to_host_ipc_perm(struct ipc_perm *host_ip,
                                               abi_ulong target_addr)
{
    struct target_ipc_perm *target_ip;
    struct target_semid64_ds *target_sd;

    if (!lock_user_struct(VERIFY_READ, target_sd, target_addr, 1))
        return -TARGET_EFAULT;
    target_ip = &(target_sd->sem_perm);
    host_ip->__key = tswap32(target_ip->__key);
    host_ip->uid = tswap32(target_ip->uid);
    host_ip->gid = tswap32(target_ip->gid);
    host_ip->cuid = tswap32(target_ip->cuid);
    host_ip->cgid = tswap32(target_ip->cgid);
#if defined(TARGET_ALPHA) || defined(TARGET_MIPS) || defined(TARGET_PPC)
    host_ip->mode = tswap32(target_ip->mode);
#else
    host_ip->mode = tswap16(target_ip->mode);
#endif
#if defined(TARGET_PPC)
    host_ip->__seq = tswap32(target_ip->__seq);
#else
    host_ip->__seq = tswap16(target_ip->__seq);
#endif
    unlock_user_struct(target_sd, target_addr, 0);
    return 0;
}

static inline abi_long host_to_target_ipc_perm(abi_ulong target_addr,
                                               struct ipc_perm *host_ip)
{
    struct target_ipc_perm *target_ip;
    struct target_semid64_ds *target_sd;

    if (!lock_user_struct(VERIFY_WRITE, target_sd, target_addr, 0))
        return -TARGET_EFAULT;
    target_ip = &(target_sd->sem_perm);
    target_ip->__key = tswap32(host_ip->__key);
    target_ip->uid = tswap32(host_ip->uid);
    target_ip->gid = tswap32(host_ip->gid);
    target_ip->cuid = tswap32(host_ip->cuid);
    target_ip->cgid = tswap32(host_ip->cgid);
#if defined(TARGET_ALPHA) || defined(TARGET_MIPS) || defined(TARGET_PPC)
    target_ip->mode = tswap32(host_ip->mode);
#else
    target_ip->mode = tswap16(host_ip->mode);
#endif
#if defined(TARGET_PPC)
    target_ip->__seq = tswap32(host_ip->__seq);
#else
    target_ip->__seq = tswap16(host_ip->__seq);
#endif
    unlock_user_struct(target_sd, target_addr, 1);
    return 0;
}

static inline abi_long target_to_host_semid_ds(struct semid_ds *host_sd,
                                               abi_ulong target_addr)
{
    struct target_semid64_ds *target_sd;

    if (!lock_user_struct(VERIFY_READ, target_sd, target_addr, 1))
        return -TARGET_EFAULT;
    if (target_to_host_ipc_perm(&(host_sd->sem_perm),target_addr))
        return -TARGET_EFAULT;
    host_sd->sem_nsems = tswapal(target_sd->sem_nsems);
    host_sd->sem_otime = tswapal(target_sd->sem_otime);
    host_sd->sem_ctime = tswapal(target_sd->sem_ctime);
    unlock_user_struct(target_sd, target_addr, 0);
    return 0;
}

static inline abi_long host_to_target_semid_ds(abi_ulong target_addr,
                                               struct semid_ds *host_sd)
{
    struct target_semid64_ds *target_sd;

    if (!lock_user_struct(VERIFY_WRITE, target_sd, target_addr, 0))
        return -TARGET_EFAULT;
    if (host_to_target_ipc_perm(target_addr,&(host_sd->sem_perm)))
        return -TARGET_EFAULT;
    target_sd->sem_nsems = tswapal(host_sd->sem_nsems);
    target_sd->sem_otime = tswapal(host_sd->sem_otime);
    target_sd->sem_ctime = tswapal(host_sd->sem_ctime);
    unlock_user_struct(target_sd, target_addr, 1);
    return 0;
}

struct target_seminfo {
    int semmap;
    int semmni;
    int semmns;
    int semmnu;
    int semmsl;
    int semopm;
    int semume;
    int semusz;
    int semvmx;
    int semaem;
};

static inline abi_long host_to_target_seminfo(abi_ulong target_addr,
                                              struct seminfo *host_seminfo)
{
    struct target_seminfo *target_seminfo;
    if (!lock_user_struct(VERIFY_WRITE, target_seminfo, target_addr, 0))
        return -TARGET_EFAULT;
    __put_user(host_seminfo->semmap, &target_seminfo->semmap);
    __put_user(host_seminfo->semmni, &target_seminfo->semmni);
    __put_user(host_seminfo->semmns, &target_seminfo->semmns);
    __put_user(host_seminfo->semmnu, &target_seminfo->semmnu);
    __put_user(host_seminfo->semmsl, &target_seminfo->semmsl);
    __put_user(host_seminfo->semopm, &target_seminfo->semopm);
    __put_user(host_seminfo->semume, &target_seminfo->semume);
    __put_user(host_seminfo->semusz, &target_seminfo->semusz);
    __put_user(host_seminfo->semvmx, &target_seminfo->semvmx);
    __put_user(host_seminfo->semaem, &target_seminfo->semaem);
    unlock_user_struct(target_seminfo, target_addr, 1);
    return 0;
}

union semun {
	int val;
	struct semid_ds *buf;
	unsigned short *array;
	struct seminfo *__buf;
};

union target_semun {
	int val;
	abi_ulong buf;
	abi_ulong array;
	abi_ulong __buf;
};

static inline abi_long target_to_host_semarray(int semid, unsigned short **host_array,
                                               abi_ulong target_addr)
{
    int nsems;
    unsigned short *array;
    union semun semun;
    struct semid_ds semid_ds;
    int i, ret;

    semun.buf = &semid_ds;

    ret = semctl(semid, 0, IPC_STAT, semun);
    if (ret == -1)
        return get_errno(ret);

    nsems = semid_ds.sem_nsems;

    *host_array = g_try_new(unsigned short, nsems);
    if (!*host_array) {
        return -TARGET_ENOMEM;
    }
    array = lock_user(VERIFY_READ, target_addr,
                      nsems*sizeof(unsigned short), 1);
    if (!array) {
        g_free(*host_array);
        return -TARGET_EFAULT;
    }

    for(i=0; i<nsems; i++) {
        __get_user((*host_array)[i], &array[i]);
    }
    unlock_user(array, target_addr, 0);

    return 0;
}

static inline abi_long host_to_target_semarray(int semid, abi_ulong target_addr,
                                               unsigned short **host_array)
{
    int nsems;
    unsigned short *array;
    union semun semun;
    struct semid_ds semid_ds;
    int i, ret;

    semun.buf = &semid_ds;

    ret = semctl(semid, 0, IPC_STAT, semun);
    if (ret == -1)
        return get_errno(ret);

    nsems = semid_ds.sem_nsems;

    array = lock_user(VERIFY_WRITE, target_addr,
                      nsems*sizeof(unsigned short), 0);
    if (!array)
        return -TARGET_EFAULT;

    for(i=0; i<nsems; i++) {
        __put_user((*host_array)[i], &array[i]);
    }
    g_free(*host_array);
    unlock_user(array, target_addr, 1);

    return 0;
}

static inline abi_long do_semctl(int semid, int semnum, int cmd,
                                 abi_ulong target_arg)
{
    union target_semun target_su = { .buf = target_arg };
    union semun arg;
    struct semid_ds dsarg;
    unsigned short *array = NULL;
    struct seminfo seminfo;
    abi_long ret = -TARGET_EINVAL;
    abi_long err;
    cmd &= 0xff;

    switch( cmd ) {
	case GETVAL:
	case SETVAL:
            /* In 64 bit cross-endian situations, we will erroneously pick up
             * the wrong half of the union for the "val" element.  To rectify
             * this, the entire 8-byte structure is byteswapped, followed by
	     * a swap of the 4 byte val field. In other cases, the data is
	     * already in proper host byte order. */
	    if (sizeof(target_su.val) != (sizeof(target_su.buf))) {
		target_su.buf = tswapal(target_su.buf);
		arg.val = tswap32(target_su.val);
	    } else {
		arg.val = target_su.val;
	    }
            ret = get_errno(semctl(semid, semnum, cmd, arg));
            break;
	case GETALL:
	case SETALL:
            err = target_to_host_semarray(semid, &array, target_su.array);
            if (err)
                return err;
            arg.array = array;
            ret = get_errno(semctl(semid, semnum, cmd, arg));
            err = host_to_target_semarray(semid, target_su.array, &array);
            if (err)
                return err;
            break;
	case IPC_STAT:
	case IPC_SET:
	case SEM_STAT:
            err = target_to_host_semid_ds(&dsarg, target_su.buf);
            if (err)
                return err;
            arg.buf = &dsarg;
            ret = get_errno(semctl(semid, semnum, cmd, arg));
            err = host_to_target_semid_ds(target_su.buf, &dsarg);
            if (err)
                return err;
            break;
	case IPC_INFO:
	case SEM_INFO:
            arg.__buf = &seminfo;
            ret = get_errno(semctl(semid, semnum, cmd, arg));
            err = host_to_target_seminfo(target_su.__buf, &seminfo);
            if (err)
                return err;
            break;
	case IPC_RMID:
	case GETPID:
	case GETNCNT:
	case GETZCNT:
            ret = get_errno(semctl(semid, semnum, cmd, NULL));
            break;
    }

    return ret;
}

struct target_sembuf {
    unsigned short sem_num;
    short sem_op;
    short sem_flg;
};

static inline abi_long target_to_host_sembuf(struct sembuf *host_sembuf,
                                             abi_ulong target_addr,
                                             unsigned nsops)
{
    struct target_sembuf *target_sembuf;
    int i;

    target_sembuf = lock_user(VERIFY_READ, target_addr,
                              nsops*sizeof(struct target_sembuf), 1);
    if (!target_sembuf)
        return -TARGET_EFAULT;

    for(i=0; i<nsops; i++) {
        __get_user(host_sembuf[i].sem_num, &target_sembuf[i].sem_num);
        __get_user(host_sembuf[i].sem_op, &target_sembuf[i].sem_op);
        __get_user(host_sembuf[i].sem_flg, &target_sembuf[i].sem_flg);
    }

    unlock_user(target_sembuf, target_addr, 0);

    return 0;
}

static inline abi_long do_semop(int semid, abi_long ptr, unsigned nsops)
{
    struct sembuf sops[nsops];

    if (target_to_host_sembuf(sops, ptr, nsops))
        return -TARGET_EFAULT;

    return get_errno(safe_semtimedop(semid, sops, nsops, NULL));
}

struct target_msqid_ds
{
    struct target_ipc_perm msg_perm;
    abi_ulong msg_stime;
#if TARGET_ABI_BITS == 32
    abi_ulong __unused1;
#endif
    abi_ulong msg_rtime;
#if TARGET_ABI_BITS == 32
    abi_ulong __unused2;
#endif
    abi_ulong msg_ctime;
#if TARGET_ABI_BITS == 32
    abi_ulong __unused3;
#endif
    abi_ulong __msg_cbytes;
    abi_ulong msg_qnum;
    abi_ulong msg_qbytes;
    abi_ulong msg_lspid;
    abi_ulong msg_lrpid;
    abi_ulong __unused4;
    abi_ulong __unused5;
};

static inline abi_long target_to_host_msqid_ds(struct msqid_ds *host_md,
                                               abi_ulong target_addr)
{
    struct target_msqid_ds *target_md;

    if (!lock_user_struct(VERIFY_READ, target_md, target_addr, 1))
        return -TARGET_EFAULT;
    if (target_to_host_ipc_perm(&(host_md->msg_perm),target_addr))
        return -TARGET_EFAULT;
    host_md->msg_stime = tswapal(target_md->msg_stime);
    host_md->msg_rtime = tswapal(target_md->msg_rtime);
    host_md->msg_ctime = tswapal(target_md->msg_ctime);
    host_md->__msg_cbytes = tswapal(target_md->__msg_cbytes);
    host_md->msg_qnum = tswapal(target_md->msg_qnum);
    host_md->msg_qbytes = tswapal(target_md->msg_qbytes);
    host_md->msg_lspid = tswapal(target_md->msg_lspid);
    host_md->msg_lrpid = tswapal(target_md->msg_lrpid);
    unlock_user_struct(target_md, target_addr, 0);
    return 0;
}

static inline abi_long host_to_target_msqid_ds(abi_ulong target_addr,
                                               struct msqid_ds *host_md)
{
    struct target_msqid_ds *target_md;

    if (!lock_user_struct(VERIFY_WRITE, target_md, target_addr, 0))
        return -TARGET_EFAULT;
    if (host_to_target_ipc_perm(target_addr,&(host_md->msg_perm)))
        return -TARGET_EFAULT;
    target_md->msg_stime = tswapal(host_md->msg_stime);
    target_md->msg_rtime = tswapal(host_md->msg_rtime);
    target_md->msg_ctime = tswapal(host_md->msg_ctime);
    target_md->__msg_cbytes = tswapal(host_md->__msg_cbytes);
    target_md->msg_qnum = tswapal(host_md->msg_qnum);
    target_md->msg_qbytes = tswapal(host_md->msg_qbytes);
    target_md->msg_lspid = tswapal(host_md->msg_lspid);
    target_md->msg_lrpid = tswapal(host_md->msg_lrpid);
    unlock_user_struct(target_md, target_addr, 1);
    return 0;
}

struct target_msginfo {
    int msgpool;
    int msgmap;
    int msgmax;
    int msgmnb;
    int msgmni;
    int msgssz;
    int msgtql;
    unsigned short int msgseg;
};

static inline abi_long host_to_target_msginfo(abi_ulong target_addr,
                                              struct msginfo *host_msginfo)
{
    struct target_msginfo *target_msginfo;
    if (!lock_user_struct(VERIFY_WRITE, target_msginfo, target_addr, 0))
        return -TARGET_EFAULT;
    __put_user(host_msginfo->msgpool, &target_msginfo->msgpool);
    __put_user(host_msginfo->msgmap, &target_msginfo->msgmap);
    __put_user(host_msginfo->msgmax, &target_msginfo->msgmax);
    __put_user(host_msginfo->msgmnb, &target_msginfo->msgmnb);
    __put_user(host_msginfo->msgmni, &target_msginfo->msgmni);
    __put_user(host_msginfo->msgssz, &target_msginfo->msgssz);
    __put_user(host_msginfo->msgtql, &target_msginfo->msgtql);
    __put_user(host_msginfo->msgseg, &target_msginfo->msgseg);
    unlock_user_struct(target_msginfo, target_addr, 1);
    return 0;
}

static inline abi_long do_msgctl(int msgid, int cmd, abi_long ptr)
{
    struct msqid_ds dsarg;
    struct msginfo msginfo;
    abi_long ret = -TARGET_EINVAL;

    cmd &= 0xff;

    switch (cmd) {
    case IPC_STAT:
    case IPC_SET:
    case MSG_STAT:
        if (target_to_host_msqid_ds(&dsarg,ptr))
            return -TARGET_EFAULT;
        ret = get_errno(msgctl(msgid, cmd, &dsarg));
        if (host_to_target_msqid_ds(ptr,&dsarg))
            return -TARGET_EFAULT;
        break;
    case IPC_RMID:
        ret = get_errno(msgctl(msgid, cmd, NULL));
        break;
    case IPC_INFO:
    case MSG_INFO:
        ret = get_errno(msgctl(msgid, cmd, (struct msqid_ds *)&msginfo));
        if (host_to_target_msginfo(ptr, &msginfo))
            return -TARGET_EFAULT;
        break;
    }

    return ret;
}

struct target_msgbuf {
    abi_long mtype;
    char	mtext[1];
};

static inline abi_long do_msgsnd(int msqid, abi_long msgp,
                                 ssize_t msgsz, int msgflg)
{
    struct target_msgbuf *target_mb;
    struct msgbuf *host_mb;
    abi_long ret = 0;

    if (msgsz < 0) {
        return -TARGET_EINVAL;
    }

    if (!lock_user_struct(VERIFY_READ, target_mb, msgp, 0))
        return -TARGET_EFAULT;
    host_mb = g_try_malloc(msgsz + sizeof(long));
    if (!host_mb) {
        unlock_user_struct(target_mb, msgp, 0);
        return -TARGET_ENOMEM;
    }
    host_mb->mtype = (abi_long) tswapal(target_mb->mtype);
    memcpy(host_mb->mtext, target_mb->mtext, msgsz);
    ret = get_errno(safe_msgsnd(msqid, host_mb, msgsz, msgflg));
    g_free(host_mb);
    unlock_user_struct(target_mb, msgp, 0);

    return ret;
}

static inline abi_long do_msgrcv(int msqid, abi_long msgp,
                                 ssize_t msgsz, abi_long msgtyp,
                                 int msgflg)
{
    struct target_msgbuf *target_mb;
    char *target_mtext;
    struct msgbuf *host_mb;
    abi_long ret = 0;

    if (msgsz < 0) {
        return -TARGET_EINVAL;
    }

    if (!lock_user_struct(VERIFY_WRITE, target_mb, msgp, 0))
        return -TARGET_EFAULT;

    host_mb = g_try_malloc(msgsz + sizeof(long));
    if (!host_mb) {
        ret = -TARGET_ENOMEM;
        goto end;
    }
    ret = get_errno(safe_msgrcv(msqid, host_mb, msgsz, msgtyp, msgflg));

    if (ret > 0) {
        abi_ulong target_mtext_addr = msgp + sizeof(abi_ulong);
        target_mtext = lock_user(VERIFY_WRITE, target_mtext_addr, ret, 0);
        if (!target_mtext) {
            ret = -TARGET_EFAULT;
            goto end;
        }
        memcpy(target_mb->mtext, host_mb->mtext, ret);
        unlock_user(target_mtext, target_mtext_addr, ret);
    }

    target_mb->mtype = tswapal(host_mb->mtype);

end:
    if (target_mb)
        unlock_user_struct(target_mb, msgp, 1);
    g_free(host_mb);
    return ret;
}

static inline abi_long target_to_host_shmid_ds(struct shmid_ds *host_sd,
                                               abi_ulong target_addr)
{
    struct target_shmid_ds *target_sd;

    if (!lock_user_struct(VERIFY_READ, target_sd, target_addr, 1))
        return -TARGET_EFAULT;
    if (target_to_host_ipc_perm(&(host_sd->shm_perm), target_addr))
        return -TARGET_EFAULT;
    __get_user(host_sd->shm_segsz, &target_sd->shm_segsz);
    __get_user(host_sd->shm_atime, &target_sd->shm_atime);
    __get_user(host_sd->shm_dtime, &target_sd->shm_dtime);
    __get_user(host_sd->shm_ctime, &target_sd->shm_ctime);
    __get_user(host_sd->shm_cpid, &target_sd->shm_cpid);
    __get_user(host_sd->shm_lpid, &target_sd->shm_lpid);
    __get_user(host_sd->shm_nattch, &target_sd->shm_nattch);
    unlock_user_struct(target_sd, target_addr, 0);
    return 0;
}

static inline abi_long host_to_target_shmid_ds(abi_ulong target_addr,
                                               struct shmid_ds *host_sd)
{
    struct target_shmid_ds *target_sd;

    if (!lock_user_struct(VERIFY_WRITE, target_sd, target_addr, 0))
        return -TARGET_EFAULT;
    if (host_to_target_ipc_perm(target_addr, &(host_sd->shm_perm)))
        return -TARGET_EFAULT;
    __put_user(host_sd->shm_segsz, &target_sd->shm_segsz);
    __put_user(host_sd->shm_atime, &target_sd->shm_atime);
    __put_user(host_sd->shm_dtime, &target_sd->shm_dtime);
    __put_user(host_sd->shm_ctime, &target_sd->shm_ctime);
    __put_user(host_sd->shm_cpid, &target_sd->shm_cpid);
    __put_user(host_sd->shm_lpid, &target_sd->shm_lpid);
    __put_user(host_sd->shm_nattch, &target_sd->shm_nattch);
    unlock_user_struct(target_sd, target_addr, 1);
    return 0;
}

struct  target_shminfo {
    abi_ulong shmmax;
    abi_ulong shmmin;
    abi_ulong shmmni;
    abi_ulong shmseg;
    abi_ulong shmall;
};

static inline abi_long host_to_target_shminfo(abi_ulong target_addr,
                                              struct shminfo *host_shminfo)
{
    struct target_shminfo *target_shminfo;
    if (!lock_user_struct(VERIFY_WRITE, target_shminfo, target_addr, 0))
        return -TARGET_EFAULT;
    __put_user(host_shminfo->shmmax, &target_shminfo->shmmax);
    __put_user(host_shminfo->shmmin, &target_shminfo->shmmin);
    __put_user(host_shminfo->shmmni, &target_shminfo->shmmni);
    __put_user(host_shminfo->shmseg, &target_shminfo->shmseg);
    __put_user(host_shminfo->shmall, &target_shminfo->shmall);
    unlock_user_struct(target_shminfo, target_addr, 1);
    return 0;
}

struct target_shm_info {
    int used_ids;
    abi_ulong shm_tot;
    abi_ulong shm_rss;
    abi_ulong shm_swp;
    abi_ulong swap_attempts;
    abi_ulong swap_successes;
};

static inline abi_long host_to_target_shm_info(abi_ulong target_addr,
                                               struct shm_info *host_shm_info)
{
    struct target_shm_info *target_shm_info;
    if (!lock_user_struct(VERIFY_WRITE, target_shm_info, target_addr, 0))
        return -TARGET_EFAULT;
    __put_user(host_shm_info->used_ids, &target_shm_info->used_ids);
    __put_user(host_shm_info->shm_tot, &target_shm_info->shm_tot);
    __put_user(host_shm_info->shm_rss, &target_shm_info->shm_rss);
    __put_user(host_shm_info->shm_swp, &target_shm_info->shm_swp);
    __put_user(host_shm_info->swap_attempts, &target_shm_info->swap_attempts);
    __put_user(host_shm_info->swap_successes, &target_shm_info->swap_successes);
    unlock_user_struct(target_shm_info, target_addr, 1);
    return 0;
}

static inline abi_long do_shmctl(int shmid, int cmd, abi_long buf)
{
    struct shmid_ds dsarg;
    struct shminfo shminfo;
    struct shm_info shm_info;
    abi_long ret = -TARGET_EINVAL;

    cmd &= 0xff;

    switch(cmd) {
    case IPC_STAT:
    case IPC_SET:
    case SHM_STAT:
        if (target_to_host_shmid_ds(&dsarg, buf))
            return -TARGET_EFAULT;
        ret = get_errno(shmctl(shmid, cmd, &dsarg));
        if (host_to_target_shmid_ds(buf, &dsarg))
            return -TARGET_EFAULT;
        break;
    case IPC_INFO:
        ret = get_errno(shmctl(shmid, cmd, (struct shmid_ds *)&shminfo));
        if (host_to_target_shminfo(buf, &shminfo))
            return -TARGET_EFAULT;
        break;
    case SHM_INFO:
        ret = get_errno(shmctl(shmid, cmd, (struct shmid_ds *)&shm_info));
        if (host_to_target_shm_info(buf, &shm_info))
            return -TARGET_EFAULT;
        break;
    case IPC_RMID:
    case SHM_LOCK:
    case SHM_UNLOCK:
        ret = get_errno(shmctl(shmid, cmd, NULL));
        break;
    }

    return ret;
}

#ifndef TARGET_FORCE_SHMLBA
/* For most architectures, SHMLBA is the same as the page size;
 * some architectures have larger values, in which case they should
 * define TARGET_FORCE_SHMLBA and provide a target_shmlba() function.
 * This corresponds to the kernel arch code defining __ARCH_FORCE_SHMLBA
 * and defining its own value for SHMLBA.
 *
 * The kernel also permits SHMLBA to be set by the architecture to a
 * value larger than the page size without setting __ARCH_FORCE_SHMLBA;
 * this means that addresses are rounded to the large size if
 * SHM_RND is set but addresses not aligned to that size are not rejected
 * as long as they are at least page-aligned. Since the only architecture
 * which uses this is ia64 this code doesn't provide for that oddity.
 */
static inline abi_ulong target_shmlba(CPUArchState *cpu_env)
{
    return TARGET_PAGE_SIZE;
}
#endif

static inline abi_ulong do_shmat(CPUArchState *cpu_env,
                                 int shmid, abi_ulong shmaddr, int shmflg)
{
    abi_long raddr;
    void *host_raddr;
    struct shmid_ds shm_info;
    int i,ret;
    abi_ulong shmlba;

    /* find out the length of the shared memory segment */
    ret = get_errno(shmctl(shmid, IPC_STAT, &shm_info));
    if (is_error(ret)) {
        /* can't get length, bail out */
        return ret;
    }

    shmlba = target_shmlba(cpu_env);

    if (shmaddr & (shmlba - 1)) {
        if (shmflg & SHM_RND) {
            shmaddr &= ~(shmlba - 1);
        } else {
            return -TARGET_EINVAL;
        }
    }
    if (!guest_range_valid(shmaddr, shm_info.shm_segsz)) {
        return -TARGET_EINVAL;
    }

    mmap_lock();

    if (shmaddr)
        host_raddr = shmat(shmid, (void *)g2h(shmaddr), shmflg);
    else {
        abi_ulong mmap_start;

        mmap_start = mmap_find_vma(0, shm_info.shm_segsz);

        if (mmap_start == -1) {
            errno = ENOMEM;
            host_raddr = (void *)-1;
        } else
            host_raddr = shmat(shmid, g2h(mmap_start), shmflg | SHM_REMAP);
    }

    if (host_raddr == (void *)-1) {
        mmap_unlock();
        return get_errno((long)host_raddr);
    }
    raddr=h2g((unsigned long)host_raddr);

    page_set_flags(raddr, raddr + shm_info.shm_segsz,
                   PAGE_VALID | PAGE_READ |
                   ((shmflg & SHM_RDONLY)? 0 : PAGE_WRITE));

    for (i = 0; i < N_SHM_REGIONS; i++) {
        if (!shm_regions[i].in_use) {
            shm_regions[i].in_use = true;
            shm_regions[i].start = raddr;
            shm_regions[i].size = shm_info.shm_segsz;
            break;
        }
    }

    mmap_unlock();
    return raddr;

}

static inline abi_long do_shmdt(abi_ulong shmaddr)
{
    int i;
    abi_long rv;

    mmap_lock();

    for (i = 0; i < N_SHM_REGIONS; ++i) {
        if (shm_regions[i].in_use && shm_regions[i].start == shmaddr) {
            shm_regions[i].in_use = false;
            page_set_flags(shmaddr, shmaddr + shm_regions[i].size, 0);
            break;
        }
    }
    rv = get_errno(shmdt(g2h(shmaddr)));
<<<<<<< HEAD

    mmap_unlock();

=======

    mmap_unlock();

>>>>>>> b8105d21
    return rv;
}

#ifdef TARGET_NR_ipc
/* ??? This only works with linear mappings.  */
/* do_ipc() must return target values and target errnos. */
static abi_long do_ipc(CPUArchState *cpu_env,
                       unsigned int call, abi_long first,
                       abi_long second, abi_long third,
                       abi_long ptr, abi_long fifth)
{
    int version;
    abi_long ret = 0;

    version = call >> 16;
    call &= 0xffff;

    switch (call) {
    case IPCOP_semop:
        ret = do_semop(first, ptr, second);
        break;

    case IPCOP_semget:
        ret = get_errno(semget(first, second, third));
        break;

    case IPCOP_semctl: {
        /* The semun argument to semctl is passed by value, so dereference the
         * ptr argument. */
        abi_ulong atptr;
        get_user_ual(atptr, ptr);
        ret = do_semctl(first, second, third, atptr);
        break;
    }

    case IPCOP_msgget:
        ret = get_errno(msgget(first, second));
        break;

    case IPCOP_msgsnd:
        ret = do_msgsnd(first, ptr, second, third);
        break;

    case IPCOP_msgctl:
        ret = do_msgctl(first, second, ptr);
        break;

    case IPCOP_msgrcv:
        switch (version) {
        case 0:
            {
                struct target_ipc_kludge {
                    abi_long msgp;
                    abi_long msgtyp;
                } *tmp;

                if (!lock_user_struct(VERIFY_READ, tmp, ptr, 1)) {
                    ret = -TARGET_EFAULT;
                    break;
                }

                ret = do_msgrcv(first, tswapal(tmp->msgp), second, tswapal(tmp->msgtyp), third);

                unlock_user_struct(tmp, ptr, 0);
                break;
            }
        default:
            ret = do_msgrcv(first, ptr, second, fifth, third);
        }
        break;

    case IPCOP_shmat:
        switch (version) {
        default:
        {
            abi_ulong raddr;
            raddr = do_shmat(cpu_env, first, ptr, second);
            if (is_error(raddr))
                return get_errno(raddr);
            if (put_user_ual(raddr, third))
                return -TARGET_EFAULT;
            break;
        }
        case 1:
            ret = -TARGET_EINVAL;
            break;
        }
	break;
    case IPCOP_shmdt:
        ret = do_shmdt(ptr);
	break;

    case IPCOP_shmget:
	/* IPC_* flag values are the same on all linux platforms */
	ret = get_errno(shmget(first, second, third));
	break;

	/* IPC_* and SHM_* command values are the same on all linux platforms */
    case IPCOP_shmctl:
        ret = do_shmctl(first, second, ptr);
        break;
    default:
	gemu_log("Unsupported ipc call: %d (version %d)\n", call, version);
	ret = -TARGET_ENOSYS;
	break;
    }
    return ret;
}
#endif

/* kernel structure types definitions */

#define STRUCT(name, ...) STRUCT_ ## name,
#define STRUCT_SPECIAL(name) STRUCT_ ## name,
enum {
#include "syscall_types.h"
STRUCT_MAX
};
#undef STRUCT
#undef STRUCT_SPECIAL

#define STRUCT(name, ...) static const argtype struct_ ## name ## _def[] = {  __VA_ARGS__, TYPE_NULL };
#define STRUCT_SPECIAL(name)
#include "syscall_types.h"
#undef STRUCT
#undef STRUCT_SPECIAL

typedef struct IOCTLEntry IOCTLEntry;

typedef abi_long do_ioctl_fn(const IOCTLEntry *ie, uint8_t *buf_temp,
                             int fd, int cmd, abi_long arg);

struct IOCTLEntry {
    int target_cmd;
    unsigned int host_cmd;
    const char *name;
    int access;
    do_ioctl_fn *do_ioctl;
    const argtype arg_type[5];
};

#define IOC_R 0x0001
#define IOC_W 0x0002
#define IOC_RW (IOC_R | IOC_W)

#define MAX_STRUCT_SIZE 4096

#ifdef CONFIG_FIEMAP
/* So fiemap access checks don't overflow on 32 bit systems.
 * This is very slightly smaller than the limit imposed by
 * the underlying kernel.
 */
#define FIEMAP_MAX_EXTENTS ((UINT_MAX - sizeof(struct fiemap))  \
                            / sizeof(struct fiemap_extent))

static abi_long do_ioctl_fs_ioc_fiemap(const IOCTLEntry *ie, uint8_t *buf_temp,
                                       int fd, int cmd, abi_long arg)
{
    /* The parameter for this ioctl is a struct fiemap followed
     * by an array of struct fiemap_extent whose size is set
     * in fiemap->fm_extent_count. The array is filled in by the
     * ioctl.
     */
    int target_size_in, target_size_out;
    struct fiemap *fm;
    const argtype *arg_type = ie->arg_type;
    const argtype extent_arg_type[] = { MK_STRUCT(STRUCT_fiemap_extent) };
    void *argptr, *p;
    abi_long ret;
    int i, extent_size = thunk_type_size(extent_arg_type, 0);
    uint32_t outbufsz;
    int free_fm = 0;

    assert(arg_type[0] == TYPE_PTR);
    assert(ie->access == IOC_RW);
    arg_type++;
    target_size_in = thunk_type_size(arg_type, 0);
    argptr = lock_user(VERIFY_READ, arg, target_size_in, 1);
    if (!argptr) {
        return -TARGET_EFAULT;
    }
    thunk_convert(buf_temp, argptr, arg_type, THUNK_HOST);
    unlock_user(argptr, arg, 0);
    fm = (struct fiemap *)buf_temp;
    if (fm->fm_extent_count > FIEMAP_MAX_EXTENTS) {
        return -TARGET_EINVAL;
    }

    outbufsz = sizeof (*fm) +
        (sizeof(struct fiemap_extent) * fm->fm_extent_count);

    if (outbufsz > MAX_STRUCT_SIZE) {
        /* We can't fit all the extents into the fixed size buffer.
         * Allocate one that is large enough and use it instead.
         */
        fm = g_try_malloc(outbufsz);
        if (!fm) {
            return -TARGET_ENOMEM;
        }
        memcpy(fm, buf_temp, sizeof(struct fiemap));
        free_fm = 1;
    }
    ret = get_errno(safe_ioctl(fd, ie->host_cmd, fm));
    if (!is_error(ret)) {
        target_size_out = target_size_in;
        /* An extent_count of 0 means we were only counting the extents
         * so there are no structs to copy
         */
        if (fm->fm_extent_count != 0) {
            target_size_out += fm->fm_mapped_extents * extent_size;
        }
        argptr = lock_user(VERIFY_WRITE, arg, target_size_out, 0);
        if (!argptr) {
            ret = -TARGET_EFAULT;
        } else {
            /* Convert the struct fiemap */
            thunk_convert(argptr, fm, arg_type, THUNK_TARGET);
            if (fm->fm_extent_count != 0) {
                p = argptr + target_size_in;
                /* ...and then all the struct fiemap_extents */
                for (i = 0; i < fm->fm_mapped_extents; i++) {
                    thunk_convert(p, &fm->fm_extents[i], extent_arg_type,
                                  THUNK_TARGET);
                    p += extent_size;
                }
            }
            unlock_user(argptr, arg, target_size_out);
        }
    }
    if (free_fm) {
        g_free(fm);
    }
    return ret;
}
#endif

static abi_long do_ioctl_ifconf(const IOCTLEntry *ie, uint8_t *buf_temp,
                                int fd, int cmd, abi_long arg)
{
    const argtype *arg_type = ie->arg_type;
    int target_size;
    void *argptr;
    int ret;
    struct ifconf *host_ifconf;
    uint32_t outbufsz;
    const argtype ifreq_arg_type[] = { MK_STRUCT(STRUCT_sockaddr_ifreq) };
    int target_ifreq_size;
    int nb_ifreq;
    int free_buf = 0;
    int i;
    int target_ifc_len;
    abi_long target_ifc_buf;
    int host_ifc_len;
    char *host_ifc_buf;

    assert(arg_type[0] == TYPE_PTR);
    assert(ie->access == IOC_RW);

    arg_type++;
    target_size = thunk_type_size(arg_type, 0);

    argptr = lock_user(VERIFY_READ, arg, target_size, 1);
    if (!argptr)
        return -TARGET_EFAULT;
    thunk_convert(buf_temp, argptr, arg_type, THUNK_HOST);
    unlock_user(argptr, arg, 0);

    host_ifconf = (struct ifconf *)(unsigned long)buf_temp;
    target_ifc_len = host_ifconf->ifc_len;
    target_ifc_buf = (abi_long)(unsigned long)host_ifconf->ifc_buf;

    target_ifreq_size = thunk_type_size(ifreq_arg_type, 0);
    nb_ifreq = target_ifc_len / target_ifreq_size;
    host_ifc_len = nb_ifreq * sizeof(struct ifreq);

    outbufsz = sizeof(*host_ifconf) + host_ifc_len;
    if (outbufsz > MAX_STRUCT_SIZE) {
        /* We can't fit all the extents into the fixed size buffer.
         * Allocate one that is large enough and use it instead.
         */
        host_ifconf = malloc(outbufsz);
        if (!host_ifconf) {
            return -TARGET_ENOMEM;
        }
        memcpy(host_ifconf, buf_temp, sizeof(*host_ifconf));
        free_buf = 1;
    }
    host_ifc_buf = (char*)host_ifconf + sizeof(*host_ifconf);

    host_ifconf->ifc_len = host_ifc_len;
    host_ifconf->ifc_buf = host_ifc_buf;

    ret = get_errno(safe_ioctl(fd, ie->host_cmd, host_ifconf));
    if (!is_error(ret)) {
	/* convert host ifc_len to target ifc_len */

        nb_ifreq = host_ifconf->ifc_len / sizeof(struct ifreq);
        target_ifc_len = nb_ifreq * target_ifreq_size;
        host_ifconf->ifc_len = target_ifc_len;

	/* restore target ifc_buf */

        host_ifconf->ifc_buf = (char *)(unsigned long)target_ifc_buf;

	/* copy struct ifconf to target user */

        argptr = lock_user(VERIFY_WRITE, arg, target_size, 0);
        if (!argptr)
            return -TARGET_EFAULT;
        thunk_convert(argptr, host_ifconf, arg_type, THUNK_TARGET);
        unlock_user(argptr, arg, target_size);

	/* copy ifreq[] to target user */

        argptr = lock_user(VERIFY_WRITE, target_ifc_buf, target_ifc_len, 0);
        for (i = 0; i < nb_ifreq ; i++) {
            thunk_convert(argptr + i * target_ifreq_size,
                          host_ifc_buf + i * sizeof(struct ifreq),
                          ifreq_arg_type, THUNK_TARGET);
        }
        unlock_user(argptr, target_ifc_buf, target_ifc_len);
    }

    if (free_buf) {
        free(host_ifconf);
    }

    return ret;
}

static abi_long do_ioctl_dm(const IOCTLEntry *ie, uint8_t *buf_temp, int fd,
                            int cmd, abi_long arg)
{
    void *argptr;
    struct dm_ioctl *host_dm;
    abi_long guest_data;
    uint32_t guest_data_size;
    int target_size;
    const argtype *arg_type = ie->arg_type;
    abi_long ret;
    void *big_buf = NULL;
    char *host_data;

    arg_type++;
    target_size = thunk_type_size(arg_type, 0);
    argptr = lock_user(VERIFY_READ, arg, target_size, 1);
    if (!argptr) {
        ret = -TARGET_EFAULT;
        goto out;
    }
    thunk_convert(buf_temp, argptr, arg_type, THUNK_HOST);
    unlock_user(argptr, arg, 0);

    /* buf_temp is too small, so fetch things into a bigger buffer */
    big_buf = g_malloc0(((struct dm_ioctl*)buf_temp)->data_size * 2);
    memcpy(big_buf, buf_temp, target_size);
    buf_temp = big_buf;
    host_dm = big_buf;

    guest_data = arg + host_dm->data_start;
    if ((guest_data - arg) < 0) {
        ret = -TARGET_EINVAL;
        goto out;
    }
    guest_data_size = host_dm->data_size - host_dm->data_start;
    host_data = (char*)host_dm + host_dm->data_start;

    argptr = lock_user(VERIFY_READ, guest_data, guest_data_size, 1);
    if (!argptr) {
        ret = -TARGET_EFAULT;
        goto out;
    }

    switch (ie->host_cmd) {
    case DM_REMOVE_ALL:
    case DM_LIST_DEVICES:
    case DM_DEV_CREATE:
    case DM_DEV_REMOVE:
    case DM_DEV_SUSPEND:
    case DM_DEV_STATUS:
    case DM_DEV_WAIT:
    case DM_TABLE_STATUS:
    case DM_TABLE_CLEAR:
    case DM_TABLE_DEPS:
    case DM_LIST_VERSIONS:
        /* no input data */
        break;
    case DM_DEV_RENAME:
    case DM_DEV_SET_GEOMETRY:
        /* data contains only strings */
        memcpy(host_data, argptr, guest_data_size);
        break;
    case DM_TARGET_MSG:
        memcpy(host_data, argptr, guest_data_size);
        *(uint64_t*)host_data = tswap64(*(uint64_t*)argptr);
        break;
    case DM_TABLE_LOAD:
    {
        void *gspec = argptr;
        void *cur_data = host_data;
        const argtype arg_type[] = { MK_STRUCT(STRUCT_dm_target_spec) };
        int spec_size = thunk_type_size(arg_type, 0);
        int i;

        for (i = 0; i < host_dm->target_count; i++) {
            struct dm_target_spec *spec = cur_data;
            uint32_t next;
            int slen;

            thunk_convert(spec, gspec, arg_type, THUNK_HOST);
            slen = strlen((char*)gspec + spec_size) + 1;
            next = spec->next;
            spec->next = sizeof(*spec) + slen;
            strcpy((char*)&spec[1], gspec + spec_size);
            gspec += next;
            cur_data += spec->next;
        }
        break;
    }
    default:
        ret = -TARGET_EINVAL;
        unlock_user(argptr, guest_data, 0);
        goto out;
    }
    unlock_user(argptr, guest_data, 0);

    ret = get_errno(safe_ioctl(fd, ie->host_cmd, buf_temp));
    if (!is_error(ret)) {
        guest_data = arg + host_dm->data_start;
        guest_data_size = host_dm->data_size - host_dm->data_start;
        argptr = lock_user(VERIFY_WRITE, guest_data, guest_data_size, 0);
        switch (ie->host_cmd) {
        case DM_REMOVE_ALL:
        case DM_DEV_CREATE:
        case DM_DEV_REMOVE:
        case DM_DEV_RENAME:
        case DM_DEV_SUSPEND:
        case DM_DEV_STATUS:
        case DM_TABLE_LOAD:
        case DM_TABLE_CLEAR:
        case DM_TARGET_MSG:
        case DM_DEV_SET_GEOMETRY:
            /* no return data */
            break;
        case DM_LIST_DEVICES:
        {
            struct dm_name_list *nl = (void*)host_dm + host_dm->data_start;
            uint32_t remaining_data = guest_data_size;
            void *cur_data = argptr;
            const argtype arg_type[] = { MK_STRUCT(STRUCT_dm_name_list) };
            int nl_size = 12; /* can't use thunk_size due to alignment */

            while (1) {
                uint32_t next = nl->next;
                if (next) {
                    nl->next = nl_size + (strlen(nl->name) + 1);
                }
                if (remaining_data < nl->next) {
                    host_dm->flags |= DM_BUFFER_FULL_FLAG;
                    break;
                }
                thunk_convert(cur_data, nl, arg_type, THUNK_TARGET);
                strcpy(cur_data + nl_size, nl->name);
                cur_data += nl->next;
                remaining_data -= nl->next;
                if (!next) {
                    break;
                }
                nl = (void*)nl + next;
            }
            break;
        }
        case DM_DEV_WAIT:
        case DM_TABLE_STATUS:
        {
            struct dm_target_spec *spec = (void*)host_dm + host_dm->data_start;
            void *cur_data = argptr;
            const argtype arg_type[] = { MK_STRUCT(STRUCT_dm_target_spec) };
            int spec_size = thunk_type_size(arg_type, 0);
            int i;

            for (i = 0; i < host_dm->target_count; i++) {
                uint32_t next = spec->next;
                int slen = strlen((char*)&spec[1]) + 1;
                spec->next = (cur_data - argptr) + spec_size + slen;
                if (guest_data_size < spec->next) {
                    host_dm->flags |= DM_BUFFER_FULL_FLAG;
                    break;
                }
                thunk_convert(cur_data, spec, arg_type, THUNK_TARGET);
                strcpy(cur_data + spec_size, (char*)&spec[1]);
                cur_data = argptr + spec->next;
                spec = (void*)host_dm + host_dm->data_start + next;
            }
            break;
        }
        case DM_TABLE_DEPS:
        {
            void *hdata = (void*)host_dm + host_dm->data_start;
            int count = *(uint32_t*)hdata;
            uint64_t *hdev = hdata + 8;
            uint64_t *gdev = argptr + 8;
            int i;

            *(uint32_t*)argptr = tswap32(count);
            for (i = 0; i < count; i++) {
                *gdev = tswap64(*hdev);
                gdev++;
                hdev++;
            }
            break;
        }
        case DM_LIST_VERSIONS:
        {
            struct dm_target_versions *vers = (void*)host_dm + host_dm->data_start;
            uint32_t remaining_data = guest_data_size;
            void *cur_data = argptr;
            const argtype arg_type[] = { MK_STRUCT(STRUCT_dm_target_versions) };
            int vers_size = thunk_type_size(arg_type, 0);

            while (1) {
                uint32_t next = vers->next;
                if (next) {
                    vers->next = vers_size + (strlen(vers->name) + 1);
                }
                if (remaining_data < vers->next) {
                    host_dm->flags |= DM_BUFFER_FULL_FLAG;
                    break;
                }
                thunk_convert(cur_data, vers, arg_type, THUNK_TARGET);
                strcpy(cur_data + vers_size, vers->name);
                cur_data += vers->next;
                remaining_data -= vers->next;
                if (!next) {
                    break;
                }
                vers = (void*)vers + next;
            }
            break;
        }
        default:
            unlock_user(argptr, guest_data, 0);
            ret = -TARGET_EINVAL;
            goto out;
        }
        unlock_user(argptr, guest_data, guest_data_size);

        argptr = lock_user(VERIFY_WRITE, arg, target_size, 0);
        if (!argptr) {
            ret = -TARGET_EFAULT;
            goto out;
        }
        thunk_convert(argptr, buf_temp, arg_type, THUNK_TARGET);
        unlock_user(argptr, arg, target_size);
    }
out:
    g_free(big_buf);
    return ret;
}

static abi_long do_ioctl_blkpg(const IOCTLEntry *ie, uint8_t *buf_temp, int fd,
                               int cmd, abi_long arg)
{
    void *argptr;
    int target_size;
    const argtype *arg_type = ie->arg_type;
    const argtype part_arg_type[] = { MK_STRUCT(STRUCT_blkpg_partition) };
    abi_long ret;

    struct blkpg_ioctl_arg *host_blkpg = (void*)buf_temp;
    struct blkpg_partition host_part;

    /* Read and convert blkpg */
    arg_type++;
    target_size = thunk_type_size(arg_type, 0);
    argptr = lock_user(VERIFY_READ, arg, target_size, 1);
    if (!argptr) {
        ret = -TARGET_EFAULT;
        goto out;
    }
    thunk_convert(buf_temp, argptr, arg_type, THUNK_HOST);
    unlock_user(argptr, arg, 0);

    switch (host_blkpg->op) {
    case BLKPG_ADD_PARTITION:
    case BLKPG_DEL_PARTITION:
        /* payload is struct blkpg_partition */
        break;
    default:
        /* Unknown opcode */
        ret = -TARGET_EINVAL;
        goto out;
    }

    /* Read and convert blkpg->data */
    arg = (abi_long)(uintptr_t)host_blkpg->data;
    target_size = thunk_type_size(part_arg_type, 0);
    argptr = lock_user(VERIFY_READ, arg, target_size, 1);
    if (!argptr) {
        ret = -TARGET_EFAULT;
        goto out;
    }
    thunk_convert(&host_part, argptr, part_arg_type, THUNK_HOST);
    unlock_user(argptr, arg, 0);

    /* Swizzle the data pointer to our local copy and call! */
    host_blkpg->data = &host_part;
    ret = get_errno(safe_ioctl(fd, ie->host_cmd, host_blkpg));

out:
    return ret;
}

static abi_long do_ioctl_rt(const IOCTLEntry *ie, uint8_t *buf_temp,
                                int fd, int cmd, abi_long arg)
{
    const argtype *arg_type = ie->arg_type;
    const StructEntry *se;
    const argtype *field_types;
    const int *dst_offsets, *src_offsets;
    int target_size;
    void *argptr;
    abi_ulong *target_rt_dev_ptr;
    unsigned long *host_rt_dev_ptr;
    abi_long ret;
    int i;

    assert(ie->access == IOC_W);
    assert(*arg_type == TYPE_PTR);
    arg_type++;
    assert(*arg_type == TYPE_STRUCT);
    target_size = thunk_type_size(arg_type, 0);
    argptr = lock_user(VERIFY_READ, arg, target_size, 1);
    if (!argptr) {
        return -TARGET_EFAULT;
    }
    arg_type++;
    assert(*arg_type == (int)STRUCT_rtentry);
    se = struct_entries + *arg_type++;
    assert(se->convert[0] == NULL);
    /* convert struct here to be able to catch rt_dev string */
    field_types = se->field_types;
    dst_offsets = se->field_offsets[THUNK_HOST];
    src_offsets = se->field_offsets[THUNK_TARGET];
    for (i = 0; i < se->nb_fields; i++) {
        if (dst_offsets[i] == offsetof(struct rtentry, rt_dev)) {
            assert(*field_types == TYPE_PTRVOID);
            target_rt_dev_ptr = (abi_ulong *)(argptr + src_offsets[i]);
            host_rt_dev_ptr = (unsigned long *)(buf_temp + dst_offsets[i]);
            if (*target_rt_dev_ptr != 0) {
                *host_rt_dev_ptr = (unsigned long)lock_user_string(
                                                  tswapal(*target_rt_dev_ptr));
                if (!*host_rt_dev_ptr) {
                    unlock_user(argptr, arg, 0);
                    return -TARGET_EFAULT;
                }
            } else {
                *host_rt_dev_ptr = 0;
            }
            field_types++;
            continue;
        }
        field_types = thunk_convert(buf_temp + dst_offsets[i],
                                    argptr + src_offsets[i],
                                    field_types, THUNK_HOST);
    }
    unlock_user(argptr, arg, 0);

    ret = get_errno(safe_ioctl(fd, ie->host_cmd, buf_temp));
    if (*host_rt_dev_ptr != 0) {
        unlock_user((void *)*host_rt_dev_ptr,
                    *target_rt_dev_ptr, 0);
    }
    return ret;
}

static abi_long do_ioctl_kdsigaccept(const IOCTLEntry *ie, uint8_t *buf_temp,
                                     int fd, int cmd, abi_long arg)
{
    int sig = target_to_host_signal(arg);
    return get_errno(safe_ioctl(fd, ie->host_cmd, sig));
}

#ifdef TIOCGPTPEER
static abi_long do_ioctl_tiocgptpeer(const IOCTLEntry *ie, uint8_t *buf_temp,
                                     int fd, int cmd, abi_long arg)
{
    int flags = target_to_host_bitmask(arg, fcntl_flags_tbl);
    return get_errno(safe_ioctl(fd, ie->host_cmd, flags));
}
#endif

static IOCTLEntry ioctl_entries[] = {
#define IOCTL(cmd, access, ...) \
    { TARGET_ ## cmd, cmd, #cmd, access, 0, {  __VA_ARGS__ } },
#define IOCTL_SPECIAL(cmd, access, dofn, ...)                      \
    { TARGET_ ## cmd, cmd, #cmd, access, dofn, {  __VA_ARGS__ } },
#define IOCTL_IGNORE(cmd) \
    { TARGET_ ## cmd, 0, #cmd },
#include "ioctls.h"
    { 0, 0, },
};

/* ??? Implement proper locking for ioctls.  */
/* do_ioctl() Must return target values and target errnos. */
static abi_long do_ioctl(int fd, int cmd, abi_long arg)
{
    const IOCTLEntry *ie;
    const argtype *arg_type;
    abi_long ret;
    uint8_t buf_temp[MAX_STRUCT_SIZE];
    int target_size;
    void *argptr;

    ie = ioctl_entries;
    for(;;) {
        if (ie->target_cmd == 0) {
            gemu_log("Unsupported ioctl: cmd=0x%04lx\n", (long)cmd);
            return -TARGET_ENOSYS;
        }
        if (ie->target_cmd == cmd)
            break;
        ie++;
    }
    arg_type = ie->arg_type;
#if defined(DEBUG)
    gemu_log("ioctl: cmd=0x%04lx (%s)\n", (long)cmd, ie->name);
#endif
    if (ie->do_ioctl) {
        return ie->do_ioctl(ie, buf_temp, fd, cmd, arg);
    } else if (!ie->host_cmd) {
        /* Some architectures define BSD ioctls in their headers
           that are not implemented in Linux.  */
        return -TARGET_ENOSYS;
    }

    switch(arg_type[0]) {
    case TYPE_NULL:
        /* no argument */
        ret = get_errno(safe_ioctl(fd, ie->host_cmd));
        break;
    case TYPE_PTRVOID:
    case TYPE_INT:
        ret = get_errno(safe_ioctl(fd, ie->host_cmd, arg));
        break;
    case TYPE_PTR:
        arg_type++;
        target_size = thunk_type_size(arg_type, 0);
        switch(ie->access) {
        case IOC_R:
            ret = get_errno(safe_ioctl(fd, ie->host_cmd, buf_temp));
            if (!is_error(ret)) {
                argptr = lock_user(VERIFY_WRITE, arg, target_size, 0);
                if (!argptr)
                    return -TARGET_EFAULT;
                thunk_convert(argptr, buf_temp, arg_type, THUNK_TARGET);
                unlock_user(argptr, arg, target_size);
            }
            break;
        case IOC_W:
            argptr = lock_user(VERIFY_READ, arg, target_size, 1);
            if (!argptr)
                return -TARGET_EFAULT;
            thunk_convert(buf_temp, argptr, arg_type, THUNK_HOST);
            unlock_user(argptr, arg, 0);
            ret = get_errno(safe_ioctl(fd, ie->host_cmd, buf_temp));
            break;
        default:
        case IOC_RW:
            argptr = lock_user(VERIFY_READ, arg, target_size, 1);
            if (!argptr)
                return -TARGET_EFAULT;
            thunk_convert(buf_temp, argptr, arg_type, THUNK_HOST);
            unlock_user(argptr, arg, 0);
            ret = get_errno(safe_ioctl(fd, ie->host_cmd, buf_temp));
            if (!is_error(ret)) {
                argptr = lock_user(VERIFY_WRITE, arg, target_size, 0);
                if (!argptr)
                    return -TARGET_EFAULT;
                thunk_convert(argptr, buf_temp, arg_type, THUNK_TARGET);
                unlock_user(argptr, arg, target_size);
            }
            break;
        }
        break;
    default:
        gemu_log("Unsupported ioctl type: cmd=0x%04lx type=%d\n",
                 (long)cmd, arg_type[0]);
        ret = -TARGET_ENOSYS;
        break;
    }
    return ret;
}

static const bitmask_transtbl iflag_tbl[] = {
        { TARGET_IGNBRK, TARGET_IGNBRK, IGNBRK, IGNBRK },
        { TARGET_BRKINT, TARGET_BRKINT, BRKINT, BRKINT },
        { TARGET_IGNPAR, TARGET_IGNPAR, IGNPAR, IGNPAR },
        { TARGET_PARMRK, TARGET_PARMRK, PARMRK, PARMRK },
        { TARGET_INPCK, TARGET_INPCK, INPCK, INPCK },
        { TARGET_ISTRIP, TARGET_ISTRIP, ISTRIP, ISTRIP },
        { TARGET_INLCR, TARGET_INLCR, INLCR, INLCR },
        { TARGET_IGNCR, TARGET_IGNCR, IGNCR, IGNCR },
        { TARGET_ICRNL, TARGET_ICRNL, ICRNL, ICRNL },
        { TARGET_IUCLC, TARGET_IUCLC, IUCLC, IUCLC },
        { TARGET_IXON, TARGET_IXON, IXON, IXON },
        { TARGET_IXANY, TARGET_IXANY, IXANY, IXANY },
        { TARGET_IXOFF, TARGET_IXOFF, IXOFF, IXOFF },
        { TARGET_IMAXBEL, TARGET_IMAXBEL, IMAXBEL, IMAXBEL },
        { 0, 0, 0, 0 }
};

static const bitmask_transtbl oflag_tbl[] = {
	{ TARGET_OPOST, TARGET_OPOST, OPOST, OPOST },
	{ TARGET_OLCUC, TARGET_OLCUC, OLCUC, OLCUC },
	{ TARGET_ONLCR, TARGET_ONLCR, ONLCR, ONLCR },
	{ TARGET_OCRNL, TARGET_OCRNL, OCRNL, OCRNL },
	{ TARGET_ONOCR, TARGET_ONOCR, ONOCR, ONOCR },
	{ TARGET_ONLRET, TARGET_ONLRET, ONLRET, ONLRET },
	{ TARGET_OFILL, TARGET_OFILL, OFILL, OFILL },
	{ TARGET_OFDEL, TARGET_OFDEL, OFDEL, OFDEL },
	{ TARGET_NLDLY, TARGET_NL0, NLDLY, NL0 },
	{ TARGET_NLDLY, TARGET_NL1, NLDLY, NL1 },
	{ TARGET_CRDLY, TARGET_CR0, CRDLY, CR0 },
	{ TARGET_CRDLY, TARGET_CR1, CRDLY, CR1 },
	{ TARGET_CRDLY, TARGET_CR2, CRDLY, CR2 },
	{ TARGET_CRDLY, TARGET_CR3, CRDLY, CR3 },
	{ TARGET_TABDLY, TARGET_TAB0, TABDLY, TAB0 },
	{ TARGET_TABDLY, TARGET_TAB1, TABDLY, TAB1 },
	{ TARGET_TABDLY, TARGET_TAB2, TABDLY, TAB2 },
	{ TARGET_TABDLY, TARGET_TAB3, TABDLY, TAB3 },
	{ TARGET_BSDLY, TARGET_BS0, BSDLY, BS0 },
	{ TARGET_BSDLY, TARGET_BS1, BSDLY, BS1 },
	{ TARGET_VTDLY, TARGET_VT0, VTDLY, VT0 },
	{ TARGET_VTDLY, TARGET_VT1, VTDLY, VT1 },
	{ TARGET_FFDLY, TARGET_FF0, FFDLY, FF0 },
	{ TARGET_FFDLY, TARGET_FF1, FFDLY, FF1 },
	{ 0, 0, 0, 0 }
};

static const bitmask_transtbl cflag_tbl[] = {
	{ TARGET_CBAUD, TARGET_B0, CBAUD, B0 },
	{ TARGET_CBAUD, TARGET_B50, CBAUD, B50 },
	{ TARGET_CBAUD, TARGET_B75, CBAUD, B75 },
	{ TARGET_CBAUD, TARGET_B110, CBAUD, B110 },
	{ TARGET_CBAUD, TARGET_B134, CBAUD, B134 },
	{ TARGET_CBAUD, TARGET_B150, CBAUD, B150 },
	{ TARGET_CBAUD, TARGET_B200, CBAUD, B200 },
	{ TARGET_CBAUD, TARGET_B300, CBAUD, B300 },
	{ TARGET_CBAUD, TARGET_B600, CBAUD, B600 },
	{ TARGET_CBAUD, TARGET_B1200, CBAUD, B1200 },
	{ TARGET_CBAUD, TARGET_B1800, CBAUD, B1800 },
	{ TARGET_CBAUD, TARGET_B2400, CBAUD, B2400 },
	{ TARGET_CBAUD, TARGET_B4800, CBAUD, B4800 },
	{ TARGET_CBAUD, TARGET_B9600, CBAUD, B9600 },
	{ TARGET_CBAUD, TARGET_B19200, CBAUD, B19200 },
	{ TARGET_CBAUD, TARGET_B38400, CBAUD, B38400 },
	{ TARGET_CBAUD, TARGET_B57600, CBAUD, B57600 },
	{ TARGET_CBAUD, TARGET_B115200, CBAUD, B115200 },
	{ TARGET_CBAUD, TARGET_B230400, CBAUD, B230400 },
	{ TARGET_CBAUD, TARGET_B460800, CBAUD, B460800 },
	{ TARGET_CSIZE, TARGET_CS5, CSIZE, CS5 },
	{ TARGET_CSIZE, TARGET_CS6, CSIZE, CS6 },
	{ TARGET_CSIZE, TARGET_CS7, CSIZE, CS7 },
	{ TARGET_CSIZE, TARGET_CS8, CSIZE, CS8 },
	{ TARGET_CSTOPB, TARGET_CSTOPB, CSTOPB, CSTOPB },
	{ TARGET_CREAD, TARGET_CREAD, CREAD, CREAD },
	{ TARGET_PARENB, TARGET_PARENB, PARENB, PARENB },
	{ TARGET_PARODD, TARGET_PARODD, PARODD, PARODD },
	{ TARGET_HUPCL, TARGET_HUPCL, HUPCL, HUPCL },
	{ TARGET_CLOCAL, TARGET_CLOCAL, CLOCAL, CLOCAL },
	{ TARGET_CRTSCTS, TARGET_CRTSCTS, CRTSCTS, CRTSCTS },
	{ 0, 0, 0, 0 }
};

static const bitmask_transtbl lflag_tbl[] = {
	{ TARGET_ISIG, TARGET_ISIG, ISIG, ISIG },
	{ TARGET_ICANON, TARGET_ICANON, ICANON, ICANON },
	{ TARGET_XCASE, TARGET_XCASE, XCASE, XCASE },
	{ TARGET_ECHO, TARGET_ECHO, ECHO, ECHO },
	{ TARGET_ECHOE, TARGET_ECHOE, ECHOE, ECHOE },
	{ TARGET_ECHOK, TARGET_ECHOK, ECHOK, ECHOK },
	{ TARGET_ECHONL, TARGET_ECHONL, ECHONL, ECHONL },
	{ TARGET_NOFLSH, TARGET_NOFLSH, NOFLSH, NOFLSH },
	{ TARGET_TOSTOP, TARGET_TOSTOP, TOSTOP, TOSTOP },
	{ TARGET_ECHOCTL, TARGET_ECHOCTL, ECHOCTL, ECHOCTL },
	{ TARGET_ECHOPRT, TARGET_ECHOPRT, ECHOPRT, ECHOPRT },
	{ TARGET_ECHOKE, TARGET_ECHOKE, ECHOKE, ECHOKE },
	{ TARGET_FLUSHO, TARGET_FLUSHO, FLUSHO, FLUSHO },
	{ TARGET_PENDIN, TARGET_PENDIN, PENDIN, PENDIN },
	{ TARGET_IEXTEN, TARGET_IEXTEN, IEXTEN, IEXTEN },
	{ 0, 0, 0, 0 }
};

static void target_to_host_termios (void *dst, const void *src)
{
    struct host_termios *host = dst;
    const struct target_termios *target = src;

    host->c_iflag =
        target_to_host_bitmask(tswap32(target->c_iflag), iflag_tbl);
    host->c_oflag =
        target_to_host_bitmask(tswap32(target->c_oflag), oflag_tbl);
    host->c_cflag =
        target_to_host_bitmask(tswap32(target->c_cflag), cflag_tbl);
    host->c_lflag =
        target_to_host_bitmask(tswap32(target->c_lflag), lflag_tbl);
    host->c_line = target->c_line;

    memset(host->c_cc, 0, sizeof(host->c_cc));
    host->c_cc[VINTR] = target->c_cc[TARGET_VINTR];
    host->c_cc[VQUIT] = target->c_cc[TARGET_VQUIT];
    host->c_cc[VERASE] = target->c_cc[TARGET_VERASE];
    host->c_cc[VKILL] = target->c_cc[TARGET_VKILL];
    host->c_cc[VEOF] = target->c_cc[TARGET_VEOF];
    host->c_cc[VTIME] = target->c_cc[TARGET_VTIME];
    host->c_cc[VMIN] = target->c_cc[TARGET_VMIN];
    host->c_cc[VSWTC] = target->c_cc[TARGET_VSWTC];
    host->c_cc[VSTART] = target->c_cc[TARGET_VSTART];
    host->c_cc[VSTOP] = target->c_cc[TARGET_VSTOP];
    host->c_cc[VSUSP] = target->c_cc[TARGET_VSUSP];
    host->c_cc[VEOL] = target->c_cc[TARGET_VEOL];
    host->c_cc[VREPRINT] = target->c_cc[TARGET_VREPRINT];
    host->c_cc[VDISCARD] = target->c_cc[TARGET_VDISCARD];
    host->c_cc[VWERASE] = target->c_cc[TARGET_VWERASE];
    host->c_cc[VLNEXT] = target->c_cc[TARGET_VLNEXT];
    host->c_cc[VEOL2] = target->c_cc[TARGET_VEOL2];
}

static void host_to_target_termios (void *dst, const void *src)
{
    struct target_termios *target = dst;
    const struct host_termios *host = src;

    target->c_iflag =
        tswap32(host_to_target_bitmask(host->c_iflag, iflag_tbl));
    target->c_oflag =
        tswap32(host_to_target_bitmask(host->c_oflag, oflag_tbl));
    target->c_cflag =
        tswap32(host_to_target_bitmask(host->c_cflag, cflag_tbl));
    target->c_lflag =
        tswap32(host_to_target_bitmask(host->c_lflag, lflag_tbl));
    target->c_line = host->c_line;

    memset(target->c_cc, 0, sizeof(target->c_cc));
    target->c_cc[TARGET_VINTR] = host->c_cc[VINTR];
    target->c_cc[TARGET_VQUIT] = host->c_cc[VQUIT];
    target->c_cc[TARGET_VERASE] = host->c_cc[VERASE];
    target->c_cc[TARGET_VKILL] = host->c_cc[VKILL];
    target->c_cc[TARGET_VEOF] = host->c_cc[VEOF];
    target->c_cc[TARGET_VTIME] = host->c_cc[VTIME];
    target->c_cc[TARGET_VMIN] = host->c_cc[VMIN];
    target->c_cc[TARGET_VSWTC] = host->c_cc[VSWTC];
    target->c_cc[TARGET_VSTART] = host->c_cc[VSTART];
    target->c_cc[TARGET_VSTOP] = host->c_cc[VSTOP];
    target->c_cc[TARGET_VSUSP] = host->c_cc[VSUSP];
    target->c_cc[TARGET_VEOL] = host->c_cc[VEOL];
    target->c_cc[TARGET_VREPRINT] = host->c_cc[VREPRINT];
    target->c_cc[TARGET_VDISCARD] = host->c_cc[VDISCARD];
    target->c_cc[TARGET_VWERASE] = host->c_cc[VWERASE];
    target->c_cc[TARGET_VLNEXT] = host->c_cc[VLNEXT];
    target->c_cc[TARGET_VEOL2] = host->c_cc[VEOL2];
}

static const StructEntry struct_termios_def = {
    .convert = { host_to_target_termios, target_to_host_termios },
    .size = { sizeof(struct target_termios), sizeof(struct host_termios) },
    .align = { __alignof__(struct target_termios), __alignof__(struct host_termios) },
};

static bitmask_transtbl mmap_flags_tbl[] = {
    { TARGET_MAP_SHARED, TARGET_MAP_SHARED, MAP_SHARED, MAP_SHARED },
    { TARGET_MAP_PRIVATE, TARGET_MAP_PRIVATE, MAP_PRIVATE, MAP_PRIVATE },
    { TARGET_MAP_FIXED, TARGET_MAP_FIXED, MAP_FIXED, MAP_FIXED },
    { TARGET_MAP_ANONYMOUS, TARGET_MAP_ANONYMOUS,
      MAP_ANONYMOUS, MAP_ANONYMOUS },
    { TARGET_MAP_GROWSDOWN, TARGET_MAP_GROWSDOWN,
      MAP_GROWSDOWN, MAP_GROWSDOWN },
    { TARGET_MAP_DENYWRITE, TARGET_MAP_DENYWRITE,
      MAP_DENYWRITE, MAP_DENYWRITE },
    { TARGET_MAP_EXECUTABLE, TARGET_MAP_EXECUTABLE,
      MAP_EXECUTABLE, MAP_EXECUTABLE },
    { TARGET_MAP_LOCKED, TARGET_MAP_LOCKED, MAP_LOCKED, MAP_LOCKED },
    { TARGET_MAP_NORESERVE, TARGET_MAP_NORESERVE,
      MAP_NORESERVE, MAP_NORESERVE },
    { TARGET_MAP_HUGETLB, TARGET_MAP_HUGETLB, MAP_HUGETLB, MAP_HUGETLB },
    /* MAP_STACK had been ignored by the kernel for quite some time.
       Recognize it for the target insofar as we do not want to pass
       it through to the host.  */
    { TARGET_MAP_STACK, TARGET_MAP_STACK, 0, 0 },
    { 0, 0, 0, 0 }
};

#if defined(TARGET_I386)

/* NOTE: there is really one LDT for all the threads */
static uint8_t *ldt_table;

static abi_long read_ldt(abi_ulong ptr, unsigned long bytecount)
{
    int size;
    void *p;

    if (!ldt_table)
        return 0;
    size = TARGET_LDT_ENTRIES * TARGET_LDT_ENTRY_SIZE;
    if (size > bytecount)
        size = bytecount;
    p = lock_user(VERIFY_WRITE, ptr, size, 0);
    if (!p)
        return -TARGET_EFAULT;
    /* ??? Should this by byteswapped?  */
    memcpy(p, ldt_table, size);
    unlock_user(p, ptr, size);
    return size;
}

/* XXX: add locking support */
static abi_long write_ldt(CPUX86State *env,
                          abi_ulong ptr, unsigned long bytecount, int oldmode)
{
    struct target_modify_ldt_ldt_s ldt_info;
    struct target_modify_ldt_ldt_s *target_ldt_info;
    int seg_32bit, contents, read_exec_only, limit_in_pages;
    int seg_not_present, useable, lm;
    uint32_t *lp, entry_1, entry_2;

    if (bytecount != sizeof(ldt_info))
        return -TARGET_EINVAL;
    if (!lock_user_struct(VERIFY_READ, target_ldt_info, ptr, 1))
        return -TARGET_EFAULT;
    ldt_info.entry_number = tswap32(target_ldt_info->entry_number);
    ldt_info.base_addr = tswapal(target_ldt_info->base_addr);
    ldt_info.limit = tswap32(target_ldt_info->limit);
    ldt_info.flags = tswap32(target_ldt_info->flags);
    unlock_user_struct(target_ldt_info, ptr, 0);

    if (ldt_info.entry_number >= TARGET_LDT_ENTRIES)
        return -TARGET_EINVAL;
    seg_32bit = ldt_info.flags & 1;
    contents = (ldt_info.flags >> 1) & 3;
    read_exec_only = (ldt_info.flags >> 3) & 1;
    limit_in_pages = (ldt_info.flags >> 4) & 1;
    seg_not_present = (ldt_info.flags >> 5) & 1;
    useable = (ldt_info.flags >> 6) & 1;
#ifdef TARGET_ABI32
    lm = 0;
#else
    lm = (ldt_info.flags >> 7) & 1;
#endif
    if (contents == 3) {
        if (oldmode)
            return -TARGET_EINVAL;
        if (seg_not_present == 0)
            return -TARGET_EINVAL;
    }
    /* allocate the LDT */
    if (!ldt_table) {
        env->ldt.base = target_mmap(0,
                                    TARGET_LDT_ENTRIES * TARGET_LDT_ENTRY_SIZE,
                                    PROT_READ|PROT_WRITE,
                                    MAP_ANONYMOUS|MAP_PRIVATE, -1, 0);
        if (env->ldt.base == -1)
            return -TARGET_ENOMEM;
        memset(g2h(env->ldt.base), 0,
               TARGET_LDT_ENTRIES * TARGET_LDT_ENTRY_SIZE);
        env->ldt.limit = 0xffff;
        ldt_table = g2h(env->ldt.base);
    }

    /* NOTE: same code as Linux kernel */
    /* Allow LDTs to be cleared by the user. */
    if (ldt_info.base_addr == 0 && ldt_info.limit == 0) {
        if (oldmode ||
            (contents == 0		&&
             read_exec_only == 1	&&
             seg_32bit == 0		&&
             limit_in_pages == 0	&&
             seg_not_present == 1	&&
             useable == 0 )) {
            entry_1 = 0;
            entry_2 = 0;
            goto install;
        }
    }

    entry_1 = ((ldt_info.base_addr & 0x0000ffff) << 16) |
        (ldt_info.limit & 0x0ffff);
    entry_2 = (ldt_info.base_addr & 0xff000000) |
        ((ldt_info.base_addr & 0x00ff0000) >> 16) |
        (ldt_info.limit & 0xf0000) |
        ((read_exec_only ^ 1) << 9) |
        (contents << 10) |
        ((seg_not_present ^ 1) << 15) |
        (seg_32bit << 22) |
        (limit_in_pages << 23) |
        (lm << 21) |
        0x7000;
    if (!oldmode)
        entry_2 |= (useable << 20);

    /* Install the new entry ...  */
install:
    lp = (uint32_t *)(ldt_table + (ldt_info.entry_number << 3));
    lp[0] = tswap32(entry_1);
    lp[1] = tswap32(entry_2);
    return 0;
}

/* specific and weird i386 syscalls */
static abi_long do_modify_ldt(CPUX86State *env, int func, abi_ulong ptr,
                              unsigned long bytecount)
{
    abi_long ret;

    switch (func) {
    case 0:
        ret = read_ldt(ptr, bytecount);
        break;
    case 1:
        ret = write_ldt(env, ptr, bytecount, 1);
        break;
    case 0x11:
        ret = write_ldt(env, ptr, bytecount, 0);
        break;
    default:
        ret = -TARGET_ENOSYS;
        break;
    }
    return ret;
}

#if defined(TARGET_I386) && defined(TARGET_ABI32)
abi_long do_set_thread_area(CPUX86State *env, abi_ulong ptr)
{
    uint64_t *gdt_table = g2h(env->gdt.base);
    struct target_modify_ldt_ldt_s ldt_info;
    struct target_modify_ldt_ldt_s *target_ldt_info;
    int seg_32bit, contents, read_exec_only, limit_in_pages;
    int seg_not_present, useable, lm;
    uint32_t *lp, entry_1, entry_2;
    int i;

    lock_user_struct(VERIFY_WRITE, target_ldt_info, ptr, 1);
    if (!target_ldt_info)
        return -TARGET_EFAULT;
    ldt_info.entry_number = tswap32(target_ldt_info->entry_number);
    ldt_info.base_addr = tswapal(target_ldt_info->base_addr);
    ldt_info.limit = tswap32(target_ldt_info->limit);
    ldt_info.flags = tswap32(target_ldt_info->flags);
    if (ldt_info.entry_number == -1) {
        for (i=TARGET_GDT_ENTRY_TLS_MIN; i<=TARGET_GDT_ENTRY_TLS_MAX; i++) {
            if (gdt_table[i] == 0) {
                ldt_info.entry_number = i;
                target_ldt_info->entry_number = tswap32(i);
                break;
            }
        }
    }
    unlock_user_struct(target_ldt_info, ptr, 1);

    if (ldt_info.entry_number < TARGET_GDT_ENTRY_TLS_MIN || 
        ldt_info.entry_number > TARGET_GDT_ENTRY_TLS_MAX)
           return -TARGET_EINVAL;
    seg_32bit = ldt_info.flags & 1;
    contents = (ldt_info.flags >> 1) & 3;
    read_exec_only = (ldt_info.flags >> 3) & 1;
    limit_in_pages = (ldt_info.flags >> 4) & 1;
    seg_not_present = (ldt_info.flags >> 5) & 1;
    useable = (ldt_info.flags >> 6) & 1;
#ifdef TARGET_ABI32
    lm = 0;
#else
    lm = (ldt_info.flags >> 7) & 1;
#endif

    if (contents == 3) {
        if (seg_not_present == 0)
            return -TARGET_EINVAL;
    }

    /* NOTE: same code as Linux kernel */
    /* Allow LDTs to be cleared by the user. */
    if (ldt_info.base_addr == 0 && ldt_info.limit == 0) {
        if ((contents == 0             &&
             read_exec_only == 1       &&
             seg_32bit == 0            &&
             limit_in_pages == 0       &&
             seg_not_present == 1      &&
             useable == 0 )) {
            entry_1 = 0;
            entry_2 = 0;
            goto install;
        }
    }

    entry_1 = ((ldt_info.base_addr & 0x0000ffff) << 16) |
        (ldt_info.limit & 0x0ffff);
    entry_2 = (ldt_info.base_addr & 0xff000000) |
        ((ldt_info.base_addr & 0x00ff0000) >> 16) |
        (ldt_info.limit & 0xf0000) |
        ((read_exec_only ^ 1) << 9) |
        (contents << 10) |
        ((seg_not_present ^ 1) << 15) |
        (seg_32bit << 22) |
        (limit_in_pages << 23) |
        (useable << 20) |
        (lm << 21) |
        0x7000;

    /* Install the new entry ...  */
install:
    lp = (uint32_t *)(gdt_table + ldt_info.entry_number);
    lp[0] = tswap32(entry_1);
    lp[1] = tswap32(entry_2);
    return 0;
}

static abi_long do_get_thread_area(CPUX86State *env, abi_ulong ptr)
{
    struct target_modify_ldt_ldt_s *target_ldt_info;
    uint64_t *gdt_table = g2h(env->gdt.base);
    uint32_t base_addr, limit, flags;
    int seg_32bit, contents, read_exec_only, limit_in_pages, idx;
    int seg_not_present, useable, lm;
    uint32_t *lp, entry_1, entry_2;

    lock_user_struct(VERIFY_WRITE, target_ldt_info, ptr, 1);
    if (!target_ldt_info)
        return -TARGET_EFAULT;
    idx = tswap32(target_ldt_info->entry_number);
    if (idx < TARGET_GDT_ENTRY_TLS_MIN ||
        idx > TARGET_GDT_ENTRY_TLS_MAX) {
        unlock_user_struct(target_ldt_info, ptr, 1);
        return -TARGET_EINVAL;
    }
    lp = (uint32_t *)(gdt_table + idx);
    entry_1 = tswap32(lp[0]);
    entry_2 = tswap32(lp[1]);
    
    read_exec_only = ((entry_2 >> 9) & 1) ^ 1;
    contents = (entry_2 >> 10) & 3;
    seg_not_present = ((entry_2 >> 15) & 1) ^ 1;
    seg_32bit = (entry_2 >> 22) & 1;
    limit_in_pages = (entry_2 >> 23) & 1;
    useable = (entry_2 >> 20) & 1;
#ifdef TARGET_ABI32
    lm = 0;
#else
    lm = (entry_2 >> 21) & 1;
#endif
    flags = (seg_32bit << 0) | (contents << 1) |
        (read_exec_only << 3) | (limit_in_pages << 4) |
        (seg_not_present << 5) | (useable << 6) | (lm << 7);
    limit = (entry_1 & 0xffff) | (entry_2  & 0xf0000);
    base_addr = (entry_1 >> 16) | 
        (entry_2 & 0xff000000) | 
        ((entry_2 & 0xff) << 16);
    target_ldt_info->base_addr = tswapal(base_addr);
    target_ldt_info->limit = tswap32(limit);
    target_ldt_info->flags = tswap32(flags);
    unlock_user_struct(target_ldt_info, ptr, 1);
    return 0;
}
#endif /* TARGET_I386 && TARGET_ABI32 */

#ifndef TARGET_ABI32
abi_long do_arch_prctl(CPUX86State *env, int code, abi_ulong addr)
{
    abi_long ret = 0;
    abi_ulong val;
    int idx;

    switch(code) {
    case TARGET_ARCH_SET_GS:
    case TARGET_ARCH_SET_FS:
        if (code == TARGET_ARCH_SET_GS)
            idx = R_GS;
        else
            idx = R_FS;
        cpu_x86_load_seg(env, idx, 0);
        env->segs[idx].base = addr;
        break;
    case TARGET_ARCH_GET_GS:
    case TARGET_ARCH_GET_FS:
        if (code == TARGET_ARCH_GET_GS)
            idx = R_GS;
        else
            idx = R_FS;
        val = env->segs[idx].base;
        if (put_user(val, addr, abi_ulong))
            ret = -TARGET_EFAULT;
        break;
    default:
        ret = -TARGET_EINVAL;
        break;
    }
    return ret;
}
#endif

#endif /* defined(TARGET_I386) */

#define NEW_STACK_SIZE 0x40000


static pthread_mutex_t clone_lock = PTHREAD_MUTEX_INITIALIZER;
typedef struct {
    CPUArchState *env;
    pthread_mutex_t mutex;
    pthread_cond_t cond;
    pthread_t thread;
    uint32_t tid;
    abi_ulong child_tidptr;
    abi_ulong parent_tidptr;
    sigset_t sigmask;
} new_thread_info;

static void *clone_func(void *arg)
{
    new_thread_info *info = arg;
    CPUArchState *env;
    CPUState *cpu;
    TaskState *ts;

    rcu_register_thread();
    tcg_register_thread();
    env = info->env;
    cpu = ENV_GET_CPU(env);
    thread_cpu = cpu;
    ts = (TaskState *)cpu->opaque;
    info->tid = gettid();
    task_settid(ts);
    if (info->child_tidptr)
        put_user_u32(info->tid, info->child_tidptr);
    if (info->parent_tidptr)
        put_user_u32(info->tid, info->parent_tidptr);
    /* Enable signals.  */
    sigprocmask(SIG_SETMASK, &info->sigmask, NULL);
    /* Signal to the parent that we're ready.  */
    pthread_mutex_lock(&info->mutex);
    pthread_cond_broadcast(&info->cond);
    pthread_mutex_unlock(&info->mutex);
    /* Wait until the parent has finished initializing the tls state.  */
    pthread_mutex_lock(&clone_lock);
    pthread_mutex_unlock(&clone_lock);
    cpu_loop(env);
    /* never exits */
    return NULL;
}

/* do_fork() Must return host values and target errnos (unlike most
   do_*() functions). */
static int do_fork(CPUArchState *env, unsigned int flags, abi_ulong newsp,
                   abi_ulong parent_tidptr, target_ulong newtls,
                   abi_ulong child_tidptr)
{
    CPUState *cpu = ENV_GET_CPU(env);
    int ret;
    TaskState *ts;
    CPUState *new_cpu;
    CPUArchState *new_env;
    sigset_t sigmask;

    flags &= ~CLONE_IGNORED_FLAGS;

    /* Emulate vfork() with fork() */
    if (flags & CLONE_VFORK)
        flags &= ~(CLONE_VFORK | CLONE_VM);

    if (flags & CLONE_VM) {
        TaskState *parent_ts = (TaskState *)cpu->opaque;
        new_thread_info info;
        pthread_attr_t attr;

        if (((flags & CLONE_THREAD_FLAGS) != CLONE_THREAD_FLAGS) ||
            (flags & CLONE_INVALID_THREAD_FLAGS)) {
            return -TARGET_EINVAL;
        }

        ts = g_new0(TaskState, 1);
        init_task_state(ts);
        /* we create a new CPU instance. */
        new_env = cpu_copy(env);
        /* Init regs that differ from the parent.  */
        cpu_clone_regs(new_env, newsp);
        new_cpu = ENV_GET_CPU(new_env);
        new_cpu->opaque = ts;
        ts->bprm = parent_ts->bprm;
        ts->info = parent_ts->info;
        ts->signal_mask = parent_ts->signal_mask;

        if (flags & CLONE_CHILD_CLEARTID) {
            ts->child_tidptr = child_tidptr;
        }

        if (flags & CLONE_SETTLS) {
            cpu_set_tls (new_env, newtls);
        }

        /* Grab a mutex so that thread setup appears atomic.  */
        pthread_mutex_lock(&clone_lock);

        memset(&info, 0, sizeof(info));
        pthread_mutex_init(&info.mutex, NULL);
        pthread_mutex_lock(&info.mutex);
        pthread_cond_init(&info.cond, NULL);
        info.env = new_env;
        if (flags & CLONE_CHILD_SETTID) {
            info.child_tidptr = child_tidptr;
        }
        if (flags & CLONE_PARENT_SETTID) {
            info.parent_tidptr = parent_tidptr;
        }

        ret = pthread_attr_init(&attr);
        ret = pthread_attr_setstacksize(&attr, NEW_STACK_SIZE);
        ret = pthread_attr_setdetachstate(&attr, PTHREAD_CREATE_DETACHED);
        /* It is not safe to deliver signals until the child has finished
           initializing, so temporarily block all signals.  */
        sigfillset(&sigmask);
        sigprocmask(SIG_BLOCK, &sigmask, &info.sigmask);

        /* If this is our first additional thread, we need to ensure we
         * generate code for parallel execution and flush old translations.
         */
        if (!parallel_cpus) {
            parallel_cpus = true;
            tb_flush(cpu);
        }

        ret = pthread_create(&info.thread, &attr, clone_func, &info);
        /* TODO: Free new CPU state if thread creation failed.  */

        sigprocmask(SIG_SETMASK, &info.sigmask, NULL);
        pthread_attr_destroy(&attr);
        if (ret == 0) {
            /* Wait for the child to initialize.  */
            pthread_cond_wait(&info.cond, &info.mutex);
            ret = info.tid;
        } else {
            ret = -1;
        }
        pthread_mutex_unlock(&info.mutex);
        pthread_cond_destroy(&info.cond);
        pthread_mutex_destroy(&info.mutex);
        pthread_mutex_unlock(&clone_lock);
    } else {
        /* if no CLONE_VM, we consider it is a fork */
        if (flags & CLONE_INVALID_FORK_FLAGS) {
            return -TARGET_EINVAL;
        }

        /* We can't support custom termination signals */
        if ((flags & CSIGNAL) != TARGET_SIGCHLD) {
            return -TARGET_EINVAL;
        }

        if (block_signals()) {
            return -TARGET_ERESTARTSYS;
        }

        fork_start();
        ret = fork();
        if (ret == 0) {
            /* Child Process.  */
            cpu_clone_regs(env, newsp);
            fork_end(1);
            /* There is a race condition here.  The parent process could
               theoretically read the TID in the child process before the child
               tid is set.  This would require using either ptrace
               (not implemented) or having *_tidptr to point at a shared memory
               mapping.  We can't repeat the spinlock hack used above because
               the child process gets its own copy of the lock.  */
            if (flags & CLONE_CHILD_SETTID)
                put_user_u32(gettid(), child_tidptr);
            if (flags & CLONE_PARENT_SETTID)
                put_user_u32(gettid(), parent_tidptr);
            ts = (TaskState *)cpu->opaque;
            if (flags & CLONE_SETTLS)
                cpu_set_tls (env, newtls);
            if (flags & CLONE_CHILD_CLEARTID)
                ts->child_tidptr = child_tidptr;
        } else {
            fork_end(0);
        }
    }
    return ret;
}

/* warning : doesn't handle linux specific flags... */
static int target_to_host_fcntl_cmd(int cmd)
{
    switch(cmd) {
	case TARGET_F_DUPFD:
	case TARGET_F_GETFD:
	case TARGET_F_SETFD:
	case TARGET_F_GETFL:
	case TARGET_F_SETFL:
            return cmd;
        case TARGET_F_GETLK:
            return F_GETLK64;
        case TARGET_F_SETLK:
            return F_SETLK64;
        case TARGET_F_SETLKW:
            return F_SETLKW64;
	case TARGET_F_GETOWN:
	    return F_GETOWN;
	case TARGET_F_SETOWN:
	    return F_SETOWN;
	case TARGET_F_GETSIG:
	    return F_GETSIG;
	case TARGET_F_SETSIG:
	    return F_SETSIG;
#if TARGET_ABI_BITS == 32
        case TARGET_F_GETLK64:
	    return F_GETLK64;
	case TARGET_F_SETLK64:
	    return F_SETLK64;
	case TARGET_F_SETLKW64:
	    return F_SETLKW64;
#endif
        case TARGET_F_SETLEASE:
            return F_SETLEASE;
        case TARGET_F_GETLEASE:
            return F_GETLEASE;
#ifdef F_DUPFD_CLOEXEC
        case TARGET_F_DUPFD_CLOEXEC:
            return F_DUPFD_CLOEXEC;
#endif
        case TARGET_F_NOTIFY:
            return F_NOTIFY;
#ifdef F_GETOWN_EX
	case TARGET_F_GETOWN_EX:
	    return F_GETOWN_EX;
#endif
#ifdef F_SETOWN_EX
	case TARGET_F_SETOWN_EX:
	    return F_SETOWN_EX;
#endif
#ifdef F_SETPIPE_SZ
        case TARGET_F_SETPIPE_SZ:
            return F_SETPIPE_SZ;
        case TARGET_F_GETPIPE_SZ:
            return F_GETPIPE_SZ;
#endif
	default:
            return -TARGET_EINVAL;
    }
    return -TARGET_EINVAL;
}

#define TRANSTBL_CONVERT(a) { -1, TARGET_##a, -1, a }
static const bitmask_transtbl flock_tbl[] = {
    TRANSTBL_CONVERT(F_RDLCK),
    TRANSTBL_CONVERT(F_WRLCK),
    TRANSTBL_CONVERT(F_UNLCK),
    TRANSTBL_CONVERT(F_EXLCK),
    TRANSTBL_CONVERT(F_SHLCK),
    { 0, 0, 0, 0 }
};

static inline abi_long copy_from_user_flock(struct flock64 *fl,
                                            abi_ulong target_flock_addr)
{
    struct target_flock *target_fl;
    short l_type;

    if (!lock_user_struct(VERIFY_READ, target_fl, target_flock_addr, 1)) {
        return -TARGET_EFAULT;
    }

    __get_user(l_type, &target_fl->l_type);
    fl->l_type = target_to_host_bitmask(l_type, flock_tbl);
    __get_user(fl->l_whence, &target_fl->l_whence);
    __get_user(fl->l_start, &target_fl->l_start);
    __get_user(fl->l_len, &target_fl->l_len);
    __get_user(fl->l_pid, &target_fl->l_pid);
    unlock_user_struct(target_fl, target_flock_addr, 0);
    return 0;
}

static inline abi_long copy_to_user_flock(abi_ulong target_flock_addr,
                                          const struct flock64 *fl)
{
    struct target_flock *target_fl;
    short l_type;

    if (!lock_user_struct(VERIFY_WRITE, target_fl, target_flock_addr, 0)) {
        return -TARGET_EFAULT;
    }

    l_type = host_to_target_bitmask(fl->l_type, flock_tbl);
    __put_user(l_type, &target_fl->l_type);
    __put_user(fl->l_whence, &target_fl->l_whence);
    __put_user(fl->l_start, &target_fl->l_start);
    __put_user(fl->l_len, &target_fl->l_len);
    __put_user(fl->l_pid, &target_fl->l_pid);
    unlock_user_struct(target_fl, target_flock_addr, 1);
    return 0;
}

typedef abi_long from_flock64_fn(struct flock64 *fl, abi_ulong target_addr);
typedef abi_long to_flock64_fn(abi_ulong target_addr, const struct flock64 *fl);

#if defined(TARGET_ARM) && TARGET_ABI_BITS == 32
static inline abi_long copy_from_user_eabi_flock64(struct flock64 *fl,
                                                   abi_ulong target_flock_addr)
{
    struct target_eabi_flock64 *target_fl;
    short l_type;

    if (!lock_user_struct(VERIFY_READ, target_fl, target_flock_addr, 1)) {
        return -TARGET_EFAULT;
    }

    __get_user(l_type, &target_fl->l_type);
    fl->l_type = target_to_host_bitmask(l_type, flock_tbl);
    __get_user(fl->l_whence, &target_fl->l_whence);
    __get_user(fl->l_start, &target_fl->l_start);
    __get_user(fl->l_len, &target_fl->l_len);
    __get_user(fl->l_pid, &target_fl->l_pid);
    unlock_user_struct(target_fl, target_flock_addr, 0);
    return 0;
}

static inline abi_long copy_to_user_eabi_flock64(abi_ulong target_flock_addr,
                                                 const struct flock64 *fl)
{
    struct target_eabi_flock64 *target_fl;
    short l_type;

    if (!lock_user_struct(VERIFY_WRITE, target_fl, target_flock_addr, 0)) {
        return -TARGET_EFAULT;
    }

    l_type = host_to_target_bitmask(fl->l_type, flock_tbl);
    __put_user(l_type, &target_fl->l_type);
    __put_user(fl->l_whence, &target_fl->l_whence);
    __put_user(fl->l_start, &target_fl->l_start);
    __put_user(fl->l_len, &target_fl->l_len);
    __put_user(fl->l_pid, &target_fl->l_pid);
    unlock_user_struct(target_fl, target_flock_addr, 1);
    return 0;
}
#endif

static inline abi_long copy_from_user_flock64(struct flock64 *fl,
                                              abi_ulong target_flock_addr)
{
    struct target_flock64 *target_fl;
    short l_type;

    if (!lock_user_struct(VERIFY_READ, target_fl, target_flock_addr, 1)) {
        return -TARGET_EFAULT;
    }

    __get_user(l_type, &target_fl->l_type);
    fl->l_type = target_to_host_bitmask(l_type, flock_tbl);
    __get_user(fl->l_whence, &target_fl->l_whence);
    __get_user(fl->l_start, &target_fl->l_start);
    __get_user(fl->l_len, &target_fl->l_len);
    __get_user(fl->l_pid, &target_fl->l_pid);
    unlock_user_struct(target_fl, target_flock_addr, 0);
    return 0;
}

static inline abi_long copy_to_user_flock64(abi_ulong target_flock_addr,
                                            const struct flock64 *fl)
{
    struct target_flock64 *target_fl;
    short l_type;

    if (!lock_user_struct(VERIFY_WRITE, target_fl, target_flock_addr, 0)) {
        return -TARGET_EFAULT;
    }

    l_type = host_to_target_bitmask(fl->l_type, flock_tbl);
    __put_user(l_type, &target_fl->l_type);
    __put_user(fl->l_whence, &target_fl->l_whence);
    __put_user(fl->l_start, &target_fl->l_start);
    __put_user(fl->l_len, &target_fl->l_len);
    __put_user(fl->l_pid, &target_fl->l_pid);
    unlock_user_struct(target_fl, target_flock_addr, 1);
    return 0;
}

static abi_long do_fcntl(int fd, int cmd, abi_ulong arg)
{
    struct flock64 fl64;
#ifdef F_GETOWN_EX
    struct f_owner_ex fox;
    struct target_f_owner_ex *target_fox;
#endif
    abi_long ret;
    int host_cmd = target_to_host_fcntl_cmd(cmd);

    if (host_cmd == -TARGET_EINVAL)
	    return host_cmd;

    switch(cmd) {
    case TARGET_F_GETLK:
        ret = copy_from_user_flock(&fl64, arg);
        if (ret) {
            return ret;
        }
        ret = get_errno(safe_fcntl(fd, host_cmd, &fl64));
        if (ret == 0) {
            ret = copy_to_user_flock(arg, &fl64);
        }
        break;

    case TARGET_F_SETLK:
    case TARGET_F_SETLKW:
        ret = copy_from_user_flock(&fl64, arg);
        if (ret) {
            return ret;
        }
        ret = get_errno(safe_fcntl(fd, host_cmd, &fl64));
        break;

    case TARGET_F_GETLK64:
        ret = copy_from_user_flock64(&fl64, arg);
        if (ret) {
            return ret;
        }
        ret = get_errno(safe_fcntl(fd, host_cmd, &fl64));
        if (ret == 0) {
            ret = copy_to_user_flock64(arg, &fl64);
        }
        break;
    case TARGET_F_SETLK64:
    case TARGET_F_SETLKW64:
        ret = copy_from_user_flock64(&fl64, arg);
        if (ret) {
            return ret;
        }
        ret = get_errno(safe_fcntl(fd, host_cmd, &fl64));
        break;

    case TARGET_F_GETFL:
        ret = get_errno(safe_fcntl(fd, host_cmd, arg));
        if (ret >= 0) {
            ret = host_to_target_bitmask(ret, fcntl_flags_tbl);
        }
        break;

    case TARGET_F_SETFL:
        ret = get_errno(safe_fcntl(fd, host_cmd,
                                   target_to_host_bitmask(arg,
                                                          fcntl_flags_tbl)));
        break;

#ifdef F_GETOWN_EX
    case TARGET_F_GETOWN_EX:
        ret = get_errno(safe_fcntl(fd, host_cmd, &fox));
        if (ret >= 0) {
            if (!lock_user_struct(VERIFY_WRITE, target_fox, arg, 0))
                return -TARGET_EFAULT;
            target_fox->type = tswap32(fox.type);
            target_fox->pid = tswap32(fox.pid);
            unlock_user_struct(target_fox, arg, 1);
        }
        break;
#endif

#ifdef F_SETOWN_EX
    case TARGET_F_SETOWN_EX:
        if (!lock_user_struct(VERIFY_READ, target_fox, arg, 1))
            return -TARGET_EFAULT;
        fox.type = tswap32(target_fox->type);
        fox.pid = tswap32(target_fox->pid);
        unlock_user_struct(target_fox, arg, 0);
        ret = get_errno(safe_fcntl(fd, host_cmd, &fox));
        break;
#endif

    case TARGET_F_SETOWN:
    case TARGET_F_GETOWN:
    case TARGET_F_SETSIG:
    case TARGET_F_GETSIG:
    case TARGET_F_SETLEASE:
    case TARGET_F_GETLEASE:
    case TARGET_F_SETPIPE_SZ:
    case TARGET_F_GETPIPE_SZ:
        ret = get_errno(safe_fcntl(fd, host_cmd, arg));
        break;

    default:
        ret = get_errno(safe_fcntl(fd, cmd, arg));
        break;
    }
    return ret;
}

#ifdef USE_UID16

static inline int high2lowuid(int uid)
{
    if (uid > 65535)
        return 65534;
    else
        return uid;
}

static inline int high2lowgid(int gid)
{
    if (gid > 65535)
        return 65534;
    else
        return gid;
}

static inline int low2highuid(int uid)
{
    if ((int16_t)uid == -1)
        return -1;
    else
        return uid;
}

static inline int low2highgid(int gid)
{
    if ((int16_t)gid == -1)
        return -1;
    else
        return gid;
}
static inline int tswapid(int id)
{
    return tswap16(id);
}

#define put_user_id(x, gaddr) put_user_u16(x, gaddr)

#else /* !USE_UID16 */
static inline int high2lowuid(int uid)
{
    return uid;
}
static inline int high2lowgid(int gid)
{
    return gid;
}
static inline int low2highuid(int uid)
{
    return uid;
}
static inline int low2highgid(int gid)
{
    return gid;
}
static inline int tswapid(int id)
{
    return tswap32(id);
}

#define put_user_id(x, gaddr) put_user_u32(x, gaddr)

#endif /* USE_UID16 */

/* We must do direct syscalls for setting UID/GID, because we want to
 * implement the Linux system call semantics of "change only for this thread",
 * not the libc/POSIX semantics of "change for all threads in process".
 * (See http://ewontfix.com/17/ for more details.)
 * We use the 32-bit version of the syscalls if present; if it is not
 * then either the host architecture supports 32-bit UIDs natively with
 * the standard syscall, or the 16-bit UID is the best we can do.
 */
#ifdef __NR_setuid32
#define __NR_sys_setuid __NR_setuid32
#else
#define __NR_sys_setuid __NR_setuid
#endif
#ifdef __NR_setgid32
#define __NR_sys_setgid __NR_setgid32
#else
#define __NR_sys_setgid __NR_setgid
#endif
#ifdef __NR_setresuid32
#define __NR_sys_setresuid __NR_setresuid32
#else
#define __NR_sys_setresuid __NR_setresuid
#endif
#ifdef __NR_setresgid32
#define __NR_sys_setresgid __NR_setresgid32
#else
#define __NR_sys_setresgid __NR_setresgid
#endif

_syscall1(int, sys_setuid, uid_t, uid)
_syscall1(int, sys_setgid, gid_t, gid)
_syscall3(int, sys_setresuid, uid_t, ruid, uid_t, euid, uid_t, suid)
_syscall3(int, sys_setresgid, gid_t, rgid, gid_t, egid, gid_t, sgid)

void syscall_init(void)
{
    IOCTLEntry *ie;
    const argtype *arg_type;
    int size;
    int i;

    thunk_init(STRUCT_MAX);

#define STRUCT(name, ...) thunk_register_struct(STRUCT_ ## name, #name, struct_ ## name ## _def);
#define STRUCT_SPECIAL(name) thunk_register_struct_direct(STRUCT_ ## name, #name, &struct_ ## name ## _def);
#include "syscall_types.h"
#undef STRUCT
#undef STRUCT_SPECIAL

    /* Build target_to_host_errno_table[] table from
     * host_to_target_errno_table[]. */
    for (i = 0; i < ERRNO_TABLE_SIZE; i++) {
        target_to_host_errno_table[host_to_target_errno_table[i]] = i;
    }

    /* we patch the ioctl size if necessary. We rely on the fact that
       no ioctl has all the bits at '1' in the size field */
    ie = ioctl_entries;
    while (ie->target_cmd != 0) {
        if (((ie->target_cmd >> TARGET_IOC_SIZESHIFT) & TARGET_IOC_SIZEMASK) ==
            TARGET_IOC_SIZEMASK) {
            arg_type = ie->arg_type;
            if (arg_type[0] != TYPE_PTR) {
                fprintf(stderr, "cannot patch size for ioctl 0x%x\n",
                        ie->target_cmd);
                exit(1);
            }
            arg_type++;
            size = thunk_type_size(arg_type, 0);
            ie->target_cmd = (ie->target_cmd &
                              ~(TARGET_IOC_SIZEMASK << TARGET_IOC_SIZESHIFT)) |
                (size << TARGET_IOC_SIZESHIFT);
        }

        /* automatic consistency check if same arch */
#if (defined(__i386__) && defined(TARGET_I386) && defined(TARGET_ABI32)) || \
    (defined(__x86_64__) && defined(TARGET_X86_64))
        if (unlikely(ie->target_cmd != ie->host_cmd)) {
            fprintf(stderr, "ERROR: ioctl(%s): target=0x%x host=0x%x\n",
                    ie->name, ie->target_cmd, ie->host_cmd);
        }
#endif
        ie++;
    }
}

#if TARGET_ABI_BITS == 32
static inline uint64_t target_offset64(uint32_t word0, uint32_t word1)
{
#ifdef TARGET_WORDS_BIGENDIAN
    return ((uint64_t)word0 << 32) | word1;
#else
    return ((uint64_t)word1 << 32) | word0;
#endif
}
#else /* TARGET_ABI_BITS == 32 */
static inline uint64_t target_offset64(uint64_t word0, uint64_t word1)
{
    return word0;
}
#endif /* TARGET_ABI_BITS != 32 */

#ifdef TARGET_NR_truncate64
static inline abi_long target_truncate64(void *cpu_env, const char *arg1,
                                         abi_long arg2,
                                         abi_long arg3,
                                         abi_long arg4)
{
    if (regpairs_aligned(cpu_env, TARGET_NR_truncate64)) {
        arg2 = arg3;
        arg3 = arg4;
    }
    return get_errno(truncate64(arg1, target_offset64(arg2, arg3)));
}
#endif

#ifdef TARGET_NR_ftruncate64
static inline abi_long target_ftruncate64(void *cpu_env, abi_long arg1,
                                          abi_long arg2,
                                          abi_long arg3,
                                          abi_long arg4)
{
    if (regpairs_aligned(cpu_env, TARGET_NR_ftruncate64)) {
        arg2 = arg3;
        arg3 = arg4;
    }
    return get_errno(ftruncate64(arg1, target_offset64(arg2, arg3)));
}
#endif

static inline abi_long target_to_host_timespec(struct timespec *host_ts,
                                               abi_ulong target_addr)
{
    struct target_timespec *target_ts;

    if (!lock_user_struct(VERIFY_READ, target_ts, target_addr, 1))
        return -TARGET_EFAULT;
    __get_user(host_ts->tv_sec, &target_ts->tv_sec);
    __get_user(host_ts->tv_nsec, &target_ts->tv_nsec);
    unlock_user_struct(target_ts, target_addr, 0);
    return 0;
}

static inline abi_long host_to_target_timespec(abi_ulong target_addr,
                                               struct timespec *host_ts)
{
    struct target_timespec *target_ts;

    if (!lock_user_struct(VERIFY_WRITE, target_ts, target_addr, 0))
        return -TARGET_EFAULT;
    __put_user(host_ts->tv_sec, &target_ts->tv_sec);
    __put_user(host_ts->tv_nsec, &target_ts->tv_nsec);
    unlock_user_struct(target_ts, target_addr, 1);
    return 0;
}

static inline abi_long target_to_host_itimerspec(struct itimerspec *host_itspec,
                                                 abi_ulong target_addr)
{
    struct target_itimerspec *target_itspec;

    if (!lock_user_struct(VERIFY_READ, target_itspec, target_addr, 1)) {
        return -TARGET_EFAULT;
    }

    host_itspec->it_interval.tv_sec =
                            tswapal(target_itspec->it_interval.tv_sec);
    host_itspec->it_interval.tv_nsec =
                            tswapal(target_itspec->it_interval.tv_nsec);
    host_itspec->it_value.tv_sec = tswapal(target_itspec->it_value.tv_sec);
    host_itspec->it_value.tv_nsec = tswapal(target_itspec->it_value.tv_nsec);

    unlock_user_struct(target_itspec, target_addr, 1);
    return 0;
}

static inline abi_long host_to_target_itimerspec(abi_ulong target_addr,
                                               struct itimerspec *host_its)
{
    struct target_itimerspec *target_itspec;

    if (!lock_user_struct(VERIFY_WRITE, target_itspec, target_addr, 0)) {
        return -TARGET_EFAULT;
    }

    target_itspec->it_interval.tv_sec = tswapal(host_its->it_interval.tv_sec);
    target_itspec->it_interval.tv_nsec = tswapal(host_its->it_interval.tv_nsec);

    target_itspec->it_value.tv_sec = tswapal(host_its->it_value.tv_sec);
    target_itspec->it_value.tv_nsec = tswapal(host_its->it_value.tv_nsec);

    unlock_user_struct(target_itspec, target_addr, 0);
    return 0;
}

static inline abi_long target_to_host_timex(struct timex *host_tx,
                                            abi_long target_addr)
{
    struct target_timex *target_tx;

    if (!lock_user_struct(VERIFY_READ, target_tx, target_addr, 1)) {
        return -TARGET_EFAULT;
    }

    __get_user(host_tx->modes, &target_tx->modes);
    __get_user(host_tx->offset, &target_tx->offset);
    __get_user(host_tx->freq, &target_tx->freq);
    __get_user(host_tx->maxerror, &target_tx->maxerror);
    __get_user(host_tx->esterror, &target_tx->esterror);
    __get_user(host_tx->status, &target_tx->status);
    __get_user(host_tx->constant, &target_tx->constant);
    __get_user(host_tx->precision, &target_tx->precision);
    __get_user(host_tx->tolerance, &target_tx->tolerance);
    __get_user(host_tx->time.tv_sec, &target_tx->time.tv_sec);
    __get_user(host_tx->time.tv_usec, &target_tx->time.tv_usec);
    __get_user(host_tx->tick, &target_tx->tick);
    __get_user(host_tx->ppsfreq, &target_tx->ppsfreq);
    __get_user(host_tx->jitter, &target_tx->jitter);
    __get_user(host_tx->shift, &target_tx->shift);
    __get_user(host_tx->stabil, &target_tx->stabil);
    __get_user(host_tx->jitcnt, &target_tx->jitcnt);
    __get_user(host_tx->calcnt, &target_tx->calcnt);
    __get_user(host_tx->errcnt, &target_tx->errcnt);
    __get_user(host_tx->stbcnt, &target_tx->stbcnt);
    __get_user(host_tx->tai, &target_tx->tai);

    unlock_user_struct(target_tx, target_addr, 0);
    return 0;
}

static inline abi_long host_to_target_timex(abi_long target_addr,
                                            struct timex *host_tx)
{
    struct target_timex *target_tx;

    if (!lock_user_struct(VERIFY_WRITE, target_tx, target_addr, 0)) {
        return -TARGET_EFAULT;
    }

    __put_user(host_tx->modes, &target_tx->modes);
    __put_user(host_tx->offset, &target_tx->offset);
    __put_user(host_tx->freq, &target_tx->freq);
    __put_user(host_tx->maxerror, &target_tx->maxerror);
    __put_user(host_tx->esterror, &target_tx->esterror);
    __put_user(host_tx->status, &target_tx->status);
    __put_user(host_tx->constant, &target_tx->constant);
    __put_user(host_tx->precision, &target_tx->precision);
    __put_user(host_tx->tolerance, &target_tx->tolerance);
    __put_user(host_tx->time.tv_sec, &target_tx->time.tv_sec);
    __put_user(host_tx->time.tv_usec, &target_tx->time.tv_usec);
    __put_user(host_tx->tick, &target_tx->tick);
    __put_user(host_tx->ppsfreq, &target_tx->ppsfreq);
    __put_user(host_tx->jitter, &target_tx->jitter);
    __put_user(host_tx->shift, &target_tx->shift);
    __put_user(host_tx->stabil, &target_tx->stabil);
    __put_user(host_tx->jitcnt, &target_tx->jitcnt);
    __put_user(host_tx->calcnt, &target_tx->calcnt);
    __put_user(host_tx->errcnt, &target_tx->errcnt);
    __put_user(host_tx->stbcnt, &target_tx->stbcnt);
    __put_user(host_tx->tai, &target_tx->tai);

    unlock_user_struct(target_tx, target_addr, 1);
    return 0;
}


static inline abi_long target_to_host_sigevent(struct sigevent *host_sevp,
                                               abi_ulong target_addr)
{
    struct target_sigevent *target_sevp;

    if (!lock_user_struct(VERIFY_READ, target_sevp, target_addr, 1)) {
        return -TARGET_EFAULT;
    }

    /* This union is awkward on 64 bit systems because it has a 32 bit
     * integer and a pointer in it; we follow the conversion approach
     * used for handling sigval types in signal.c so the guest should get
     * the correct value back even if we did a 64 bit byteswap and it's
     * using the 32 bit integer.
     */
    host_sevp->sigev_value.sival_ptr =
        (void *)(uintptr_t)tswapal(target_sevp->sigev_value.sival_ptr);
    host_sevp->sigev_signo =
        target_to_host_signal(tswap32(target_sevp->sigev_signo));
    host_sevp->sigev_notify = tswap32(target_sevp->sigev_notify);
    host_sevp->_sigev_un._tid = tswap32(target_sevp->_sigev_un._tid);

    unlock_user_struct(target_sevp, target_addr, 1);
    return 0;
}

#if defined(TARGET_NR_mlockall)
static inline int target_to_host_mlockall_arg(int arg)
{
    int result = 0;

    if (arg & TARGET_MLOCKALL_MCL_CURRENT) {
        result |= MCL_CURRENT;
    }
    if (arg & TARGET_MLOCKALL_MCL_FUTURE) {
        result |= MCL_FUTURE;
    }
    return result;
}
#endif

static inline abi_long host_to_target_stat64(void *cpu_env,
                                             abi_ulong target_addr,
                                             struct stat *host_st)
{
#if defined(TARGET_ARM) && defined(TARGET_ABI32)
    if (((CPUARMState *)cpu_env)->eabi) {
        struct target_eabi_stat64 *target_st;

        if (!lock_user_struct(VERIFY_WRITE, target_st, target_addr, 0))
            return -TARGET_EFAULT;
        memset(target_st, 0, sizeof(struct target_eabi_stat64));
        __put_user(host_st->st_dev, &target_st->st_dev);
        __put_user(host_st->st_ino, &target_st->st_ino);
#ifdef TARGET_STAT64_HAS_BROKEN_ST_INO
        __put_user(host_st->st_ino, &target_st->__st_ino);
#endif
        __put_user(host_st->st_mode, &target_st->st_mode);
        __put_user(host_st->st_nlink, &target_st->st_nlink);
        __put_user(host_st->st_uid, &target_st->st_uid);
        __put_user(host_st->st_gid, &target_st->st_gid);
        __put_user(host_st->st_rdev, &target_st->st_rdev);
        __put_user(host_st->st_size, &target_st->st_size);
        __put_user(host_st->st_blksize, &target_st->st_blksize);
        __put_user(host_st->st_blocks, &target_st->st_blocks);
        __put_user(host_st->st_atime, &target_st->target_st_atime);
        __put_user(host_st->st_mtime, &target_st->target_st_mtime);
        __put_user(host_st->st_ctime, &target_st->target_st_ctime);
        unlock_user_struct(target_st, target_addr, 1);
    } else
#endif
    {
#if defined(TARGET_HAS_STRUCT_STAT64)
        struct target_stat64 *target_st;
#else
        struct target_stat *target_st;
#endif

        if (!lock_user_struct(VERIFY_WRITE, target_st, target_addr, 0))
            return -TARGET_EFAULT;
        memset(target_st, 0, sizeof(*target_st));
        __put_user(host_st->st_dev, &target_st->st_dev);
        __put_user(host_st->st_ino, &target_st->st_ino);
#ifdef TARGET_STAT64_HAS_BROKEN_ST_INO
        __put_user(host_st->st_ino, &target_st->__st_ino);
#endif
        __put_user(host_st->st_mode, &target_st->st_mode);
        __put_user(host_st->st_nlink, &target_st->st_nlink);
        __put_user(host_st->st_uid, &target_st->st_uid);
        __put_user(host_st->st_gid, &target_st->st_gid);
        __put_user(host_st->st_rdev, &target_st->st_rdev);
        /* XXX: better use of kernel struct */
        __put_user(host_st->st_size, &target_st->st_size);
        __put_user(host_st->st_blksize, &target_st->st_blksize);
        __put_user(host_st->st_blocks, &target_st->st_blocks);
        __put_user(host_st->st_atime, &target_st->target_st_atime);
        __put_user(host_st->st_mtime, &target_st->target_st_mtime);
        __put_user(host_st->st_ctime, &target_st->target_st_ctime);
        unlock_user_struct(target_st, target_addr, 1);
    }

    return 0;
}

/* ??? Using host futex calls even when target atomic operations
   are not really atomic probably breaks things.  However implementing
   futexes locally would make futexes shared between multiple processes
   tricky.  However they're probably useless because guest atomic
   operations won't work either.  */
static int do_futex(target_ulong uaddr, int op, int val, target_ulong timeout,
                    target_ulong uaddr2, int val3)
{
    struct timespec ts, *pts;
    int base_op;

    /* ??? We assume FUTEX_* constants are the same on both host
       and target.  */
#ifdef FUTEX_CMD_MASK
    base_op = op & FUTEX_CMD_MASK;
#else
    base_op = op;
#endif
    switch (base_op) {
    case FUTEX_WAIT:
    case FUTEX_WAIT_BITSET:
        if (timeout) {
            pts = &ts;
            target_to_host_timespec(pts, timeout);
        } else {
            pts = NULL;
        }
        return get_errno(safe_futex(g2h(uaddr), op, tswap32(val),
                         pts, NULL, val3));
    case FUTEX_WAKE:
        return get_errno(safe_futex(g2h(uaddr), op, val, NULL, NULL, 0));
    case FUTEX_FD:
        return get_errno(safe_futex(g2h(uaddr), op, val, NULL, NULL, 0));
    case FUTEX_REQUEUE:
    case FUTEX_CMP_REQUEUE:
    case FUTEX_WAKE_OP:
        /* For FUTEX_REQUEUE, FUTEX_CMP_REQUEUE, and FUTEX_WAKE_OP, the
           TIMEOUT parameter is interpreted as a uint32_t by the kernel.
           But the prototype takes a `struct timespec *'; insert casts
           to satisfy the compiler.  We do not need to tswap TIMEOUT
           since it's not compared to guest memory.  */
        pts = (struct timespec *)(uintptr_t) timeout;
        return get_errno(safe_futex(g2h(uaddr), op, val, pts,
                                    g2h(uaddr2),
                                    (base_op == FUTEX_CMP_REQUEUE
                                     ? tswap32(val3)
                                     : val3)));
    default:
        return -TARGET_ENOSYS;
    }
}
#if defined(TARGET_NR_name_to_handle_at) && defined(CONFIG_OPEN_BY_HANDLE)
static abi_long do_name_to_handle_at(abi_long dirfd, abi_long pathname,
                                     abi_long handle, abi_long mount_id,
                                     abi_long flags)
{
    struct file_handle *target_fh;
    struct file_handle *fh;
    int mid = 0;
    abi_long ret;
    char *name;
    unsigned int size, total_size;

    if (get_user_s32(size, handle)) {
        return -TARGET_EFAULT;
    }

    name = lock_user_string(pathname);
    if (!name) {
        return -TARGET_EFAULT;
    }

    total_size = sizeof(struct file_handle) + size;
    target_fh = lock_user(VERIFY_WRITE, handle, total_size, 0);
    if (!target_fh) {
        unlock_user(name, pathname, 0);
        return -TARGET_EFAULT;
    }

    fh = g_malloc0(total_size);
    fh->handle_bytes = size;

    ret = get_errno(name_to_handle_at(dirfd, path(name), fh, &mid, flags));
    unlock_user(name, pathname, 0);

    /* man name_to_handle_at(2):
     * Other than the use of the handle_bytes field, the caller should treat
     * the file_handle structure as an opaque data type
     */

    memcpy(target_fh, fh, total_size);
    target_fh->handle_bytes = tswap32(fh->handle_bytes);
    target_fh->handle_type = tswap32(fh->handle_type);
    g_free(fh);
    unlock_user(target_fh, handle, total_size);

    if (put_user_s32(mid, mount_id)) {
        return -TARGET_EFAULT;
    }

    return ret;

}
#endif

#if defined(TARGET_NR_open_by_handle_at) && defined(CONFIG_OPEN_BY_HANDLE)
static abi_long do_open_by_handle_at(abi_long mount_fd, abi_long handle,
                                     abi_long flags)
{
    struct file_handle *target_fh;
    struct file_handle *fh;
    unsigned int size, total_size;
    abi_long ret;

    if (get_user_s32(size, handle)) {
        return -TARGET_EFAULT;
    }

    total_size = sizeof(struct file_handle) + size;
    target_fh = lock_user(VERIFY_READ, handle, total_size, 1);
    if (!target_fh) {
        return -TARGET_EFAULT;
    }

    fh = g_memdup(target_fh, total_size);
    fh->handle_bytes = size;
    fh->handle_type = tswap32(target_fh->handle_type);

    ret = get_errno(open_by_handle_at(mount_fd, fh,
                    target_to_host_bitmask(flags, fcntl_flags_tbl)));

    g_free(fh);

    unlock_user(target_fh, handle, total_size);

    return ret;
}
#endif

#if defined(TARGET_NR_signalfd) || defined(TARGET_NR_signalfd4)

/* signalfd siginfo conversion */

static void
host_to_target_signalfd_siginfo(struct signalfd_siginfo *tinfo,
                                const struct signalfd_siginfo *info)
{
    int sig = host_to_target_signal(info->ssi_signo);

    /* linux/signalfd.h defines a ssi_addr_lsb
     * not defined in sys/signalfd.h but used by some kernels
     */

#ifdef BUS_MCEERR_AO
    if (tinfo->ssi_signo == SIGBUS &&
        (tinfo->ssi_code == BUS_MCEERR_AR ||
         tinfo->ssi_code == BUS_MCEERR_AO)) {
        uint16_t *ssi_addr_lsb = (uint16_t *)(&info->ssi_addr + 1);
        uint16_t *tssi_addr_lsb = (uint16_t *)(&tinfo->ssi_addr + 1);
        *tssi_addr_lsb = tswap16(*ssi_addr_lsb);
    }
#endif

    tinfo->ssi_signo = tswap32(sig);
    tinfo->ssi_errno = tswap32(tinfo->ssi_errno);
    tinfo->ssi_code = tswap32(info->ssi_code);
    tinfo->ssi_pid = tswap32(info->ssi_pid);
    tinfo->ssi_uid = tswap32(info->ssi_uid);
    tinfo->ssi_fd = tswap32(info->ssi_fd);
    tinfo->ssi_tid = tswap32(info->ssi_tid);
    tinfo->ssi_band = tswap32(info->ssi_band);
    tinfo->ssi_overrun = tswap32(info->ssi_overrun);
    tinfo->ssi_trapno = tswap32(info->ssi_trapno);
    tinfo->ssi_status = tswap32(info->ssi_status);
    tinfo->ssi_int = tswap32(info->ssi_int);
    tinfo->ssi_ptr = tswap64(info->ssi_ptr);
    tinfo->ssi_utime = tswap64(info->ssi_utime);
    tinfo->ssi_stime = tswap64(info->ssi_stime);
    tinfo->ssi_addr = tswap64(info->ssi_addr);
}

static abi_long host_to_target_data_signalfd(void *buf, size_t len)
{
    int i;

    for (i = 0; i < len; i += sizeof(struct signalfd_siginfo)) {
        host_to_target_signalfd_siginfo(buf + i, buf + i);
    }

    return len;
}

static TargetFdTrans target_signalfd_trans = {
    .host_to_target_data = host_to_target_data_signalfd,
};

static abi_long do_signalfd4(int fd, abi_long mask, int flags)
{
    int host_flags;
    target_sigset_t *target_mask;
    sigset_t host_mask;
    abi_long ret;

    if (flags & ~(TARGET_O_NONBLOCK | TARGET_O_CLOEXEC)) {
        return -TARGET_EINVAL;
    }
    if (!lock_user_struct(VERIFY_READ, target_mask, mask, 1)) {
        return -TARGET_EFAULT;
    }

    target_to_host_sigset(&host_mask, target_mask);

    host_flags = target_to_host_bitmask(flags, fcntl_flags_tbl);

    ret = get_errno(signalfd(fd, &host_mask, host_flags));
    if (ret >= 0) {
        fd_trans_register(ret, &target_signalfd_trans);
    }

    unlock_user_struct(target_mask, mask, 0);

    return ret;
}
#endif

/* Map host to target signal numbers for the wait family of syscalls.
   Assume all other status bits are the same.  */
int host_to_target_waitstatus(int status)
{
    if (WIFSIGNALED(status)) {
        return host_to_target_signal(WTERMSIG(status)) | (status & ~0x7f);
    }
    if (WIFSTOPPED(status)) {
        return (host_to_target_signal(WSTOPSIG(status)) << 8)
               | (status & 0xff);
    }
    return status;
}

static int open_self_cmdline(void *cpu_env, int fd)
{
    CPUState *cpu = ENV_GET_CPU((CPUArchState *)cpu_env);
    struct linux_binprm *bprm = ((TaskState *)cpu->opaque)->bprm;
    int i;

    for (i = 0; i < bprm->argc; i++) {
        size_t len = strlen(bprm->argv[i]) + 1;

        if (write(fd, bprm->argv[i], len) != len) {
            return -1;
        }
    }

    return 0;
}

static int open_self_maps(void *cpu_env, int fd)
{
    CPUState *cpu = ENV_GET_CPU((CPUArchState *)cpu_env);
    TaskState *ts = cpu->opaque;
    FILE *fp;
    char *line = NULL;
    size_t len = 0;
    ssize_t read;

    fp = fopen("/proc/self/maps", "r");
    if (fp == NULL) {
        return -1;
    }

    while ((read = getline(&line, &len, fp)) != -1) {
        int fields, dev_maj, dev_min, inode;
        uint64_t min, max, offset;
        char flag_r, flag_w, flag_x, flag_p;
        char path[512] = "";
        fields = sscanf(line, "%"PRIx64"-%"PRIx64" %c%c%c%c %"PRIx64" %x:%x %d"
                        " %512s", &min, &max, &flag_r, &flag_w, &flag_x,
                        &flag_p, &offset, &dev_maj, &dev_min, &inode, path);

        if ((fields < 10) || (fields > 11)) {
            continue;
        }
        if (h2g_valid(min)) {
            int flags = page_get_flags(h2g(min));
            max = h2g_valid(max - 1) ? max : (uintptr_t)g2h(GUEST_ADDR_MAX) + 1;
            if (page_check_range(h2g(min), max - min, flags) == -1) {
                continue;
            }
            if (h2g(min) == ts->info->stack_limit) {
                pstrcpy(path, sizeof(path), "      [stack]");
            }
            dprintf(fd, TARGET_ABI_FMT_lx "-" TARGET_ABI_FMT_lx
                    " %c%c%c%c %08" PRIx64 " %02x:%02x %d %s%s\n",
                    h2g(min), h2g(max - 1) + 1, flag_r, flag_w,
                    flag_x, flag_p, offset, dev_maj, dev_min, inode,
                    path[0] ? "         " : "", path);
        }
    }

    free(line);
    fclose(fp);

    return 0;
}

static int open_self_stat(void *cpu_env, int fd)
{
    CPUState *cpu = ENV_GET_CPU((CPUArchState *)cpu_env);
    TaskState *ts = cpu->opaque;
    abi_ulong start_stack = ts->info->start_stack;
    int i;

    for (i = 0; i < 44; i++) {
      char buf[128];
      int len;
      uint64_t val = 0;

      if (i == 0) {
        /* pid */
        val = getpid();
        snprintf(buf, sizeof(buf), "%"PRId64 " ", val);
      } else if (i == 1) {
        /* app name */
        snprintf(buf, sizeof(buf), "(%s) ", ts->bprm->argv[0]);
      } else if (i == 27) {
        /* stack bottom */
        val = start_stack;
        snprintf(buf, sizeof(buf), "%"PRId64 " ", val);
      } else {
        /* for the rest, there is MasterCard */
        snprintf(buf, sizeof(buf), "0%c", i == 43 ? '\n' : ' ');
      }

      len = strlen(buf);
      if (write(fd, buf, len) != len) {
          return -1;
      }
    }

    return 0;
}

static int open_self_auxv(void *cpu_env, int fd)
{
    CPUState *cpu = ENV_GET_CPU((CPUArchState *)cpu_env);
    TaskState *ts = cpu->opaque;
    abi_ulong auxv = ts->info->saved_auxv;
    abi_ulong len = ts->info->auxv_len;
    char *ptr;

    /*
     * Auxiliary vector is stored in target process stack.
     * read in whole auxv vector and copy it to file
     */
    ptr = lock_user(VERIFY_READ, auxv, len, 0);
    if (ptr != NULL) {
        while (len > 0) {
            ssize_t r;
            r = write(fd, ptr, len);
            if (r <= 0) {
                break;
            }
            len -= r;
            ptr += r;
        }
        lseek(fd, 0, SEEK_SET);
        unlock_user(ptr, auxv, len);
    }

    return 0;
}

static int is_proc_myself(const char *filename, const char *entry)
{
    if (!strncmp(filename, "/proc/", strlen("/proc/"))) {
        filename += strlen("/proc/");
        if (!strncmp(filename, "self/", strlen("self/"))) {
            filename += strlen("self/");
        } else if (*filename >= '1' && *filename <= '9') {
            char myself[80];
            snprintf(myself, sizeof(myself), "%d/", getpid());
            if (!strncmp(filename, myself, strlen(myself))) {
                filename += strlen(myself);
            } else {
                return 0;
            }
        } else {
            return 0;
        }
        if (!strcmp(filename, entry)) {
            return 1;
        }
    }
    return 0;
}

#if defined(HOST_WORDS_BIGENDIAN) != defined(TARGET_WORDS_BIGENDIAN)
static int is_proc(const char *filename, const char *entry)
{
    return strcmp(filename, entry) == 0;
}

static int open_net_route(void *cpu_env, int fd)
{
    FILE *fp;
    char *line = NULL;
    size_t len = 0;
    ssize_t read;

    fp = fopen("/proc/net/route", "r");
    if (fp == NULL) {
        return -1;
    }

    /* read header */

    read = getline(&line, &len, fp);
    dprintf(fd, "%s", line);

    /* read routes */

    while ((read = getline(&line, &len, fp)) != -1) {
        char iface[16];
        uint32_t dest, gw, mask;
        unsigned int flags, refcnt, use, metric, mtu, window, irtt;
        sscanf(line, "%s\t%08x\t%08x\t%04x\t%d\t%d\t%d\t%08x\t%d\t%u\t%u\n",
                     iface, &dest, &gw, &flags, &refcnt, &use, &metric,
                     &mask, &mtu, &window, &irtt);
        dprintf(fd, "%s\t%08x\t%08x\t%04x\t%d\t%d\t%d\t%08x\t%d\t%u\t%u\n",
                iface, tswap32(dest), tswap32(gw), flags, refcnt, use,
                metric, tswap32(mask), mtu, window, irtt);
    }

    free(line);
    fclose(fp);

    return 0;
}
#endif

static int do_openat(void *cpu_env, int dirfd, const char *pathname, int flags, mode_t mode)
{
    struct fake_open {
        const char *filename;
        int (*fill)(void *cpu_env, int fd);
        int (*cmp)(const char *s1, const char *s2);
    };
    const struct fake_open *fake_open;
    static const struct fake_open fakes[] = {
        { "maps", open_self_maps, is_proc_myself },
        { "stat", open_self_stat, is_proc_myself },
        { "auxv", open_self_auxv, is_proc_myself },
        { "cmdline", open_self_cmdline, is_proc_myself },
#if defined(HOST_WORDS_BIGENDIAN) != defined(TARGET_WORDS_BIGENDIAN)
        { "/proc/net/route", open_net_route, is_proc },
#endif
        { NULL, NULL, NULL }
    };

    if (is_proc_myself(pathname, "exe")) {
        int execfd = qemu_getauxval(AT_EXECFD);
        return execfd ? execfd : safe_openat(dirfd, exec_path, flags, mode);
    }

    for (fake_open = fakes; fake_open->filename; fake_open++) {
        if (fake_open->cmp(pathname, fake_open->filename)) {
            break;
        }
    }

    if (fake_open->filename) {
        const char *tmpdir;
        char filename[PATH_MAX];
        int fd, r;

        /* create temporary file to map stat to */
        tmpdir = getenv("TMPDIR");
        if (!tmpdir)
            tmpdir = "/tmp";
        snprintf(filename, sizeof(filename), "%s/qemu-open.XXXXXX", tmpdir);
        fd = mkstemp(filename);
        if (fd < 0) {
            return fd;
        }
        unlink(filename);

        if ((r = fake_open->fill(cpu_env, fd))) {
            int e = errno;
            close(fd);
            errno = e;
            return r;
        }
        lseek(fd, 0, SEEK_SET);

        return fd;
    }

    return safe_openat(dirfd, path(pathname), flags, mode);
}

#define TIMER_MAGIC 0x0caf0000
#define TIMER_MAGIC_MASK 0xffff0000

/* Convert QEMU provided timer ID back to internal 16bit index format */
static target_timer_t get_timer_id(abi_long arg)
{
    target_timer_t timerid = arg;

    if ((timerid & TIMER_MAGIC_MASK) != TIMER_MAGIC) {
        return -TARGET_EINVAL;
    }

    timerid &= 0xffff;

    if (timerid >= ARRAY_SIZE(g_posix_timers)) {
        return -TARGET_EINVAL;
    }

    return timerid;
}

static abi_long swap_data_eventfd(void *buf, size_t len)
{
    uint64_t *counter = buf;
    int i;

    if (len < sizeof(uint64_t)) {
        return -EINVAL;
    }

    for (i = 0; i < len; i += sizeof(uint64_t)) {
        *counter = tswap64(*counter);
        counter++;
    }

    return len;
}

static TargetFdTrans target_eventfd_trans = {
    .host_to_target_data = swap_data_eventfd,
    .target_to_host_data = swap_data_eventfd,
};

#if (defined(TARGET_NR_inotify_init) && defined(__NR_inotify_init)) || \
    (defined(CONFIG_INOTIFY1) && defined(TARGET_NR_inotify_init1) && \
     defined(__NR_inotify_init1))
static abi_long host_to_target_data_inotify(void *buf, size_t len)
{
    struct inotify_event *ev;
    int i;
    uint32_t name_len;

    for (i = 0; i < len; i += sizeof(struct inotify_event) + name_len) {
        ev = (struct inotify_event *)((char *)buf + i);
        name_len = ev->len;

        ev->wd = tswap32(ev->wd);
        ev->mask = tswap32(ev->mask);
        ev->cookie = tswap32(ev->cookie);
        ev->len = tswap32(name_len);
    }

    return len;
}

static TargetFdTrans target_inotify_trans = {
    .host_to_target_data = host_to_target_data_inotify,
};
#endif

static int target_to_host_cpu_mask(unsigned long *host_mask,
                                   size_t host_size,
                                   abi_ulong target_addr,
                                   size_t target_size)
{
    unsigned target_bits = sizeof(abi_ulong) * 8;
    unsigned host_bits = sizeof(*host_mask) * 8;
    abi_ulong *target_mask;
    unsigned i, j;

    assert(host_size >= target_size);

    target_mask = lock_user(VERIFY_READ, target_addr, target_size, 1);
    if (!target_mask) {
        return -TARGET_EFAULT;
    }
    memset(host_mask, 0, host_size);

    for (i = 0 ; i < target_size / sizeof(abi_ulong); i++) {
        unsigned bit = i * target_bits;
        abi_ulong val;

        __get_user(val, &target_mask[i]);
        for (j = 0; j < target_bits; j++, bit++) {
            if (val & (1UL << j)) {
                host_mask[bit / host_bits] |= 1UL << (bit % host_bits);
            }
        }
    }

    unlock_user(target_mask, target_addr, 0);
    return 0;
}

static int host_to_target_cpu_mask(const unsigned long *host_mask,
                                   size_t host_size,
                                   abi_ulong target_addr,
                                   size_t target_size)
{
    unsigned target_bits = sizeof(abi_ulong) * 8;
    unsigned host_bits = sizeof(*host_mask) * 8;
    abi_ulong *target_mask;
    unsigned i, j;

    assert(host_size >= target_size);

    target_mask = lock_user(VERIFY_WRITE, target_addr, target_size, 0);
    if (!target_mask) {
        return -TARGET_EFAULT;
    }

    for (i = 0 ; i < target_size / sizeof(abi_ulong); i++) {
        unsigned bit = i * target_bits;
        abi_ulong val = 0;

        for (j = 0; j < target_bits; j++, bit++) {
            if (host_mask[bit / host_bits] & (1UL << (bit % host_bits))) {
                val |= 1UL << j;
            }
        }
        __put_user(val, &target_mask[i]);
    }

    unlock_user(target_mask, target_addr, target_size);
    return 0;
}

/* do_syscall() should always have a single exit point at the end so
   that actions, such as logging of syscall results, can be performed.
   All errnos that do_syscall() returns must be -TARGET_<errcode>. */
abi_long do_syscall(void *cpu_env, int num, abi_long arg1,
                    abi_long arg2, abi_long arg3, abi_long arg4,
                    abi_long arg5, abi_long arg6, abi_long arg7,
                    abi_long arg8)
{
    CPUState *cpu = ENV_GET_CPU(cpu_env);
    abi_long ret;
    struct stat st;
    struct statfs stfs;
    void *p;

#if defined(DEBUG_ERESTARTSYS)
    /* Debug-only code for exercising the syscall-restart code paths
     * in the per-architecture cpu main loops: restart every syscall
     * the guest makes once before letting it through.
     */
    {
        static int flag;

        flag = !flag;
        if (flag) {
            return -TARGET_ERESTARTSYS;
        }
    }
#endif

#ifdef DEBUG
    gemu_log("syscall %d", num);
#endif
    trace_guest_user_syscall(cpu, num, arg1, arg2, arg3, arg4, arg5, arg6, arg7, arg8);
    if(do_strace)
        print_syscall(num, arg1, arg2, arg3, arg4, arg5, arg6);

    switch(num) {
    case TARGET_NR_exit:
        /* In old applications this may be used to implement _exit(2).
           However in threaded applictions it is used for thread termination,
           and _exit_group is used for application termination.
           Do thread termination if we have more then one thread.  */

        if (block_signals()) {
            ret = -TARGET_ERESTARTSYS;
            break;
        }

        cpu_list_lock();

        if (CPU_NEXT(first_cpu)) {
            TaskState *ts;

            /* Remove the CPU from the list.  */
            QTAILQ_REMOVE(&cpus, cpu, node);

            cpu_list_unlock();

            ts = cpu->opaque;
            if (ts->child_tidptr) {
                put_user_u32(0, ts->child_tidptr);
                sys_futex(g2h(ts->child_tidptr), FUTEX_WAKE, INT_MAX,
                          NULL, NULL, 0);
            }
            thread_cpu = NULL;
            object_unref(OBJECT(cpu));
            g_free(ts);
            rcu_unregister_thread();
            pthread_exit(NULL);
        }

        cpu_list_unlock();
#ifdef TARGET_GPROF
        _mcleanup();
#endif
        gdb_exit(cpu_env, arg1);
        _exit(arg1);
        ret = 0; /* avoid warning */
        break;
    case TARGET_NR_read:
        if (arg3 == 0)
            ret = 0;
        else {
            if (!(p = lock_user(VERIFY_WRITE, arg2, arg3, 0)))
                goto efault;
            ret = get_errno(safe_read(arg1, p, arg3));
            if (ret >= 0 &&
                fd_trans_host_to_target_data(arg1)) {
                ret = fd_trans_host_to_target_data(arg1)(p, ret);
            }
            unlock_user(p, arg2, ret);
        }
        break;
    case TARGET_NR_write:
        if (!(p = lock_user(VERIFY_READ, arg2, arg3, 1)))
            goto efault;
        if (fd_trans_target_to_host_data(arg1)) {
            void *copy = g_malloc(arg3);
            memcpy(copy, p, arg3);
            ret = fd_trans_target_to_host_data(arg1)(copy, arg3);
            if (ret >= 0) {
                ret = get_errno(safe_write(arg1, copy, ret));
            }
            g_free(copy);
        } else {
            ret = get_errno(safe_write(arg1, p, arg3));
        }
        unlock_user(p, arg2, 0);
        break;
#ifdef TARGET_NR_open
    case TARGET_NR_open:
        if (!(p = lock_user_string(arg1)))
            goto efault;
        ret = get_errno(do_openat(cpu_env, AT_FDCWD, p,
                                  target_to_host_bitmask(arg2, fcntl_flags_tbl),
                                  arg3));
        fd_trans_unregister(ret);
        unlock_user(p, arg1, 0);
        break;
#endif
    case TARGET_NR_openat:
        if (!(p = lock_user_string(arg2)))
            goto efault;
        ret = get_errno(do_openat(cpu_env, arg1, p,
                                  target_to_host_bitmask(arg3, fcntl_flags_tbl),
                                  arg4));
        fd_trans_unregister(ret);
        unlock_user(p, arg2, 0);
        break;
#if defined(TARGET_NR_name_to_handle_at) && defined(CONFIG_OPEN_BY_HANDLE)
    case TARGET_NR_name_to_handle_at:
        ret = do_name_to_handle_at(arg1, arg2, arg3, arg4, arg5);
        break;
#endif
#if defined(TARGET_NR_open_by_handle_at) && defined(CONFIG_OPEN_BY_HANDLE)
    case TARGET_NR_open_by_handle_at:
        ret = do_open_by_handle_at(arg1, arg2, arg3);
        fd_trans_unregister(ret);
        break;
#endif
    case TARGET_NR_close:
        fd_trans_unregister(arg1);
        ret = get_errno(close(arg1));
        break;
    case TARGET_NR_brk:
        ret = do_brk(arg1);
        break;
#ifdef TARGET_NR_fork
    case TARGET_NR_fork:
        ret = get_errno(do_fork(cpu_env, TARGET_SIGCHLD, 0, 0, 0, 0));
        break;
#endif
#ifdef TARGET_NR_waitpid
    case TARGET_NR_waitpid:
        {
            int status;
            ret = get_errno(safe_wait4(arg1, &status, arg3, 0));
            if (!is_error(ret) && arg2 && ret
                && put_user_s32(host_to_target_waitstatus(status), arg2))
                goto efault;
        }
        break;
#endif
#ifdef TARGET_NR_waitid
    case TARGET_NR_waitid:
        {
            siginfo_t info;
            info.si_pid = 0;
            ret = get_errno(safe_waitid(arg1, arg2, &info, arg4, NULL));
            if (!is_error(ret) && arg3 && info.si_pid != 0) {
                if (!(p = lock_user(VERIFY_WRITE, arg3, sizeof(target_siginfo_t), 0)))
                    goto efault;
                host_to_target_siginfo(p, &info);
                unlock_user(p, arg3, sizeof(target_siginfo_t));
            }
        }
        break;
#endif
#ifdef TARGET_NR_creat /* not on alpha */
    case TARGET_NR_creat:
        if (!(p = lock_user_string(arg1)))
            goto efault;
        ret = get_errno(creat(p, arg2));
        fd_trans_unregister(ret);
        unlock_user(p, arg1, 0);
        break;
#endif
#ifdef TARGET_NR_link
    case TARGET_NR_link:
        {
            void * p2;
            p = lock_user_string(arg1);
            p2 = lock_user_string(arg2);
            if (!p || !p2)
                ret = -TARGET_EFAULT;
            else
                ret = get_errno(link(p, p2));
            unlock_user(p2, arg2, 0);
            unlock_user(p, arg1, 0);
        }
        break;
#endif
#if defined(TARGET_NR_linkat)
    case TARGET_NR_linkat:
        {
            void * p2 = NULL;
            if (!arg2 || !arg4)
                goto efault;
            p  = lock_user_string(arg2);
            p2 = lock_user_string(arg4);
            if (!p || !p2)
                ret = -TARGET_EFAULT;
            else
                ret = get_errno(linkat(arg1, p, arg3, p2, arg5));
            unlock_user(p, arg2, 0);
            unlock_user(p2, arg4, 0);
        }
        break;
#endif
#ifdef TARGET_NR_unlink
    case TARGET_NR_unlink:
        if (!(p = lock_user_string(arg1)))
            goto efault;
        ret = get_errno(unlink(p));
        unlock_user(p, arg1, 0);
        break;
#endif
#if defined(TARGET_NR_unlinkat)
    case TARGET_NR_unlinkat:
        if (!(p = lock_user_string(arg2)))
            goto efault;
        ret = get_errno(unlinkat(arg1, p, arg3));
        unlock_user(p, arg2, 0);
        break;
#endif
    case TARGET_NR_execve:
        {
            char **argp, **envp;
            int argc, envc;
            abi_ulong gp;
            abi_ulong guest_argp;
            abi_ulong guest_envp;
            abi_ulong addr;
            char **q;
            int total_size = 0;

            argc = 0;
            guest_argp = arg2;
            for (gp = guest_argp; gp; gp += sizeof(abi_ulong)) {
                if (get_user_ual(addr, gp))
                    goto efault;
                if (!addr)
                    break;
                argc++;
            }
            envc = 0;
            guest_envp = arg3;
            for (gp = guest_envp; gp; gp += sizeof(abi_ulong)) {
                if (get_user_ual(addr, gp))
                    goto efault;
                if (!addr)
                    break;
                envc++;
            }

            argp = g_new0(char *, argc + 1);
            envp = g_new0(char *, envc + 1);

            for (gp = guest_argp, q = argp; gp;
                  gp += sizeof(abi_ulong), q++) {
                if (get_user_ual(addr, gp))
                    goto execve_efault;
                if (!addr)
                    break;
                if (!(*q = lock_user_string(addr)))
                    goto execve_efault;
                total_size += strlen(*q) + 1;
            }
            *q = NULL;

            for (gp = guest_envp, q = envp; gp;
                  gp += sizeof(abi_ulong), q++) {
                if (get_user_ual(addr, gp))
                    goto execve_efault;
                if (!addr)
                    break;
                if (!(*q = lock_user_string(addr)))
                    goto execve_efault;
                total_size += strlen(*q) + 1;
            }
            *q = NULL;

            if (!(p = lock_user_string(arg1)))
                goto execve_efault;
            /* Although execve() is not an interruptible syscall it is
             * a special case where we must use the safe_syscall wrapper:
             * if we allow a signal to happen before we make the host
             * syscall then we will 'lose' it, because at the point of
             * execve the process leaves QEMU's control. So we use the
             * safe syscall wrapper to ensure that we either take the
             * signal as a guest signal, or else it does not happen
             * before the execve completes and makes it the other
             * program's problem.
             */
            ret = get_errno(safe_execve(p, argp, envp));
            unlock_user(p, arg1, 0);

            goto execve_end;

        execve_efault:
            ret = -TARGET_EFAULT;

        execve_end:
            for (gp = guest_argp, q = argp; *q;
                  gp += sizeof(abi_ulong), q++) {
                if (get_user_ual(addr, gp)
                    || !addr)
                    break;
                unlock_user(*q, addr, 0);
            }
            for (gp = guest_envp, q = envp; *q;
                  gp += sizeof(abi_ulong), q++) {
                if (get_user_ual(addr, gp)
                    || !addr)
                    break;
                unlock_user(*q, addr, 0);
            }

            g_free(argp);
            g_free(envp);
        }
        break;
    case TARGET_NR_chdir:
        if (!(p = lock_user_string(arg1)))
            goto efault;
        ret = get_errno(chdir(p));
        unlock_user(p, arg1, 0);
        break;
#ifdef TARGET_NR_time
    case TARGET_NR_time:
        {
            time_t host_time;
            ret = get_errno(time(&host_time));
            if (!is_error(ret)
                && arg1
                && put_user_sal(host_time, arg1))
                goto efault;
        }
        break;
#endif
#ifdef TARGET_NR_mknod
    case TARGET_NR_mknod:
        if (!(p = lock_user_string(arg1)))
            goto efault;
        ret = get_errno(mknod(p, arg2, arg3));
        unlock_user(p, arg1, 0);
        break;
#endif
#if defined(TARGET_NR_mknodat)
    case TARGET_NR_mknodat:
        if (!(p = lock_user_string(arg2)))
            goto efault;
        ret = get_errno(mknodat(arg1, p, arg3, arg4));
        unlock_user(p, arg2, 0);
        break;
#endif
#ifdef TARGET_NR_chmod
    case TARGET_NR_chmod:
        if (!(p = lock_user_string(arg1)))
            goto efault;
        ret = get_errno(chmod(p, arg2));
        unlock_user(p, arg1, 0);
        break;
#endif
#ifdef TARGET_NR_break
    case TARGET_NR_break:
        goto unimplemented;
#endif
#ifdef TARGET_NR_oldstat
    case TARGET_NR_oldstat:
        goto unimplemented;
#endif
    case TARGET_NR_lseek:
        ret = get_errno(lseek(arg1, arg2, arg3));
        break;
#if defined(TARGET_NR_getxpid) && defined(TARGET_ALPHA)
    /* Alpha specific */
    case TARGET_NR_getxpid:
        ((CPUAlphaState *)cpu_env)->ir[IR_A4] = getppid();
        ret = get_errno(getpid());
        break;
#endif
#ifdef TARGET_NR_getpid
    case TARGET_NR_getpid:
        ret = get_errno(getpid());
        break;
#endif
    case TARGET_NR_mount:
        {
            /* need to look at the data field */
            void *p2, *p3;

            if (arg1) {
                p = lock_user_string(arg1);
                if (!p) {
                    goto efault;
                }
            } else {
                p = NULL;
            }

            p2 = lock_user_string(arg2);
            if (!p2) {
                if (arg1) {
                    unlock_user(p, arg1, 0);
                }
                goto efault;
            }

            if (arg3) {
                p3 = lock_user_string(arg3);
                if (!p3) {
                    if (arg1) {
                        unlock_user(p, arg1, 0);
                    }
                    unlock_user(p2, arg2, 0);
                    goto efault;
                }
            } else {
                p3 = NULL;
            }

            /* FIXME - arg5 should be locked, but it isn't clear how to
             * do that since it's not guaranteed to be a NULL-terminated
             * string.
             */
            if (!arg5) {
                ret = mount(p, p2, p3, (unsigned long)arg4, NULL);
            } else {
                ret = mount(p, p2, p3, (unsigned long)arg4, g2h(arg5));
            }
            ret = get_errno(ret);

            if (arg1) {
                unlock_user(p, arg1, 0);
            }
            unlock_user(p2, arg2, 0);
            if (arg3) {
                unlock_user(p3, arg3, 0);
            }
        }
        break;
#ifdef TARGET_NR_umount
    case TARGET_NR_umount:
        if (!(p = lock_user_string(arg1)))
            goto efault;
        ret = get_errno(umount(p));
        unlock_user(p, arg1, 0);
        break;
#endif
#ifdef TARGET_NR_stime /* not on alpha */
    case TARGET_NR_stime:
        {
            time_t host_time;
            if (get_user_sal(host_time, arg1))
                goto efault;
            ret = get_errno(stime(&host_time));
        }
        break;
#endif
    case TARGET_NR_ptrace:
        goto unimplemented;
#ifdef TARGET_NR_alarm /* not on alpha */
    case TARGET_NR_alarm:
        ret = alarm(arg1);
        break;
#endif
#ifdef TARGET_NR_oldfstat
    case TARGET_NR_oldfstat:
        goto unimplemented;
#endif
#ifdef TARGET_NR_pause /* not on alpha */
    case TARGET_NR_pause:
        if (!block_signals()) {
            sigsuspend(&((TaskState *)cpu->opaque)->signal_mask);
        }
        ret = -TARGET_EINTR;
        break;
#endif
#ifdef TARGET_NR_utime
    case TARGET_NR_utime:
        {
            struct utimbuf tbuf, *host_tbuf;
            struct target_utimbuf *target_tbuf;
            if (arg2) {
                if (!lock_user_struct(VERIFY_READ, target_tbuf, arg2, 1))
                    goto efault;
                tbuf.actime = tswapal(target_tbuf->actime);
                tbuf.modtime = tswapal(target_tbuf->modtime);
                unlock_user_struct(target_tbuf, arg2, 0);
                host_tbuf = &tbuf;
            } else {
                host_tbuf = NULL;
            }
            if (!(p = lock_user_string(arg1)))
                goto efault;
            ret = get_errno(utime(p, host_tbuf));
            unlock_user(p, arg1, 0);
        }
        break;
#endif
#ifdef TARGET_NR_utimes
    case TARGET_NR_utimes:
        {
            struct timeval *tvp, tv[2];
            if (arg2) {
                if (copy_from_user_timeval(&tv[0], arg2)
                    || copy_from_user_timeval(&tv[1],
                                              arg2 + sizeof(struct target_timeval)))
                    goto efault;
                tvp = tv;
            } else {
                tvp = NULL;
            }
            if (!(p = lock_user_string(arg1)))
                goto efault;
            ret = get_errno(utimes(p, tvp));
            unlock_user(p, arg1, 0);
        }
        break;
#endif
#if defined(TARGET_NR_futimesat)
    case TARGET_NR_futimesat:
        {
            struct timeval *tvp, tv[2];
            if (arg3) {
                if (copy_from_user_timeval(&tv[0], arg3)
                    || copy_from_user_timeval(&tv[1],
                                              arg3 + sizeof(struct target_timeval)))
                    goto efault;
                tvp = tv;
            } else {
                tvp = NULL;
            }
            if (!(p = lock_user_string(arg2)))
                goto efault;
            ret = get_errno(futimesat(arg1, path(p), tvp));
            unlock_user(p, arg2, 0);
        }
        break;
#endif
#ifdef TARGET_NR_stty
    case TARGET_NR_stty:
        goto unimplemented;
#endif
#ifdef TARGET_NR_gtty
    case TARGET_NR_gtty:
        goto unimplemented;
#endif
#ifdef TARGET_NR_access
    case TARGET_NR_access:
        if (!(p = lock_user_string(arg1)))
            goto efault;
        ret = get_errno(access(path(p), arg2));
        unlock_user(p, arg1, 0);
        break;
#endif
#if defined(TARGET_NR_faccessat) && defined(__NR_faccessat)
    case TARGET_NR_faccessat:
        if (!(p = lock_user_string(arg2)))
            goto efault;
        ret = get_errno(faccessat(arg1, p, arg3, 0));
        unlock_user(p, arg2, 0);
        break;
#endif
#ifdef TARGET_NR_nice /* not on alpha */
    case TARGET_NR_nice:
        ret = get_errno(nice(arg1));
        break;
#endif
#ifdef TARGET_NR_ftime
    case TARGET_NR_ftime:
        goto unimplemented;
#endif
    case TARGET_NR_sync:
        sync();
        ret = 0;
        break;
#if defined(TARGET_NR_syncfs) && defined(CONFIG_SYNCFS)
    case TARGET_NR_syncfs:
        ret = get_errno(syncfs(arg1));
        break;
#endif
    case TARGET_NR_kill:
        ret = get_errno(safe_kill(arg1, target_to_host_signal(arg2)));
        break;
#ifdef TARGET_NR_rename
    case TARGET_NR_rename:
        {
            void *p2;
            p = lock_user_string(arg1);
            p2 = lock_user_string(arg2);
            if (!p || !p2)
                ret = -TARGET_EFAULT;
            else
                ret = get_errno(rename(p, p2));
            unlock_user(p2, arg2, 0);
            unlock_user(p, arg1, 0);
        }
        break;
#endif
#if defined(TARGET_NR_renameat)
    case TARGET_NR_renameat:
        {
            void *p2;
            p  = lock_user_string(arg2);
            p2 = lock_user_string(arg4);
            if (!p || !p2)
                ret = -TARGET_EFAULT;
            else
                ret = get_errno(renameat(arg1, p, arg3, p2));
            unlock_user(p2, arg4, 0);
            unlock_user(p, arg2, 0);
        }
        break;
#endif
#if defined(TARGET_NR_renameat2)
    case TARGET_NR_renameat2:
        {
            void *p2;
            p  = lock_user_string(arg2);
            p2 = lock_user_string(arg4);
            if (!p || !p2) {
                ret = -TARGET_EFAULT;
            } else {
                ret = get_errno(sys_renameat2(arg1, p, arg3, p2, arg5));
            }
            unlock_user(p2, arg4, 0);
            unlock_user(p, arg2, 0);
        }
        break;
#endif
#ifdef TARGET_NR_mkdir
    case TARGET_NR_mkdir:
        if (!(p = lock_user_string(arg1)))
            goto efault;
        ret = get_errno(mkdir(p, arg2));
        unlock_user(p, arg1, 0);
        break;
#endif
#if defined(TARGET_NR_mkdirat)
    case TARGET_NR_mkdirat:
        if (!(p = lock_user_string(arg2)))
            goto efault;
        ret = get_errno(mkdirat(arg1, p, arg3));
        unlock_user(p, arg2, 0);
        break;
#endif
#ifdef TARGET_NR_rmdir
    case TARGET_NR_rmdir:
        if (!(p = lock_user_string(arg1)))
            goto efault;
        ret = get_errno(rmdir(p));
        unlock_user(p, arg1, 0);
        break;
#endif
    case TARGET_NR_dup:
        ret = get_errno(dup(arg1));
        if (ret >= 0) {
            fd_trans_dup(arg1, ret);
        }
        break;
#ifdef TARGET_NR_pipe
    case TARGET_NR_pipe:
        ret = do_pipe(cpu_env, arg1, 0, 0);
        break;
#endif
#ifdef TARGET_NR_pipe2
    case TARGET_NR_pipe2:
        ret = do_pipe(cpu_env, arg1,
                      target_to_host_bitmask(arg2, fcntl_flags_tbl), 1);
        break;
#endif
    case TARGET_NR_times:
        {
            struct target_tms *tmsp;
            struct tms tms;
            ret = get_errno(times(&tms));
            if (arg1) {
                tmsp = lock_user(VERIFY_WRITE, arg1, sizeof(struct target_tms), 0);
                if (!tmsp)
                    goto efault;
                tmsp->tms_utime = tswapal(host_to_target_clock_t(tms.tms_utime));
                tmsp->tms_stime = tswapal(host_to_target_clock_t(tms.tms_stime));
                tmsp->tms_cutime = tswapal(host_to_target_clock_t(tms.tms_cutime));
                tmsp->tms_cstime = tswapal(host_to_target_clock_t(tms.tms_cstime));
            }
            if (!is_error(ret))
                ret = host_to_target_clock_t(ret);
        }
        break;
#ifdef TARGET_NR_prof
    case TARGET_NR_prof:
        goto unimplemented;
#endif
#ifdef TARGET_NR_signal
    case TARGET_NR_signal:
        goto unimplemented;
#endif
    case TARGET_NR_acct:
        if (arg1 == 0) {
            ret = get_errno(acct(NULL));
        } else {
            if (!(p = lock_user_string(arg1)))
                goto efault;
            ret = get_errno(acct(path(p)));
            unlock_user(p, arg1, 0);
        }
        break;
#ifdef TARGET_NR_umount2
    case TARGET_NR_umount2:
        if (!(p = lock_user_string(arg1)))
            goto efault;
        ret = get_errno(umount2(p, arg2));
        unlock_user(p, arg1, 0);
        break;
#endif
#ifdef TARGET_NR_lock
    case TARGET_NR_lock:
        goto unimplemented;
#endif
    case TARGET_NR_ioctl:
        ret = do_ioctl(arg1, arg2, arg3);
        break;
#ifdef TARGET_NR_fcntl
    case TARGET_NR_fcntl:
        ret = do_fcntl(arg1, arg2, arg3);
        break;
#endif
#ifdef TARGET_NR_mpx
    case TARGET_NR_mpx:
        goto unimplemented;
#endif
    case TARGET_NR_setpgid:
        ret = get_errno(setpgid(arg1, arg2));
        break;
#ifdef TARGET_NR_ulimit
    case TARGET_NR_ulimit:
        goto unimplemented;
#endif
#ifdef TARGET_NR_oldolduname
    case TARGET_NR_oldolduname:
        goto unimplemented;
#endif
    case TARGET_NR_umask:
        ret = get_errno(umask(arg1));
        break;
    case TARGET_NR_chroot:
        if (!(p = lock_user_string(arg1)))
            goto efault;
        ret = get_errno(chroot(p));
        unlock_user(p, arg1, 0);
        break;
#ifdef TARGET_NR_ustat
    case TARGET_NR_ustat:
        goto unimplemented;
#endif
#ifdef TARGET_NR_dup2
    case TARGET_NR_dup2:
        ret = get_errno(dup2(arg1, arg2));
        if (ret >= 0) {
            fd_trans_dup(arg1, arg2);
        }
        break;
#endif
#if defined(CONFIG_DUP3) && defined(TARGET_NR_dup3)
    case TARGET_NR_dup3:
    {
        int host_flags;

        if ((arg3 & ~TARGET_O_CLOEXEC) != 0) {
            return -EINVAL;
        }
        host_flags = target_to_host_bitmask(arg3, fcntl_flags_tbl);
        ret = get_errno(dup3(arg1, arg2, host_flags));
        if (ret >= 0) {
            fd_trans_dup(arg1, arg2);
        }
        break;
    }
#endif
#ifdef TARGET_NR_getppid /* not on alpha */
    case TARGET_NR_getppid:
        ret = get_errno(getppid());
        break;
#endif
#ifdef TARGET_NR_getpgrp
    case TARGET_NR_getpgrp:
        ret = get_errno(getpgrp());
        break;
#endif
    case TARGET_NR_setsid:
        ret = get_errno(setsid());
        break;
#ifdef TARGET_NR_sigaction
    case TARGET_NR_sigaction:
        {
#if defined(TARGET_ALPHA)
            struct target_sigaction act, oact, *pact = 0;
            struct target_old_sigaction *old_act;
            if (arg2) {
                if (!lock_user_struct(VERIFY_READ, old_act, arg2, 1))
                    goto efault;
                act._sa_handler = old_act->_sa_handler;
                target_siginitset(&act.sa_mask, old_act->sa_mask);
                act.sa_flags = old_act->sa_flags;
                act.sa_restorer = 0;
                unlock_user_struct(old_act, arg2, 0);
                pact = &act;
            }
            ret = get_errno(do_sigaction(arg1, pact, &oact));
            if (!is_error(ret) && arg3) {
                if (!lock_user_struct(VERIFY_WRITE, old_act, arg3, 0))
                    goto efault;
                old_act->_sa_handler = oact._sa_handler;
                old_act->sa_mask = oact.sa_mask.sig[0];
                old_act->sa_flags = oact.sa_flags;
                unlock_user_struct(old_act, arg3, 1);
            }
#elif defined(TARGET_MIPS)
	    struct target_sigaction act, oact, *pact, *old_act;

	    if (arg2) {
                if (!lock_user_struct(VERIFY_READ, old_act, arg2, 1))
                    goto efault;
		act._sa_handler = old_act->_sa_handler;
		target_siginitset(&act.sa_mask, old_act->sa_mask.sig[0]);
		act.sa_flags = old_act->sa_flags;
		unlock_user_struct(old_act, arg2, 0);
		pact = &act;
	    } else {
		pact = NULL;
	    }

	    ret = get_errno(do_sigaction(arg1, pact, &oact));

	    if (!is_error(ret) && arg3) {
                if (!lock_user_struct(VERIFY_WRITE, old_act, arg3, 0))
                    goto efault;
		old_act->_sa_handler = oact._sa_handler;
		old_act->sa_flags = oact.sa_flags;
		old_act->sa_mask.sig[0] = oact.sa_mask.sig[0];
		old_act->sa_mask.sig[1] = 0;
		old_act->sa_mask.sig[2] = 0;
		old_act->sa_mask.sig[3] = 0;
		unlock_user_struct(old_act, arg3, 1);
	    }
#else
            struct target_old_sigaction *old_act;
            struct target_sigaction act, oact, *pact;
            if (arg2) {
                if (!lock_user_struct(VERIFY_READ, old_act, arg2, 1))
                    goto efault;
                act._sa_handler = old_act->_sa_handler;
                target_siginitset(&act.sa_mask, old_act->sa_mask);
                act.sa_flags = old_act->sa_flags;
                act.sa_restorer = old_act->sa_restorer;
                unlock_user_struct(old_act, arg2, 0);
                pact = &act;
            } else {
                pact = NULL;
            }
            ret = get_errno(do_sigaction(arg1, pact, &oact));
            if (!is_error(ret) && arg3) {
                if (!lock_user_struct(VERIFY_WRITE, old_act, arg3, 0))
                    goto efault;
                old_act->_sa_handler = oact._sa_handler;
                old_act->sa_mask = oact.sa_mask.sig[0];
                old_act->sa_flags = oact.sa_flags;
                old_act->sa_restorer = oact.sa_restorer;
                unlock_user_struct(old_act, arg3, 1);
            }
#endif
        }
        break;
#endif
    case TARGET_NR_rt_sigaction:
        {
#if defined(TARGET_ALPHA)
            /* For Alpha and SPARC this is a 5 argument syscall, with
             * a 'restorer' parameter which must be copied into the
             * sa_restorer field of the sigaction struct.
             * For Alpha that 'restorer' is arg5; for SPARC it is arg4,
             * and arg5 is the sigsetsize.
             * Alpha also has a separate rt_sigaction struct that it uses
             * here; SPARC uses the usual sigaction struct.
             */
            struct target_rt_sigaction *rt_act;
            struct target_sigaction act, oact, *pact = 0;

            if (arg4 != sizeof(target_sigset_t)) {
                ret = -TARGET_EINVAL;
                break;
            }
            if (arg2) {
                if (!lock_user_struct(VERIFY_READ, rt_act, arg2, 1))
                    goto efault;
                act._sa_handler = rt_act->_sa_handler;
                act.sa_mask = rt_act->sa_mask;
                act.sa_flags = rt_act->sa_flags;
                act.sa_restorer = arg5;
                unlock_user_struct(rt_act, arg2, 0);
                pact = &act;
            }
            ret = get_errno(do_sigaction(arg1, pact, &oact));
            if (!is_error(ret) && arg3) {
                if (!lock_user_struct(VERIFY_WRITE, rt_act, arg3, 0))
                    goto efault;
                rt_act->_sa_handler = oact._sa_handler;
                rt_act->sa_mask = oact.sa_mask;
                rt_act->sa_flags = oact.sa_flags;
                unlock_user_struct(rt_act, arg3, 1);
            }
#else
#ifdef TARGET_SPARC
            target_ulong restorer = arg4;
            target_ulong sigsetsize = arg5;
#else
            target_ulong sigsetsize = arg4;
#endif
            struct target_sigaction *act;
            struct target_sigaction *oact;

            if (sigsetsize != sizeof(target_sigset_t)) {
                ret = -TARGET_EINVAL;
                break;
            }
            if (arg2) {
                if (!lock_user_struct(VERIFY_READ, act, arg2, 1)) {
                    goto efault;
                }
#ifdef TARGET_SPARC
                act->sa_restorer = restorer;
#endif
            } else {
                act = NULL;
            }
            if (arg3) {
                if (!lock_user_struct(VERIFY_WRITE, oact, arg3, 0)) {
                    ret = -TARGET_EFAULT;
                    goto rt_sigaction_fail;
                }
            } else
                oact = NULL;
            ret = get_errno(do_sigaction(arg1, act, oact));
	rt_sigaction_fail:
            if (act)
                unlock_user_struct(act, arg2, 0);
            if (oact)
                unlock_user_struct(oact, arg3, 1);
#endif
        }
        break;
#ifdef TARGET_NR_sgetmask /* not on alpha */
    case TARGET_NR_sgetmask:
        {
            sigset_t cur_set;
            abi_ulong target_set;
            ret = do_sigprocmask(0, NULL, &cur_set);
            if (!ret) {
                host_to_target_old_sigset(&target_set, &cur_set);
                ret = target_set;
            }
        }
        break;
#endif
#ifdef TARGET_NR_ssetmask /* not on alpha */
    case TARGET_NR_ssetmask:
        {
            sigset_t set, oset;
            abi_ulong target_set = arg1;
            target_to_host_old_sigset(&set, &target_set);
            ret = do_sigprocmask(SIG_SETMASK, &set, &oset);
            if (!ret) {
                host_to_target_old_sigset(&target_set, &oset);
                ret = target_set;
            }
        }
        break;
#endif
#ifdef TARGET_NR_sigprocmask
    case TARGET_NR_sigprocmask:
        {
#if defined(TARGET_ALPHA)
            sigset_t set, oldset;
            abi_ulong mask;
            int how;

            switch (arg1) {
            case TARGET_SIG_BLOCK:
                how = SIG_BLOCK;
                break;
            case TARGET_SIG_UNBLOCK:
                how = SIG_UNBLOCK;
                break;
            case TARGET_SIG_SETMASK:
                how = SIG_SETMASK;
                break;
            default:
                ret = -TARGET_EINVAL;
                goto fail;
            }
            mask = arg2;
            target_to_host_old_sigset(&set, &mask);

            ret = do_sigprocmask(how, &set, &oldset);
            if (!is_error(ret)) {
                host_to_target_old_sigset(&mask, &oldset);
                ret = mask;
                ((CPUAlphaState *)cpu_env)->ir[IR_V0] = 0; /* force no error */
            }
#else
            sigset_t set, oldset, *set_ptr;
            int how;

            if (arg2) {
                switch (arg1) {
                case TARGET_SIG_BLOCK:
                    how = SIG_BLOCK;
                    break;
                case TARGET_SIG_UNBLOCK:
                    how = SIG_UNBLOCK;
                    break;
                case TARGET_SIG_SETMASK:
                    how = SIG_SETMASK;
                    break;
                default:
                    ret = -TARGET_EINVAL;
                    goto fail;
                }
                if (!(p = lock_user(VERIFY_READ, arg2, sizeof(target_sigset_t), 1)))
                    goto efault;
                target_to_host_old_sigset(&set, p);
                unlock_user(p, arg2, 0);
                set_ptr = &set;
            } else {
                how = 0;
                set_ptr = NULL;
            }
            ret = do_sigprocmask(how, set_ptr, &oldset);
            if (!is_error(ret) && arg3) {
                if (!(p = lock_user(VERIFY_WRITE, arg3, sizeof(target_sigset_t), 0)))
                    goto efault;
                host_to_target_old_sigset(p, &oldset);
                unlock_user(p, arg3, sizeof(target_sigset_t));
            }
#endif
        }
        break;
#endif
    case TARGET_NR_rt_sigprocmask:
        {
            int how = arg1;
            sigset_t set, oldset, *set_ptr;

            if (arg4 != sizeof(target_sigset_t)) {
                ret = -TARGET_EINVAL;
                break;
            }

            if (arg2) {
                switch(how) {
                case TARGET_SIG_BLOCK:
                    how = SIG_BLOCK;
                    break;
                case TARGET_SIG_UNBLOCK:
                    how = SIG_UNBLOCK;
                    break;
                case TARGET_SIG_SETMASK:
                    how = SIG_SETMASK;
                    break;
                default:
                    ret = -TARGET_EINVAL;
                    goto fail;
                }
                if (!(p = lock_user(VERIFY_READ, arg2, sizeof(target_sigset_t), 1)))
                    goto efault;
                target_to_host_sigset(&set, p);
                unlock_user(p, arg2, 0);
                set_ptr = &set;
            } else {
                how = 0;
                set_ptr = NULL;
            }
            ret = do_sigprocmask(how, set_ptr, &oldset);
            if (!is_error(ret) && arg3) {
                if (!(p = lock_user(VERIFY_WRITE, arg3, sizeof(target_sigset_t), 0)))
                    goto efault;
                host_to_target_sigset(p, &oldset);
                unlock_user(p, arg3, sizeof(target_sigset_t));
            }
        }
        break;
#ifdef TARGET_NR_sigpending
    case TARGET_NR_sigpending:
        {
            sigset_t set;
            ret = get_errno(sigpending(&set));
            if (!is_error(ret)) {
                if (!(p = lock_user(VERIFY_WRITE, arg1, sizeof(target_sigset_t), 0)))
                    goto efault;
                host_to_target_old_sigset(p, &set);
                unlock_user(p, arg1, sizeof(target_sigset_t));
            }
        }
        break;
#endif
    case TARGET_NR_rt_sigpending:
        {
            sigset_t set;

            /* Yes, this check is >, not != like most. We follow the kernel's
             * logic and it does it like this because it implements
             * NR_sigpending through the same code path, and in that case
             * the old_sigset_t is smaller in size.
             */
            if (arg2 > sizeof(target_sigset_t)) {
                ret = -TARGET_EINVAL;
                break;
            }

            ret = get_errno(sigpending(&set));
            if (!is_error(ret)) {
                if (!(p = lock_user(VERIFY_WRITE, arg1, sizeof(target_sigset_t), 0)))
                    goto efault;
                host_to_target_sigset(p, &set);
                unlock_user(p, arg1, sizeof(target_sigset_t));
            }
        }
        break;
#ifdef TARGET_NR_sigsuspend
    case TARGET_NR_sigsuspend:
        {
            TaskState *ts = cpu->opaque;
#if defined(TARGET_ALPHA)
            abi_ulong mask = arg1;
            target_to_host_old_sigset(&ts->sigsuspend_mask, &mask);
#else
            if (!(p = lock_user(VERIFY_READ, arg1, sizeof(target_sigset_t), 1)))
                goto efault;
            target_to_host_old_sigset(&ts->sigsuspend_mask, p);
            unlock_user(p, arg1, 0);
#endif
            ret = get_errno(safe_rt_sigsuspend(&ts->sigsuspend_mask,
                                               SIGSET_T_SIZE));
            if (ret != -TARGET_ERESTARTSYS) {
                ts->in_sigsuspend = 1;
            }
        }
        break;
#endif
    case TARGET_NR_rt_sigsuspend:
        {
            TaskState *ts = cpu->opaque;

            if (arg2 != sizeof(target_sigset_t)) {
                ret = -TARGET_EINVAL;
                break;
            }
            if (!(p = lock_user(VERIFY_READ, arg1, sizeof(target_sigset_t), 1)))
                goto efault;
            target_to_host_sigset(&ts->sigsuspend_mask, p);
            unlock_user(p, arg1, 0);
            ret = get_errno(safe_rt_sigsuspend(&ts->sigsuspend_mask,
                                               SIGSET_T_SIZE));
            if (ret != -TARGET_ERESTARTSYS) {
                ts->in_sigsuspend = 1;
            }
        }
        break;
    case TARGET_NR_rt_sigtimedwait:
        {
            sigset_t set;
            struct timespec uts, *puts;
            siginfo_t uinfo;

            if (arg4 != sizeof(target_sigset_t)) {
                ret = -TARGET_EINVAL;
                break;
            }

            if (!(p = lock_user(VERIFY_READ, arg1, sizeof(target_sigset_t), 1)))
                goto efault;
            target_to_host_sigset(&set, p);
            unlock_user(p, arg1, 0);
            if (arg3) {
                puts = &uts;
                target_to_host_timespec(puts, arg3);
            } else {
                puts = NULL;
            }
            ret = get_errno(safe_rt_sigtimedwait(&set, &uinfo, puts,
                                                 SIGSET_T_SIZE));
            if (!is_error(ret)) {
                if (arg2) {
                    p = lock_user(VERIFY_WRITE, arg2, sizeof(target_siginfo_t),
                                  0);
                    if (!p) {
                        goto efault;
                    }
                    host_to_target_siginfo(p, &uinfo);
                    unlock_user(p, arg2, sizeof(target_siginfo_t));
                }
                ret = host_to_target_signal(ret);
            }
        }
        break;
    case TARGET_NR_rt_sigqueueinfo:
        {
            siginfo_t uinfo;

            p = lock_user(VERIFY_READ, arg3, sizeof(target_siginfo_t), 1);
            if (!p) {
                goto efault;
            }
            target_to_host_siginfo(&uinfo, p);
            unlock_user(p, arg3, 0);
            ret = get_errno(sys_rt_sigqueueinfo(arg1, arg2, &uinfo));
        }
        break;
    case TARGET_NR_rt_tgsigqueueinfo:
        {
            siginfo_t uinfo;

            p = lock_user(VERIFY_READ, arg4, sizeof(target_siginfo_t), 1);
            if (!p) {
                goto efault;
            }
            target_to_host_siginfo(&uinfo, p);
            unlock_user(p, arg4, 0);
            ret = get_errno(sys_rt_tgsigqueueinfo(arg1, arg2, arg3, &uinfo));
        }
        break;
#ifdef TARGET_NR_sigreturn
    case TARGET_NR_sigreturn:
        if (block_signals()) {
            ret = -TARGET_ERESTARTSYS;
        } else {
            ret = do_sigreturn(cpu_env);
        }
        break;
#endif
    case TARGET_NR_rt_sigreturn:
        if (block_signals()) {
            ret = -TARGET_ERESTARTSYS;
        } else {
            ret = do_rt_sigreturn(cpu_env);
        }
        break;
    case TARGET_NR_sethostname:
        if (!(p = lock_user_string(arg1)))
            goto efault;
        ret = get_errno(sethostname(p, arg2));
        unlock_user(p, arg1, 0);
        break;
    case TARGET_NR_setrlimit:
        {
            int resource = target_to_host_resource(arg1);
            struct target_rlimit *target_rlim;
            struct rlimit rlim;
            if (!lock_user_struct(VERIFY_READ, target_rlim, arg2, 1))
                goto efault;
            rlim.rlim_cur = target_to_host_rlim(target_rlim->rlim_cur);
            rlim.rlim_max = target_to_host_rlim(target_rlim->rlim_max);
            unlock_user_struct(target_rlim, arg2, 0);
            ret = get_errno(setrlimit(resource, &rlim));
        }
        break;
    case TARGET_NR_getrlimit:
        {
            int resource = target_to_host_resource(arg1);
            struct target_rlimit *target_rlim;
            struct rlimit rlim;

            ret = get_errno(getrlimit(resource, &rlim));
            if (!is_error(ret)) {
                if (!lock_user_struct(VERIFY_WRITE, target_rlim, arg2, 0))
                    goto efault;
                target_rlim->rlim_cur = host_to_target_rlim(rlim.rlim_cur);
                target_rlim->rlim_max = host_to_target_rlim(rlim.rlim_max);
                unlock_user_struct(target_rlim, arg2, 1);
            }
        }
        break;
    case TARGET_NR_getrusage:
        {
            struct rusage rusage;
            ret = get_errno(getrusage(arg1, &rusage));
            if (!is_error(ret)) {
                ret = host_to_target_rusage(arg2, &rusage);
            }
        }
        break;
    case TARGET_NR_gettimeofday:
        {
            struct timeval tv;
            ret = get_errno(gettimeofday(&tv, NULL));
            if (!is_error(ret)) {
                if (copy_to_user_timeval(arg1, &tv))
                    goto efault;
            }
        }
        break;
    case TARGET_NR_settimeofday:
        {
            struct timeval tv, *ptv = NULL;
            struct timezone tz, *ptz = NULL;

            if (arg1) {
                if (copy_from_user_timeval(&tv, arg1)) {
                    goto efault;
                }
                ptv = &tv;
            }

            if (arg2) {
                if (copy_from_user_timezone(&tz, arg2)) {
                    goto efault;
                }
                ptz = &tz;
            }

            ret = get_errno(settimeofday(ptv, ptz));
        }
        break;
#if defined(TARGET_NR_select)
    case TARGET_NR_select:
#if defined(TARGET_WANT_NI_OLD_SELECT)
        /* some architectures used to have old_select here
         * but now ENOSYS it.
         */
        ret = -TARGET_ENOSYS;
#elif defined(TARGET_WANT_OLD_SYS_SELECT)
        ret = do_old_select(arg1);
#else
        ret = do_select(arg1, arg2, arg3, arg4, arg5);
#endif
        break;
#endif
#ifdef TARGET_NR_pselect6
    case TARGET_NR_pselect6:
        {
            abi_long rfd_addr, wfd_addr, efd_addr, n, ts_addr;
            fd_set rfds, wfds, efds;
            fd_set *rfds_ptr, *wfds_ptr, *efds_ptr;
            struct timespec ts, *ts_ptr;

            /*
             * The 6th arg is actually two args smashed together,
             * so we cannot use the C library.
             */
            sigset_t set;
            struct {
                sigset_t *set;
                size_t size;
            } sig, *sig_ptr;

            abi_ulong arg_sigset, arg_sigsize, *arg7;
            target_sigset_t *target_sigset;

            n = arg1;
            rfd_addr = arg2;
            wfd_addr = arg3;
            efd_addr = arg4;
            ts_addr = arg5;

            ret = copy_from_user_fdset_ptr(&rfds, &rfds_ptr, rfd_addr, n);
            if (ret) {
                goto fail;
            }
            ret = copy_from_user_fdset_ptr(&wfds, &wfds_ptr, wfd_addr, n);
            if (ret) {
                goto fail;
            }
            ret = copy_from_user_fdset_ptr(&efds, &efds_ptr, efd_addr, n);
            if (ret) {
                goto fail;
            }

            /*
             * This takes a timespec, and not a timeval, so we cannot
             * use the do_select() helper ...
             */
            if (ts_addr) {
                if (target_to_host_timespec(&ts, ts_addr)) {
                    goto efault;
                }
                ts_ptr = &ts;
            } else {
                ts_ptr = NULL;
            }

            /* Extract the two packed args for the sigset */
            if (arg6) {
                sig_ptr = &sig;
                sig.size = SIGSET_T_SIZE;

                arg7 = lock_user(VERIFY_READ, arg6, sizeof(*arg7) * 2, 1);
                if (!arg7) {
                    goto efault;
                }
                arg_sigset = tswapal(arg7[0]);
                arg_sigsize = tswapal(arg7[1]);
                unlock_user(arg7, arg6, 0);

                if (arg_sigset) {
                    sig.set = &set;
                    if (arg_sigsize != sizeof(*target_sigset)) {
                        /* Like the kernel, we enforce correct size sigsets */
                        ret = -TARGET_EINVAL;
                        goto fail;
                    }
                    target_sigset = lock_user(VERIFY_READ, arg_sigset,
                                              sizeof(*target_sigset), 1);
                    if (!target_sigset) {
                        goto efault;
                    }
                    target_to_host_sigset(&set, target_sigset);
                    unlock_user(target_sigset, arg_sigset, 0);
                } else {
                    sig.set = NULL;
                }
            } else {
                sig_ptr = NULL;
            }

            ret = get_errno(safe_pselect6(n, rfds_ptr, wfds_ptr, efds_ptr,
                                          ts_ptr, sig_ptr));

            if (!is_error(ret)) {
                if (rfd_addr && copy_to_user_fdset(rfd_addr, &rfds, n))
                    goto efault;
                if (wfd_addr && copy_to_user_fdset(wfd_addr, &wfds, n))
                    goto efault;
                if (efd_addr && copy_to_user_fdset(efd_addr, &efds, n))
                    goto efault;

                if (ts_addr && host_to_target_timespec(ts_addr, &ts))
                    goto efault;
            }
        }
        break;
#endif
#ifdef TARGET_NR_symlink
    case TARGET_NR_symlink:
        {
            void *p2;
            p = lock_user_string(arg1);
            p2 = lock_user_string(arg2);
            if (!p || !p2)
                ret = -TARGET_EFAULT;
            else
                ret = get_errno(symlink(p, p2));
            unlock_user(p2, arg2, 0);
            unlock_user(p, arg1, 0);
        }
        break;
#endif
#if defined(TARGET_NR_symlinkat)
    case TARGET_NR_symlinkat:
        {
            void *p2;
            p  = lock_user_string(arg1);
            p2 = lock_user_string(arg3);
            if (!p || !p2)
                ret = -TARGET_EFAULT;
            else
                ret = get_errno(symlinkat(p, arg2, p2));
            unlock_user(p2, arg3, 0);
            unlock_user(p, arg1, 0);
        }
        break;
#endif
#ifdef TARGET_NR_oldlstat
    case TARGET_NR_oldlstat:
        goto unimplemented;
#endif
#ifdef TARGET_NR_readlink
    case TARGET_NR_readlink:
        {
            void *p2;
            p = lock_user_string(arg1);
            p2 = lock_user(VERIFY_WRITE, arg2, arg3, 0);
            if (!p || !p2) {
                ret = -TARGET_EFAULT;
            } else if (!arg3) {
                /* Short circuit this for the magic exe check. */
                ret = -TARGET_EINVAL;
            } else if (is_proc_myself((const char *)p, "exe")) {
                char real[PATH_MAX], *temp;
                temp = realpath(exec_path, real);
                /* Return value is # of bytes that we wrote to the buffer. */
                if (temp == NULL) {
                    ret = get_errno(-1);
                } else {
                    /* Don't worry about sign mismatch as earlier mapping
                     * logic would have thrown a bad address error. */
                    ret = MIN(strlen(real), arg3);
                    /* We cannot NUL terminate the string. */
                    memcpy(p2, real, ret);
                }
            } else {
                ret = get_errno(readlink(path(p), p2, arg3));
            }
            unlock_user(p2, arg2, ret);
            unlock_user(p, arg1, 0);
        }
        break;
#endif
#if defined(TARGET_NR_readlinkat)
    case TARGET_NR_readlinkat:
        {
            void *p2;
            p  = lock_user_string(arg2);
            p2 = lock_user(VERIFY_WRITE, arg3, arg4, 0);
            if (!p || !p2) {
                ret = -TARGET_EFAULT;
            } else if (is_proc_myself((const char *)p, "exe")) {
                char real[PATH_MAX], *temp;
                temp = realpath(exec_path, real);
                ret = temp == NULL ? get_errno(-1) : strlen(real) ;
                snprintf((char *)p2, arg4, "%s", real);
            } else {
                ret = get_errno(readlinkat(arg1, path(p), p2, arg4));
            }
            unlock_user(p2, arg3, ret);
            unlock_user(p, arg2, 0);
        }
        break;
#endif
#ifdef TARGET_NR_uselib
    case TARGET_NR_uselib:
        goto unimplemented;
#endif
#ifdef TARGET_NR_swapon
    case TARGET_NR_swapon:
        if (!(p = lock_user_string(arg1)))
            goto efault;
        ret = get_errno(swapon(p, arg2));
        unlock_user(p, arg1, 0);
        break;
#endif
    case TARGET_NR_reboot:
        if (arg3 == LINUX_REBOOT_CMD_RESTART2) {
           /* arg4 must be ignored in all other cases */
           p = lock_user_string(arg4);
           if (!p) {
              goto efault;
           }
           ret = get_errno(reboot(arg1, arg2, arg3, p));
           unlock_user(p, arg4, 0);
        } else {
           ret = get_errno(reboot(arg1, arg2, arg3, NULL));
        }
        break;
#ifdef TARGET_NR_readdir
    case TARGET_NR_readdir:
        goto unimplemented;
#endif
#ifdef TARGET_NR_mmap
    case TARGET_NR_mmap:
#if (defined(TARGET_I386) && defined(TARGET_ABI32)) || \
    (defined(TARGET_ARM) && defined(TARGET_ABI32)) || \
    defined(TARGET_M68K) || defined(TARGET_CRIS) || defined(TARGET_MICROBLAZE) \
    || defined(TARGET_S390X)
        {
            abi_ulong *v;
            abi_ulong v1, v2, v3, v4, v5, v6;
            if (!(v = lock_user(VERIFY_READ, arg1, 6 * sizeof(abi_ulong), 1)))
                goto efault;
            v1 = tswapal(v[0]);
            v2 = tswapal(v[1]);
            v3 = tswapal(v[2]);
            v4 = tswapal(v[3]);
            v5 = tswapal(v[4]);
            v6 = tswapal(v[5]);
            unlock_user(v, arg1, 0);
            ret = get_errno(target_mmap(v1, v2, v3,
                                        target_to_host_bitmask(v4, mmap_flags_tbl),
                                        v5, v6));
        }
#else
        ret = get_errno(target_mmap(arg1, arg2, arg3,
                                    target_to_host_bitmask(arg4, mmap_flags_tbl),
                                    arg5,
                                    arg6));
#endif
        break;
#endif
#ifdef TARGET_NR_mmap2
    case TARGET_NR_mmap2:
#ifndef MMAP_SHIFT
#define MMAP_SHIFT 12
#endif
        ret = get_errno(target_mmap(arg1, arg2, arg3,
                                    target_to_host_bitmask(arg4, mmap_flags_tbl),
                                    arg5,
                                    arg6 << MMAP_SHIFT));
        break;
#endif
    case TARGET_NR_munmap:
        ret = get_errno(target_munmap(arg1, arg2));
        break;
    case TARGET_NR_mprotect:
        {
            TaskState *ts = cpu->opaque;
            /* Special hack to detect libc making the stack executable.  */
            if ((arg3 & PROT_GROWSDOWN)
                && arg1 >= ts->info->stack_limit
                && arg1 <= ts->info->start_stack) {
                arg3 &= ~PROT_GROWSDOWN;
                arg2 = arg2 + arg1 - ts->info->stack_limit;
                arg1 = ts->info->stack_limit;
            }
        }
        ret = get_errno(target_mprotect(arg1, arg2, arg3));
        break;
#ifdef TARGET_NR_mremap
    case TARGET_NR_mremap:
        ret = get_errno(target_mremap(arg1, arg2, arg3, arg4, arg5));
        break;
#endif
        /* ??? msync/mlock/munlock are broken for softmmu.  */
#ifdef TARGET_NR_msync
    case TARGET_NR_msync:
        ret = get_errno(msync(g2h(arg1), arg2, arg3));
        break;
#endif
#ifdef TARGET_NR_mlock
    case TARGET_NR_mlock:
        ret = get_errno(mlock(g2h(arg1), arg2));
        break;
#endif
#ifdef TARGET_NR_munlock
    case TARGET_NR_munlock:
        ret = get_errno(munlock(g2h(arg1), arg2));
        break;
#endif
#ifdef TARGET_NR_mlockall
    case TARGET_NR_mlockall:
        ret = get_errno(mlockall(target_to_host_mlockall_arg(arg1)));
        break;
#endif
#ifdef TARGET_NR_munlockall
    case TARGET_NR_munlockall:
        ret = get_errno(munlockall());
        break;
#endif
    case TARGET_NR_truncate:
        if (!(p = lock_user_string(arg1)))
            goto efault;
        ret = get_errno(truncate(p, arg2));
        unlock_user(p, arg1, 0);
        break;
    case TARGET_NR_ftruncate:
        ret = get_errno(ftruncate(arg1, arg2));
        break;
    case TARGET_NR_fchmod:
        ret = get_errno(fchmod(arg1, arg2));
        break;
#if defined(TARGET_NR_fchmodat)
    case TARGET_NR_fchmodat:
        if (!(p = lock_user_string(arg2)))
            goto efault;
        ret = get_errno(fchmodat(arg1, p, arg3, 0));
        unlock_user(p, arg2, 0);
        break;
#endif
    case TARGET_NR_getpriority:
        /* Note that negative values are valid for getpriority, so we must
           differentiate based on errno settings.  */
        errno = 0;
        ret = getpriority(arg1, arg2);
        if (ret == -1 && errno != 0) {
            ret = -host_to_target_errno(errno);
            break;
        }
#ifdef TARGET_ALPHA
        /* Return value is the unbiased priority.  Signal no error.  */
        ((CPUAlphaState *)cpu_env)->ir[IR_V0] = 0;
#else
        /* Return value is a biased priority to avoid negative numbers.  */
        ret = 20 - ret;
#endif
        break;
    case TARGET_NR_setpriority:
        ret = get_errno(setpriority(arg1, arg2, arg3));
        break;
#ifdef TARGET_NR_profil
    case TARGET_NR_profil:
        goto unimplemented;
#endif
    case TARGET_NR_statfs:
        if (!(p = lock_user_string(arg1)))
            goto efault;
        ret = get_errno(statfs(path(p), &stfs));
        unlock_user(p, arg1, 0);
    convert_statfs:
        if (!is_error(ret)) {
            struct target_statfs *target_stfs;

            if (!lock_user_struct(VERIFY_WRITE, target_stfs, arg2, 0))
                goto efault;
            __put_user(stfs.f_type, &target_stfs->f_type);
            __put_user(stfs.f_bsize, &target_stfs->f_bsize);
            __put_user(stfs.f_blocks, &target_stfs->f_blocks);
            __put_user(stfs.f_bfree, &target_stfs->f_bfree);
            __put_user(stfs.f_bavail, &target_stfs->f_bavail);
            __put_user(stfs.f_files, &target_stfs->f_files);
            __put_user(stfs.f_ffree, &target_stfs->f_ffree);
            __put_user(stfs.f_fsid.__val[0], &target_stfs->f_fsid.val[0]);
            __put_user(stfs.f_fsid.__val[1], &target_stfs->f_fsid.val[1]);
            __put_user(stfs.f_namelen, &target_stfs->f_namelen);
            __put_user(stfs.f_frsize, &target_stfs->f_frsize);
#ifdef _STATFS_F_FLAGS
            __put_user(stfs.f_flags, &target_stfs->f_flags);
#else
            __put_user(0, &target_stfs->f_flags);
#endif
            memset(target_stfs->f_spare, 0, sizeof(target_stfs->f_spare));
            unlock_user_struct(target_stfs, arg2, 1);
        }
        break;
    case TARGET_NR_fstatfs:
        ret = get_errno(fstatfs(arg1, &stfs));
        goto convert_statfs;
#ifdef TARGET_NR_statfs64
    case TARGET_NR_statfs64:
        if (!(p = lock_user_string(arg1)))
            goto efault;
        ret = get_errno(statfs(path(p), &stfs));
        unlock_user(p, arg1, 0);
    convert_statfs64:
        if (!is_error(ret)) {
            struct target_statfs64 *target_stfs;

            if (!lock_user_struct(VERIFY_WRITE, target_stfs, arg3, 0))
                goto efault;
            __put_user(stfs.f_type, &target_stfs->f_type);
            __put_user(stfs.f_bsize, &target_stfs->f_bsize);
            __put_user(stfs.f_blocks, &target_stfs->f_blocks);
            __put_user(stfs.f_bfree, &target_stfs->f_bfree);
            __put_user(stfs.f_bavail, &target_stfs->f_bavail);
            __put_user(stfs.f_files, &target_stfs->f_files);
            __put_user(stfs.f_ffree, &target_stfs->f_ffree);
            __put_user(stfs.f_fsid.__val[0], &target_stfs->f_fsid.val[0]);
            __put_user(stfs.f_fsid.__val[1], &target_stfs->f_fsid.val[1]);
            __put_user(stfs.f_namelen, &target_stfs->f_namelen);
            __put_user(stfs.f_frsize, &target_stfs->f_frsize);
            memset(target_stfs->f_spare, 0, sizeof(target_stfs->f_spare));
            unlock_user_struct(target_stfs, arg3, 1);
        }
        break;
    case TARGET_NR_fstatfs64:
        ret = get_errno(fstatfs(arg1, &stfs));
        goto convert_statfs64;
#endif
#ifdef TARGET_NR_ioperm
    case TARGET_NR_ioperm:
        goto unimplemented;
#endif
#ifdef TARGET_NR_socketcall
    case TARGET_NR_socketcall:
        ret = do_socketcall(arg1, arg2);
        break;
#endif
#ifdef TARGET_NR_accept
    case TARGET_NR_accept:
        ret = do_accept4(arg1, arg2, arg3, 0);
        break;
#endif
#ifdef TARGET_NR_accept4
    case TARGET_NR_accept4:
        ret = do_accept4(arg1, arg2, arg3, arg4);
        break;
#endif
#ifdef TARGET_NR_bind
    case TARGET_NR_bind:
        ret = do_bind(arg1, arg2, arg3);
        break;
#endif
#ifdef TARGET_NR_connect
    case TARGET_NR_connect:
        ret = do_connect(arg1, arg2, arg3);
        break;
#endif
#ifdef TARGET_NR_getpeername
    case TARGET_NR_getpeername:
        ret = do_getpeername(arg1, arg2, arg3);
        break;
#endif
#ifdef TARGET_NR_getsockname
    case TARGET_NR_getsockname:
        ret = do_getsockname(arg1, arg2, arg3);
        break;
#endif
#ifdef TARGET_NR_getsockopt
    case TARGET_NR_getsockopt:
        ret = do_getsockopt(arg1, arg2, arg3, arg4, arg5);
        break;
#endif
#ifdef TARGET_NR_listen
    case TARGET_NR_listen:
        ret = get_errno(listen(arg1, arg2));
        break;
#endif
#ifdef TARGET_NR_recv
    case TARGET_NR_recv:
        ret = do_recvfrom(arg1, arg2, arg3, arg4, 0, 0);
        break;
#endif
#ifdef TARGET_NR_recvfrom
    case TARGET_NR_recvfrom:
        ret = do_recvfrom(arg1, arg2, arg3, arg4, arg5, arg6);
        break;
#endif
#ifdef TARGET_NR_recvmsg
    case TARGET_NR_recvmsg:
        ret = do_sendrecvmsg(arg1, arg2, arg3, 0);
        break;
#endif
#ifdef TARGET_NR_send
    case TARGET_NR_send:
        ret = do_sendto(arg1, arg2, arg3, arg4, 0, 0);
        break;
#endif
#ifdef TARGET_NR_sendmsg
    case TARGET_NR_sendmsg:
        ret = do_sendrecvmsg(arg1, arg2, arg3, 1);
        break;
#endif
#ifdef TARGET_NR_sendmmsg
    case TARGET_NR_sendmmsg:
        ret = do_sendrecvmmsg(arg1, arg2, arg3, arg4, 1);
        break;
    case TARGET_NR_recvmmsg:
        ret = do_sendrecvmmsg(arg1, arg2, arg3, arg4, 0);
        break;
#endif
#ifdef TARGET_NR_sendto
    case TARGET_NR_sendto:
        ret = do_sendto(arg1, arg2, arg3, arg4, arg5, arg6);
        break;
#endif
#ifdef TARGET_NR_shutdown
    case TARGET_NR_shutdown:
        ret = get_errno(shutdown(arg1, arg2));
        break;
#endif
#if defined(TARGET_NR_getrandom) && defined(__NR_getrandom)
    case TARGET_NR_getrandom:
        p = lock_user(VERIFY_WRITE, arg1, arg2, 0);
        if (!p) {
            goto efault;
        }
        ret = get_errno(getrandom(p, arg2, arg3));
        unlock_user(p, arg1, ret);
        break;
#endif
#ifdef TARGET_NR_socket
    case TARGET_NR_socket:
        ret = do_socket(arg1, arg2, arg3);
        break;
#endif
#ifdef TARGET_NR_socketpair
    case TARGET_NR_socketpair:
        ret = do_socketpair(arg1, arg2, arg3, arg4);
        break;
#endif
#ifdef TARGET_NR_setsockopt
    case TARGET_NR_setsockopt:
        ret = do_setsockopt(arg1, arg2, arg3, arg4, (socklen_t) arg5);
        break;
#endif
#if defined(TARGET_NR_syslog)
    case TARGET_NR_syslog:
        {
            int len = arg2;

            switch (arg1) {
            case TARGET_SYSLOG_ACTION_CLOSE:         /* Close log */
            case TARGET_SYSLOG_ACTION_OPEN:          /* Open log */
            case TARGET_SYSLOG_ACTION_CLEAR:         /* Clear ring buffer */
            case TARGET_SYSLOG_ACTION_CONSOLE_OFF:   /* Disable logging */
            case TARGET_SYSLOG_ACTION_CONSOLE_ON:    /* Enable logging */
            case TARGET_SYSLOG_ACTION_CONSOLE_LEVEL: /* Set messages level */
            case TARGET_SYSLOG_ACTION_SIZE_UNREAD:   /* Number of chars */
            case TARGET_SYSLOG_ACTION_SIZE_BUFFER:   /* Size of the buffer */
                {
                    ret = get_errno(sys_syslog((int)arg1, NULL, (int)arg3));
                }
                break;
            case TARGET_SYSLOG_ACTION_READ:          /* Read from log */
            case TARGET_SYSLOG_ACTION_READ_CLEAR:    /* Read/clear msgs */
            case TARGET_SYSLOG_ACTION_READ_ALL:      /* Read last messages */
                {
                    ret = -TARGET_EINVAL;
                    if (len < 0) {
                        goto fail;
                    }
                    ret = 0;
                    if (len == 0) {
                        break;
                    }
                    p = lock_user(VERIFY_WRITE, arg2, arg3, 0);
                    if (!p) {
                        ret = -TARGET_EFAULT;
                        goto fail;
                    }
                    ret = get_errno(sys_syslog((int)arg1, p, (int)arg3));
                    unlock_user(p, arg2, arg3);
                }
                break;
            default:
                ret = -EINVAL;
                break;
            }
        }
        break;
#endif
    case TARGET_NR_setitimer:
        {
            struct itimerval value, ovalue, *pvalue;

            if (arg2) {
                pvalue = &value;
                if (copy_from_user_timeval(&pvalue->it_interval, arg2)
                    || copy_from_user_timeval(&pvalue->it_value,
                                              arg2 + sizeof(struct target_timeval)))
                    goto efault;
            } else {
                pvalue = NULL;
            }
            ret = get_errno(setitimer(arg1, pvalue, &ovalue));
            if (!is_error(ret) && arg3) {
                if (copy_to_user_timeval(arg3,
                                         &ovalue.it_interval)
                    || copy_to_user_timeval(arg3 + sizeof(struct target_timeval),
                                            &ovalue.it_value))
                    goto efault;
            }
        }
        break;
    case TARGET_NR_getitimer:
        {
            struct itimerval value;

            ret = get_errno(getitimer(arg1, &value));
            if (!is_error(ret) && arg2) {
                if (copy_to_user_timeval(arg2,
                                         &value.it_interval)
                    || copy_to_user_timeval(arg2 + sizeof(struct target_timeval),
                                            &value.it_value))
                    goto efault;
            }
        }
        break;
#ifdef TARGET_NR_stat
    case TARGET_NR_stat:
        if (!(p = lock_user_string(arg1)))
            goto efault;
        ret = get_errno(stat(path(p), &st));
        unlock_user(p, arg1, 0);
        goto do_stat;
#endif
#ifdef TARGET_NR_lstat
    case TARGET_NR_lstat:
        if (!(p = lock_user_string(arg1)))
            goto efault;
        ret = get_errno(lstat(path(p), &st));
        unlock_user(p, arg1, 0);
        goto do_stat;
#endif
    case TARGET_NR_fstat:
        {
            ret = get_errno(fstat(arg1, &st));
#if defined(TARGET_NR_stat) || defined(TARGET_NR_lstat)
        do_stat:
#endif
            if (!is_error(ret)) {
                struct target_stat *target_st;

                if (!lock_user_struct(VERIFY_WRITE, target_st, arg2, 0))
                    goto efault;
                memset(target_st, 0, sizeof(*target_st));
                __put_user(st.st_dev, &target_st->st_dev);
                __put_user(st.st_ino, &target_st->st_ino);
                __put_user(st.st_mode, &target_st->st_mode);
                __put_user(st.st_uid, &target_st->st_uid);
                __put_user(st.st_gid, &target_st->st_gid);
                __put_user(st.st_nlink, &target_st->st_nlink);
                __put_user(st.st_rdev, &target_st->st_rdev);
                __put_user(st.st_size, &target_st->st_size);
                __put_user(st.st_blksize, &target_st->st_blksize);
                __put_user(st.st_blocks, &target_st->st_blocks);
                __put_user(st.st_atime, &target_st->target_st_atime);
                __put_user(st.st_mtime, &target_st->target_st_mtime);
                __put_user(st.st_ctime, &target_st->target_st_ctime);
                unlock_user_struct(target_st, arg2, 1);
            }
        }
        break;
#ifdef TARGET_NR_olduname
    case TARGET_NR_olduname:
        goto unimplemented;
#endif
#ifdef TARGET_NR_iopl
    case TARGET_NR_iopl:
        goto unimplemented;
#endif
    case TARGET_NR_vhangup:
        ret = get_errno(vhangup());
        break;
#ifdef TARGET_NR_idle
    case TARGET_NR_idle:
        goto unimplemented;
#endif
#ifdef TARGET_NR_syscall
    case TARGET_NR_syscall:
        ret = do_syscall(cpu_env, arg1 & 0xffff, arg2, arg3, arg4, arg5,
                         arg6, arg7, arg8, 0);
        break;
#endif
    case TARGET_NR_wait4:
        {
            int status;
            abi_long status_ptr = arg2;
            struct rusage rusage, *rusage_ptr;
            abi_ulong target_rusage = arg4;
            abi_long rusage_err;
            if (target_rusage)
                rusage_ptr = &rusage;
            else
                rusage_ptr = NULL;
            ret = get_errno(safe_wait4(arg1, &status, arg3, rusage_ptr));
            if (!is_error(ret)) {
                if (status_ptr && ret) {
                    status = host_to_target_waitstatus(status);
                    if (put_user_s32(status, status_ptr))
                        goto efault;
                }
                if (target_rusage) {
                    rusage_err = host_to_target_rusage(target_rusage, &rusage);
                    if (rusage_err) {
                        ret = rusage_err;
                    }
                }
            }
        }
        break;
#ifdef TARGET_NR_swapoff
    case TARGET_NR_swapoff:
        if (!(p = lock_user_string(arg1)))
            goto efault;
        ret = get_errno(swapoff(p));
        unlock_user(p, arg1, 0);
        break;
#endif
    case TARGET_NR_sysinfo:
        {
            struct target_sysinfo *target_value;
            struct sysinfo value;
            ret = get_errno(sysinfo(&value));
            if (!is_error(ret) && arg1)
            {
                if (!lock_user_struct(VERIFY_WRITE, target_value, arg1, 0))
                    goto efault;
                __put_user(value.uptime, &target_value->uptime);
                __put_user(value.loads[0], &target_value->loads[0]);
                __put_user(value.loads[1], &target_value->loads[1]);
                __put_user(value.loads[2], &target_value->loads[2]);
                __put_user(value.totalram, &target_value->totalram);
                __put_user(value.freeram, &target_value->freeram);
                __put_user(value.sharedram, &target_value->sharedram);
                __put_user(value.bufferram, &target_value->bufferram);
                __put_user(value.totalswap, &target_value->totalswap);
                __put_user(value.freeswap, &target_value->freeswap);
                __put_user(value.procs, &target_value->procs);
                __put_user(value.totalhigh, &target_value->totalhigh);
                __put_user(value.freehigh, &target_value->freehigh);
                __put_user(value.mem_unit, &target_value->mem_unit);
                unlock_user_struct(target_value, arg1, 1);
            }
        }
        break;
#ifdef TARGET_NR_ipc
    case TARGET_NR_ipc:
        ret = do_ipc(cpu_env, arg1, arg2, arg3, arg4, arg5, arg6);
        break;
#endif
#ifdef TARGET_NR_semget
    case TARGET_NR_semget:
        ret = get_errno(semget(arg1, arg2, arg3));
        break;
#endif
#ifdef TARGET_NR_semop
    case TARGET_NR_semop:
        ret = do_semop(arg1, arg2, arg3);
        break;
#endif
#ifdef TARGET_NR_semctl
    case TARGET_NR_semctl:
        ret = do_semctl(arg1, arg2, arg3, arg4);
        break;
#endif
#ifdef TARGET_NR_msgctl
    case TARGET_NR_msgctl:
        ret = do_msgctl(arg1, arg2, arg3);
        break;
#endif
#ifdef TARGET_NR_msgget
    case TARGET_NR_msgget:
        ret = get_errno(msgget(arg1, arg2));
        break;
#endif
#ifdef TARGET_NR_msgrcv
    case TARGET_NR_msgrcv:
        ret = do_msgrcv(arg1, arg2, arg3, arg4, arg5);
        break;
#endif
#ifdef TARGET_NR_msgsnd
    case TARGET_NR_msgsnd:
        ret = do_msgsnd(arg1, arg2, arg3, arg4);
        break;
#endif
#ifdef TARGET_NR_shmget
    case TARGET_NR_shmget:
        ret = get_errno(shmget(arg1, arg2, arg3));
        break;
#endif
#ifdef TARGET_NR_shmctl
    case TARGET_NR_shmctl:
        ret = do_shmctl(arg1, arg2, arg3);
        break;
#endif
#ifdef TARGET_NR_shmat
    case TARGET_NR_shmat:
        ret = do_shmat(cpu_env, arg1, arg2, arg3);
        break;
#endif
#ifdef TARGET_NR_shmdt
    case TARGET_NR_shmdt:
        ret = do_shmdt(arg1);
        break;
#endif
    case TARGET_NR_fsync:
        ret = get_errno(fsync(arg1));
        break;
    case TARGET_NR_clone:
        /* Linux manages to have three different orderings for its
         * arguments to clone(); the BACKWARDS and BACKWARDS2 defines
         * match the kernel's CONFIG_CLONE_* settings.
         * Microblaze is further special in that it uses a sixth
         * implicit argument to clone for the TLS pointer.
         */
#if defined(TARGET_MICROBLAZE)
        ret = get_errno(do_fork(cpu_env, arg1, arg2, arg4, arg6, arg5));
#elif defined(TARGET_CLONE_BACKWARDS)
        ret = get_errno(do_fork(cpu_env, arg1, arg2, arg3, arg4, arg5));
#elif defined(TARGET_CLONE_BACKWARDS2)
        ret = get_errno(do_fork(cpu_env, arg2, arg1, arg3, arg5, arg4));
#else
        ret = get_errno(do_fork(cpu_env, arg1, arg2, arg3, arg5, arg4));
#endif
        break;
#ifdef __NR_exit_group
        /* new thread calls */
    case TARGET_NR_exit_group:
#ifdef TARGET_GPROF
        _mcleanup();
#endif
        gdb_exit(cpu_env, arg1);
        ret = get_errno(exit_group(arg1));
        break;
#endif
    case TARGET_NR_setdomainname:
        if (!(p = lock_user_string(arg1)))
            goto efault;
        ret = get_errno(setdomainname(p, arg2));
        unlock_user(p, arg1, 0);
        break;
    case TARGET_NR_uname:
        /* no need to transcode because we use the linux syscall */
        {
            struct new_utsname * buf;

            if (!lock_user_struct(VERIFY_WRITE, buf, arg1, 0))
                goto efault;
            ret = get_errno(sys_uname(buf));
            if (!is_error(ret)) {
                /* Overwrite the native machine name with whatever is being
                   emulated. */
                strcpy (buf->machine, cpu_to_uname_machine(cpu_env));
                /* Allow the user to override the reported release.  */
                if (qemu_uname_release && *qemu_uname_release) {
                    g_strlcpy(buf->release, qemu_uname_release,
                              sizeof(buf->release));
                }
            }
            unlock_user_struct(buf, arg1, 1);
        }
        break;
#ifdef TARGET_I386
    case TARGET_NR_modify_ldt:
        ret = do_modify_ldt(cpu_env, arg1, arg2, arg3);
        break;
#if !defined(TARGET_X86_64)
    case TARGET_NR_vm86old:
        goto unimplemented;
    case TARGET_NR_vm86:
        ret = do_vm86(cpu_env, arg1, arg2);
        break;
#endif
#endif
    case TARGET_NR_adjtimex:
        {
            struct timex host_buf;

            if (target_to_host_timex(&host_buf, arg1) != 0) {
                goto efault;
            }
            ret = get_errno(adjtimex(&host_buf));
            if (!is_error(ret)) {
                if (host_to_target_timex(arg1, &host_buf) != 0) {
                    goto efault;
                }
            }
        }
        break;
#if defined(TARGET_NR_clock_adjtime) && defined(CONFIG_CLOCK_ADJTIME)
    case TARGET_NR_clock_adjtime:
        {
            struct timex htx, *phtx = &htx;

            if (target_to_host_timex(phtx, arg2) != 0) {
                goto efault;
            }
            ret = get_errno(clock_adjtime(arg1, phtx));
            if (!is_error(ret) && phtx) {
                if (host_to_target_timex(arg2, phtx) != 0) {
                    goto efault;
                }
            }
        }
        break;
#endif
#ifdef TARGET_NR_create_module
    case TARGET_NR_create_module:
#endif
    case TARGET_NR_init_module:
    case TARGET_NR_delete_module:
#ifdef TARGET_NR_get_kernel_syms
    case TARGET_NR_get_kernel_syms:
#endif
        goto unimplemented;
    case TARGET_NR_quotactl:
        goto unimplemented;
    case TARGET_NR_getpgid:
        ret = get_errno(getpgid(arg1));
        break;
    case TARGET_NR_fchdir:
        ret = get_errno(fchdir(arg1));
        break;
#ifdef TARGET_NR_bdflush /* not on x86_64 */
    case TARGET_NR_bdflush:
        goto unimplemented;
#endif
#ifdef TARGET_NR_sysfs
    case TARGET_NR_sysfs:
        goto unimplemented;
#endif
    case TARGET_NR_personality:
        ret = get_errno(personality(arg1));
        break;
#ifdef TARGET_NR_afs_syscall
    case TARGET_NR_afs_syscall:
        goto unimplemented;
#endif
#ifdef TARGET_NR__llseek /* Not on alpha */
    case TARGET_NR__llseek:
        {
            int64_t res;
#if !defined(__NR_llseek)
            res = lseek(arg1, ((uint64_t)arg2 << 32) | (abi_ulong)arg3, arg5);
            if (res == -1) {
                ret = get_errno(res);
            } else {
                ret = 0;
            }
#else
            ret = get_errno(_llseek(arg1, arg2, arg3, &res, arg5));
#endif
            if ((ret == 0) && put_user_s64(res, arg4)) {
                goto efault;
            }
        }
        break;
#endif
#ifdef TARGET_NR_getdents
    case TARGET_NR_getdents:
#ifdef __NR_getdents
#if TARGET_ABI_BITS == 32 && HOST_LONG_BITS == 64
        {
            struct target_dirent *target_dirp;
            struct linux_dirent *dirp;
            abi_long count = arg3;

            dirp = g_try_malloc(count);
            if (!dirp) {
                ret = -TARGET_ENOMEM;
                goto fail;
            }

            ret = get_errno(sys_getdents(arg1, dirp, count));
            if (!is_error(ret)) {
                struct linux_dirent *de;
		struct target_dirent *tde;
                int len = ret;
                int reclen, treclen;
		int count1, tnamelen;

		count1 = 0;
                de = dirp;
                if (!(target_dirp = lock_user(VERIFY_WRITE, arg2, count, 0)))
                    goto efault;
		tde = target_dirp;
                while (len > 0) {
                    reclen = de->d_reclen;
                    tnamelen = reclen - offsetof(struct linux_dirent, d_name);
                    assert(tnamelen >= 0);
                    treclen = tnamelen + offsetof(struct target_dirent, d_name);
                    assert(count1 + treclen <= count);
                    tde->d_reclen = tswap16(treclen);
                    tde->d_ino = tswapal(de->d_ino);
                    tde->d_off = tswapal(de->d_off);
                    memcpy(tde->d_name, de->d_name, tnamelen);
                    de = (struct linux_dirent *)((char *)de + reclen);
                    len -= reclen;
                    tde = (struct target_dirent *)((char *)tde + treclen);
		    count1 += treclen;
                }
		ret = count1;
                unlock_user(target_dirp, arg2, ret);
            }
            g_free(dirp);
        }
#else
        {
            struct linux_dirent *dirp;
            abi_long count = arg3;

            if (!(dirp = lock_user(VERIFY_WRITE, arg2, count, 0)))
                goto efault;
            ret = get_errno(sys_getdents(arg1, dirp, count));
            if (!is_error(ret)) {
                struct linux_dirent *de;
                int len = ret;
                int reclen;
                de = dirp;
                while (len > 0) {
                    reclen = de->d_reclen;
                    if (reclen > len)
                        break;
                    de->d_reclen = tswap16(reclen);
                    tswapls(&de->d_ino);
                    tswapls(&de->d_off);
                    de = (struct linux_dirent *)((char *)de + reclen);
                    len -= reclen;
                }
            }
            unlock_user(dirp, arg2, ret);
        }
#endif
#else
        /* Implement getdents in terms of getdents64 */
        {
            struct linux_dirent64 *dirp;
            abi_long count = arg3;

            dirp = lock_user(VERIFY_WRITE, arg2, count, 0);
            if (!dirp) {
                goto efault;
            }
            ret = get_errno(sys_getdents64(arg1, dirp, count));
            if (!is_error(ret)) {
                /* Convert the dirent64 structs to target dirent.  We do this
                 * in-place, since we can guarantee that a target_dirent is no
                 * larger than a dirent64; however this means we have to be
                 * careful to read everything before writing in the new format.
                 */
                struct linux_dirent64 *de;
                struct target_dirent *tde;
                int len = ret;
                int tlen = 0;

                de = dirp;
                tde = (struct target_dirent *)dirp;
                while (len > 0) {
                    int namelen, treclen;
                    int reclen = de->d_reclen;
                    uint64_t ino = de->d_ino;
                    int64_t off = de->d_off;
                    uint8_t type = de->d_type;

                    namelen = strlen(de->d_name);
                    treclen = offsetof(struct target_dirent, d_name)
                        + namelen + 2;
                    treclen = QEMU_ALIGN_UP(treclen, sizeof(abi_long));

                    memmove(tde->d_name, de->d_name, namelen + 1);
                    tde->d_ino = tswapal(ino);
                    tde->d_off = tswapal(off);
                    tde->d_reclen = tswap16(treclen);
                    /* The target_dirent type is in what was formerly a padding
                     * byte at the end of the structure:
                     */
                    *(((char *)tde) + treclen - 1) = type;

                    de = (struct linux_dirent64 *)((char *)de + reclen);
                    tde = (struct target_dirent *)((char *)tde + treclen);
                    len -= reclen;
                    tlen += treclen;
                }
                ret = tlen;
            }
            unlock_user(dirp, arg2, ret);
        }
#endif
        break;
#endif /* TARGET_NR_getdents */
#if defined(TARGET_NR_getdents64) && defined(__NR_getdents64)
    case TARGET_NR_getdents64:
        {
            struct linux_dirent64 *dirp;
            abi_long count = arg3;
            if (!(dirp = lock_user(VERIFY_WRITE, arg2, count, 0)))
                goto efault;
            ret = get_errno(sys_getdents64(arg1, dirp, count));
            if (!is_error(ret)) {
                struct linux_dirent64 *de;
                int len = ret;
                int reclen;
                de = dirp;
                while (len > 0) {
                    reclen = de->d_reclen;
                    if (reclen > len)
                        break;
                    de->d_reclen = tswap16(reclen);
                    tswap64s((uint64_t *)&de->d_ino);
                    tswap64s((uint64_t *)&de->d_off);
                    de = (struct linux_dirent64 *)((char *)de + reclen);
                    len -= reclen;
                }
            }
            unlock_user(dirp, arg2, ret);
        }
        break;
#endif /* TARGET_NR_getdents64 */
#if defined(TARGET_NR__newselect)
    case TARGET_NR__newselect:
        ret = do_select(arg1, arg2, arg3, arg4, arg5);
        break;
#endif
#if defined(TARGET_NR_poll) || defined(TARGET_NR_ppoll)
# ifdef TARGET_NR_poll
    case TARGET_NR_poll:
# endif
# ifdef TARGET_NR_ppoll
    case TARGET_NR_ppoll:
# endif
        {
            struct target_pollfd *target_pfd;
            unsigned int nfds = arg2;
            struct pollfd *pfd;
            unsigned int i;

            pfd = NULL;
            target_pfd = NULL;
            if (nfds) {
                if (nfds > (INT_MAX / sizeof(struct target_pollfd))) {
                    ret = -TARGET_EINVAL;
                    break;
                }

                target_pfd = lock_user(VERIFY_WRITE, arg1,
                                       sizeof(struct target_pollfd) * nfds, 1);
                if (!target_pfd) {
                    goto efault;
                }

                pfd = alloca(sizeof(struct pollfd) * nfds);
                for (i = 0; i < nfds; i++) {
                    pfd[i].fd = tswap32(target_pfd[i].fd);
                    pfd[i].events = tswap16(target_pfd[i].events);
                }
            }

            switch (num) {
# ifdef TARGET_NR_ppoll
            case TARGET_NR_ppoll:
            {
                struct timespec _timeout_ts, *timeout_ts = &_timeout_ts;
                target_sigset_t *target_set;
                sigset_t _set, *set = &_set;

                if (arg3) {
                    if (target_to_host_timespec(timeout_ts, arg3)) {
                        unlock_user(target_pfd, arg1, 0);
                        goto efault;
                    }
                } else {
                    timeout_ts = NULL;
                }

                if (arg4) {
                    if (arg5 != sizeof(target_sigset_t)) {
                        unlock_user(target_pfd, arg1, 0);
                        ret = -TARGET_EINVAL;
                        break;
                    }

                    target_set = lock_user(VERIFY_READ, arg4, sizeof(target_sigset_t), 1);
                    if (!target_set) {
                        unlock_user(target_pfd, arg1, 0);
                        goto efault;
                    }
                    target_to_host_sigset(set, target_set);
                } else {
                    set = NULL;
                }

                ret = get_errno(safe_ppoll(pfd, nfds, timeout_ts,
                                           set, SIGSET_T_SIZE));

                if (!is_error(ret) && arg3) {
                    host_to_target_timespec(arg3, timeout_ts);
                }
                if (arg4) {
                    unlock_user(target_set, arg4, 0);
                }
                break;
            }
# endif
# ifdef TARGET_NR_poll
            case TARGET_NR_poll:
            {
                struct timespec ts, *pts;

                if (arg3 >= 0) {
                    /* Convert ms to secs, ns */
                    ts.tv_sec = arg3 / 1000;
                    ts.tv_nsec = (arg3 % 1000) * 1000000LL;
                    pts = &ts;
                } else {
                    /* -ve poll() timeout means "infinite" */
                    pts = NULL;
                }
                ret = get_errno(safe_ppoll(pfd, nfds, pts, NULL, 0));
                break;
            }
# endif
            default:
                g_assert_not_reached();
            }

            if (!is_error(ret)) {
                for(i = 0; i < nfds; i++) {
                    target_pfd[i].revents = tswap16(pfd[i].revents);
                }
            }
            unlock_user(target_pfd, arg1, sizeof(struct target_pollfd) * nfds);
        }
        break;
#endif
    case TARGET_NR_flock:
        /* NOTE: the flock constant seems to be the same for every
           Linux platform */
        ret = get_errno(safe_flock(arg1, arg2));
        break;
    case TARGET_NR_readv:
        {
            struct iovec *vec = lock_iovec(VERIFY_WRITE, arg2, arg3, 0);
            if (vec != NULL) {
                ret = get_errno(safe_readv(arg1, vec, arg3));
                unlock_iovec(vec, arg2, arg3, 1);
            } else {
                ret = -host_to_target_errno(errno);
            }
        }
        break;
    case TARGET_NR_writev:
        {
            struct iovec *vec = lock_iovec(VERIFY_READ, arg2, arg3, 1);
            if (vec != NULL) {
                ret = get_errno(safe_writev(arg1, vec, arg3));
                unlock_iovec(vec, arg2, arg3, 0);
            } else {
                ret = -host_to_target_errno(errno);
            }
        }
        break;
#if defined(TARGET_NR_preadv)
    case TARGET_NR_preadv:
        {
            struct iovec *vec = lock_iovec(VERIFY_WRITE, arg2, arg3, 0);
            if (vec != NULL) {
                ret = get_errno(safe_preadv(arg1, vec, arg3, arg4, arg5));
                unlock_iovec(vec, arg2, arg3, 1);
            } else {
                ret = -host_to_target_errno(errno);
           }
        }
        break;
#endif
#if defined(TARGET_NR_pwritev)
    case TARGET_NR_pwritev:
        {
            struct iovec *vec = lock_iovec(VERIFY_READ, arg2, arg3, 1);
            if (vec != NULL) {
                ret = get_errno(safe_pwritev(arg1, vec, arg3, arg4, arg5));
                unlock_iovec(vec, arg2, arg3, 0);
            } else {
                ret = -host_to_target_errno(errno);
           }
        }
        break;
#endif
    case TARGET_NR_getsid:
        ret = get_errno(getsid(arg1));
        break;
#if defined(TARGET_NR_fdatasync) /* Not on alpha (osf_datasync ?) */
    case TARGET_NR_fdatasync:
        ret = get_errno(fdatasync(arg1));
        break;
#endif
#ifdef TARGET_NR__sysctl
    case TARGET_NR__sysctl:
        /* We don't implement this, but ENOTDIR is always a safe
           return value. */
        ret = -TARGET_ENOTDIR;
        break;
#endif
    case TARGET_NR_sched_getaffinity:
        {
            unsigned int mask_size;
            unsigned long *mask;

            /*
             * sched_getaffinity needs multiples of ulong, so need to take
             * care of mismatches between target ulong and host ulong sizes.
             */
            if (arg2 & (sizeof(abi_ulong) - 1)) {
                ret = -TARGET_EINVAL;
                break;
            }
            mask_size = (arg2 + (sizeof(*mask) - 1)) & ~(sizeof(*mask) - 1);

            mask = alloca(mask_size);
            memset(mask, 0, mask_size);
            ret = get_errno(sys_sched_getaffinity(arg1, mask_size, mask));

            if (!is_error(ret)) {
                if (ret > arg2) {
                    /* More data returned than the caller's buffer will fit.
                     * This only happens if sizeof(abi_long) < sizeof(long)
                     * and the caller passed us a buffer holding an odd number
                     * of abi_longs. If the host kernel is actually using the
                     * extra 4 bytes then fail EINVAL; otherwise we can just
                     * ignore them and only copy the interesting part.
                     */
                    int numcpus = sysconf(_SC_NPROCESSORS_CONF);
                    if (numcpus > arg2 * 8) {
                        ret = -TARGET_EINVAL;
                        break;
                    }
                    ret = arg2;
                }

                if (host_to_target_cpu_mask(mask, mask_size, arg3, ret)) {
                    goto efault;
                }
            }
        }
        break;
    case TARGET_NR_sched_setaffinity:
        {
            unsigned int mask_size;
            unsigned long *mask;

            /*
             * sched_setaffinity needs multiples of ulong, so need to take
             * care of mismatches between target ulong and host ulong sizes.
             */
            if (arg2 & (sizeof(abi_ulong) - 1)) {
                ret = -TARGET_EINVAL;
                break;
            }
            mask_size = (arg2 + (sizeof(*mask) - 1)) & ~(sizeof(*mask) - 1);
            mask = alloca(mask_size);

            ret = target_to_host_cpu_mask(mask, mask_size, arg3, arg2);
            if (ret) {
                break;
            }

            ret = get_errno(sys_sched_setaffinity(arg1, mask_size, mask));
        }
        break;
    case TARGET_NR_getcpu:
        {
            unsigned cpu, node;
            ret = get_errno(sys_getcpu(arg1 ? &cpu : NULL,
                                       arg2 ? &node : NULL,
                                       NULL));
            if (is_error(ret)) {
                goto fail;
            }
            if (arg1 && put_user_u32(cpu, arg1)) {
                goto efault;
            }
            if (arg2 && put_user_u32(node, arg2)) {
                goto efault;
            }
        }
        break;
    case TARGET_NR_sched_setparam:
        {
            struct sched_param *target_schp;
            struct sched_param schp;

            if (arg2 == 0) {
                return -TARGET_EINVAL;
            }
            if (!lock_user_struct(VERIFY_READ, target_schp, arg2, 1))
                goto efault;
            schp.sched_priority = tswap32(target_schp->sched_priority);
            unlock_user_struct(target_schp, arg2, 0);
            ret = get_errno(sched_setparam(arg1, &schp));
        }
        break;
    case TARGET_NR_sched_getparam:
        {
            struct sched_param *target_schp;
            struct sched_param schp;

            if (arg2 == 0) {
                return -TARGET_EINVAL;
            }
            ret = get_errno(sched_getparam(arg1, &schp));
            if (!is_error(ret)) {
                if (!lock_user_struct(VERIFY_WRITE, target_schp, arg2, 0))
                    goto efault;
                target_schp->sched_priority = tswap32(schp.sched_priority);
                unlock_user_struct(target_schp, arg2, 1);
            }
        }
        break;
    case TARGET_NR_sched_setscheduler:
        {
            struct sched_param *target_schp;
            struct sched_param schp;
            if (arg3 == 0) {
                return -TARGET_EINVAL;
            }
            if (!lock_user_struct(VERIFY_READ, target_schp, arg3, 1))
                goto efault;
            schp.sched_priority = tswap32(target_schp->sched_priority);
            unlock_user_struct(target_schp, arg3, 0);
            ret = get_errno(sched_setscheduler(arg1, arg2, &schp));
        }
        break;
    case TARGET_NR_sched_getscheduler:
        ret = get_errno(sched_getscheduler(arg1));
        break;
    case TARGET_NR_sched_yield:
        ret = get_errno(sched_yield());
        break;
    case TARGET_NR_sched_get_priority_max:
        ret = get_errno(sched_get_priority_max(arg1));
        break;
    case TARGET_NR_sched_get_priority_min:
        ret = get_errno(sched_get_priority_min(arg1));
        break;
    case TARGET_NR_sched_rr_get_interval:
        {
            struct timespec ts;
            ret = get_errno(sched_rr_get_interval(arg1, &ts));
            if (!is_error(ret)) {
                ret = host_to_target_timespec(arg2, &ts);
            }
        }
        break;
    case TARGET_NR_nanosleep:
        {
            struct timespec req, rem;
            target_to_host_timespec(&req, arg1);
            ret = get_errno(safe_nanosleep(&req, &rem));
            if (is_error(ret) && arg2) {
                host_to_target_timespec(arg2, &rem);
            }
        }
        break;
#ifdef TARGET_NR_query_module
    case TARGET_NR_query_module:
        goto unimplemented;
#endif
#ifdef TARGET_NR_nfsservctl
    case TARGET_NR_nfsservctl:
        goto unimplemented;
#endif
    case TARGET_NR_prctl:
        switch (arg1) {
        case PR_GET_PDEATHSIG:
        {
            int deathsig;
            ret = get_errno(prctl(arg1, &deathsig, arg3, arg4, arg5));
            if (!is_error(ret) && arg2
                && put_user_ual(deathsig, arg2)) {
                goto efault;
            }
            break;
        }
#ifdef PR_GET_NAME
        case PR_GET_NAME:
        {
            void *name = lock_user(VERIFY_WRITE, arg2, 16, 1);
            if (!name) {
                goto efault;
            }
            ret = get_errno(prctl(arg1, (unsigned long)name,
                                  arg3, arg4, arg5));
            unlock_user(name, arg2, 16);
            break;
        }
        case PR_SET_NAME:
        {
            void *name = lock_user(VERIFY_READ, arg2, 16, 1);
            if (!name) {
                goto efault;
            }
            ret = get_errno(prctl(arg1, (unsigned long)name,
                                  arg3, arg4, arg5));
            unlock_user(name, arg2, 0);
            break;
        }
#endif
#ifdef TARGET_AARCH64
        case TARGET_PR_SVE_SET_VL:
            /* We cannot support either PR_SVE_SET_VL_ONEXEC
               or PR_SVE_VL_INHERIT.  Therefore, anything above
               ARM_MAX_VQ results in EINVAL.  */
            ret = -TARGET_EINVAL;
            if (arm_feature(cpu_env, ARM_FEATURE_SVE)
                && arg2 >= 0 && arg2 <= ARM_MAX_VQ * 16 && !(arg2 & 15)) {
                CPUARMState *env = cpu_env;
                int old_vq = (env->vfp.zcr_el[1] & 0xf) + 1;
                int vq = MAX(arg2 / 16, 1);

                if (vq < old_vq) {
                    aarch64_sve_narrow_vq(env, vq);
                }
                env->vfp.zcr_el[1] = vq - 1;
                ret = vq * 16;
            }
            break;
        case TARGET_PR_SVE_GET_VL:
            ret = -TARGET_EINVAL;
            if (arm_feature(cpu_env, ARM_FEATURE_SVE)) {
                CPUARMState *env = cpu_env;
                ret = ((env->vfp.zcr_el[1] & 0xf) + 1) * 16;
            }
            break;
#endif /* AARCH64 */
        case PR_GET_SECCOMP:
        case PR_SET_SECCOMP:
            /* Disable seccomp to prevent the target disabling syscalls we
             * need. */
            ret = -TARGET_EINVAL;
            break;
        default:
            /* Most prctl options have no pointer arguments */
            ret = get_errno(prctl(arg1, arg2, arg3, arg4, arg5));
            break;
        }
        break;
#ifdef TARGET_NR_arch_prctl
    case TARGET_NR_arch_prctl:
#if defined(TARGET_I386) && !defined(TARGET_ABI32)
        ret = do_arch_prctl(cpu_env, arg1, arg2);
        break;
#else
        goto unimplemented;
#endif
#endif
#ifdef TARGET_NR_pread64
    case TARGET_NR_pread64:
        if (regpairs_aligned(cpu_env, num)) {
            arg4 = arg5;
            arg5 = arg6;
        }
        if (!(p = lock_user(VERIFY_WRITE, arg2, arg3, 0)))
            goto efault;
        ret = get_errno(pread64(arg1, p, arg3, target_offset64(arg4, arg5)));
        unlock_user(p, arg2, ret);
        break;
    case TARGET_NR_pwrite64:
        if (regpairs_aligned(cpu_env, num)) {
            arg4 = arg5;
            arg5 = arg6;
        }
        if (!(p = lock_user(VERIFY_READ, arg2, arg3, 1)))
            goto efault;
        ret = get_errno(pwrite64(arg1, p, arg3, target_offset64(arg4, arg5)));
        unlock_user(p, arg2, 0);
        break;
#endif
    case TARGET_NR_getcwd:
        if (!(p = lock_user(VERIFY_WRITE, arg1, arg2, 0)))
            goto efault;
        ret = get_errno(sys_getcwd1(p, arg2));
        unlock_user(p, arg1, ret);
        break;
    case TARGET_NR_capget:
    case TARGET_NR_capset:
    {
        struct target_user_cap_header *target_header;
        struct target_user_cap_data *target_data = NULL;
        struct __user_cap_header_struct header;
        struct __user_cap_data_struct data[2];
        struct __user_cap_data_struct *dataptr = NULL;
        int i, target_datalen;
        int data_items = 1;

        if (!lock_user_struct(VERIFY_WRITE, target_header, arg1, 1)) {
            goto efault;
        }
        header.version = tswap32(target_header->version);
        header.pid = tswap32(target_header->pid);

        if (header.version != _LINUX_CAPABILITY_VERSION) {
            /* Version 2 and up takes pointer to two user_data structs */
            data_items = 2;
        }

        target_datalen = sizeof(*target_data) * data_items;

        if (arg2) {
            if (num == TARGET_NR_capget) {
                target_data = lock_user(VERIFY_WRITE, arg2, target_datalen, 0);
            } else {
                target_data = lock_user(VERIFY_READ, arg2, target_datalen, 1);
            }
            if (!target_data) {
                unlock_user_struct(target_header, arg1, 0);
                goto efault;
            }

            if (num == TARGET_NR_capset) {
                for (i = 0; i < data_items; i++) {
                    data[i].effective = tswap32(target_data[i].effective);
                    data[i].permitted = tswap32(target_data[i].permitted);
                    data[i].inheritable = tswap32(target_data[i].inheritable);
                }
            }

            dataptr = data;
        }

        if (num == TARGET_NR_capget) {
            ret = get_errno(capget(&header, dataptr));
        } else {
            ret = get_errno(capset(&header, dataptr));
        }

        /* The kernel always updates version for both capget and capset */
        target_header->version = tswap32(header.version);
        unlock_user_struct(target_header, arg1, 1);

        if (arg2) {
            if (num == TARGET_NR_capget) {
                for (i = 0; i < data_items; i++) {
                    target_data[i].effective = tswap32(data[i].effective);
                    target_data[i].permitted = tswap32(data[i].permitted);
                    target_data[i].inheritable = tswap32(data[i].inheritable);
                }
                unlock_user(target_data, arg2, target_datalen);
            } else {
                unlock_user(target_data, arg2, 0);
            }
        }
        break;
    }
    case TARGET_NR_sigaltstack:
        ret = do_sigaltstack(arg1, arg2, get_sp_from_cpustate((CPUArchState *)cpu_env));
        break;

#ifdef CONFIG_SENDFILE
    case TARGET_NR_sendfile:
    {
        off_t *offp = NULL;
        off_t off;
        if (arg3) {
            ret = get_user_sal(off, arg3);
            if (is_error(ret)) {
                break;
            }
            offp = &off;
        }
        ret = get_errno(sendfile(arg1, arg2, offp, arg4));
        if (!is_error(ret) && arg3) {
            abi_long ret2 = put_user_sal(off, arg3);
            if (is_error(ret2)) {
                ret = ret2;
            }
        }
        break;
    }
#ifdef TARGET_NR_sendfile64
    case TARGET_NR_sendfile64:
    {
        off_t *offp = NULL;
        off_t off;
        if (arg3) {
            ret = get_user_s64(off, arg3);
            if (is_error(ret)) {
                break;
            }
            offp = &off;
        }
        ret = get_errno(sendfile(arg1, arg2, offp, arg4));
        if (!is_error(ret) && arg3) {
            abi_long ret2 = put_user_s64(off, arg3);
            if (is_error(ret2)) {
                ret = ret2;
            }
        }
        break;
    }
#endif
#else
    case TARGET_NR_sendfile:
#ifdef TARGET_NR_sendfile64
    case TARGET_NR_sendfile64:
#endif
        goto unimplemented;
#endif

#ifdef TARGET_NR_getpmsg
    case TARGET_NR_getpmsg:
        goto unimplemented;
#endif
#ifdef TARGET_NR_putpmsg
    case TARGET_NR_putpmsg:
        goto unimplemented;
#endif
#ifdef TARGET_NR_vfork
    case TARGET_NR_vfork:
        ret = get_errno(do_fork(cpu_env,
                        CLONE_VFORK | CLONE_VM | TARGET_SIGCHLD,
                        0, 0, 0, 0));
        break;
#endif
#ifdef TARGET_NR_ugetrlimit
    case TARGET_NR_ugetrlimit:
    {
	struct rlimit rlim;
	int resource = target_to_host_resource(arg1);
	ret = get_errno(getrlimit(resource, &rlim));
	if (!is_error(ret)) {
	    struct target_rlimit *target_rlim;
            if (!lock_user_struct(VERIFY_WRITE, target_rlim, arg2, 0))
                goto efault;
	    target_rlim->rlim_cur = host_to_target_rlim(rlim.rlim_cur);
	    target_rlim->rlim_max = host_to_target_rlim(rlim.rlim_max);
            unlock_user_struct(target_rlim, arg2, 1);
	}
	break;
    }
#endif
#ifdef TARGET_NR_truncate64
    case TARGET_NR_truncate64:
        if (!(p = lock_user_string(arg1)))
            goto efault;
	ret = target_truncate64(cpu_env, p, arg2, arg3, arg4);
        unlock_user(p, arg1, 0);
	break;
#endif
#ifdef TARGET_NR_ftruncate64
    case TARGET_NR_ftruncate64:
	ret = target_ftruncate64(cpu_env, arg1, arg2, arg3, arg4);
	break;
#endif
#ifdef TARGET_NR_stat64
    case TARGET_NR_stat64:
        if (!(p = lock_user_string(arg1)))
            goto efault;
        ret = get_errno(stat(path(p), &st));
        unlock_user(p, arg1, 0);
        if (!is_error(ret))
            ret = host_to_target_stat64(cpu_env, arg2, &st);
        break;
#endif
#ifdef TARGET_NR_lstat64
    case TARGET_NR_lstat64:
        if (!(p = lock_user_string(arg1)))
            goto efault;
        ret = get_errno(lstat(path(p), &st));
        unlock_user(p, arg1, 0);
        if (!is_error(ret))
            ret = host_to_target_stat64(cpu_env, arg2, &st);
        break;
#endif
#ifdef TARGET_NR_fstat64
    case TARGET_NR_fstat64:
        ret = get_errno(fstat(arg1, &st));
        if (!is_error(ret))
            ret = host_to_target_stat64(cpu_env, arg2, &st);
        break;
#endif
#if (defined(TARGET_NR_fstatat64) || defined(TARGET_NR_newfstatat))
#ifdef TARGET_NR_fstatat64
    case TARGET_NR_fstatat64:
#endif
#ifdef TARGET_NR_newfstatat
    case TARGET_NR_newfstatat:
#endif
        if (!(p = lock_user_string(arg2)))
            goto efault;
        ret = get_errno(fstatat(arg1, path(p), &st, arg4));
        if (!is_error(ret))
            ret = host_to_target_stat64(cpu_env, arg3, &st);
        break;
#endif
#ifdef TARGET_NR_lchown
    case TARGET_NR_lchown:
        if (!(p = lock_user_string(arg1)))
            goto efault;
        ret = get_errno(lchown(p, low2highuid(arg2), low2highgid(arg3)));
        unlock_user(p, arg1, 0);
        break;
#endif
#ifdef TARGET_NR_getuid
    case TARGET_NR_getuid:
        ret = get_errno(high2lowuid(getuid()));
        break;
#endif
#ifdef TARGET_NR_getgid
    case TARGET_NR_getgid:
        ret = get_errno(high2lowgid(getgid()));
        break;
#endif
#ifdef TARGET_NR_geteuid
    case TARGET_NR_geteuid:
        ret = get_errno(high2lowuid(geteuid()));
        break;
#endif
#ifdef TARGET_NR_getegid
    case TARGET_NR_getegid:
        ret = get_errno(high2lowgid(getegid()));
        break;
#endif
    case TARGET_NR_setreuid:
        ret = get_errno(setreuid(low2highuid(arg1), low2highuid(arg2)));
        break;
    case TARGET_NR_setregid:
        ret = get_errno(setregid(low2highgid(arg1), low2highgid(arg2)));
        break;
    case TARGET_NR_getgroups:
        {
            int gidsetsize = arg1;
            target_id *target_grouplist;
            gid_t *grouplist;
            int i;

            grouplist = alloca(gidsetsize * sizeof(gid_t));
            ret = get_errno(getgroups(gidsetsize, grouplist));
            if (gidsetsize == 0)
                break;
            if (!is_error(ret)) {
                target_grouplist = lock_user(VERIFY_WRITE, arg2, gidsetsize * sizeof(target_id), 0);
                if (!target_grouplist)
                    goto efault;
                for(i = 0;i < ret; i++)
                    target_grouplist[i] = tswapid(high2lowgid(grouplist[i]));
                unlock_user(target_grouplist, arg2, gidsetsize * sizeof(target_id));
            }
        }
        break;
    case TARGET_NR_setgroups:
        {
            int gidsetsize = arg1;
            target_id *target_grouplist;
            gid_t *grouplist = NULL;
            int i;
            if (gidsetsize) {
                grouplist = alloca(gidsetsize * sizeof(gid_t));
                target_grouplist = lock_user(VERIFY_READ, arg2, gidsetsize * sizeof(target_id), 1);
                if (!target_grouplist) {
                    ret = -TARGET_EFAULT;
                    goto fail;
                }
                for (i = 0; i < gidsetsize; i++) {
                    grouplist[i] = low2highgid(tswapid(target_grouplist[i]));
                }
                unlock_user(target_grouplist, arg2, 0);
            }
            ret = get_errno(setgroups(gidsetsize, grouplist));
        }
        break;
    case TARGET_NR_fchown:
        ret = get_errno(fchown(arg1, low2highuid(arg2), low2highgid(arg3)));
        break;
#if defined(TARGET_NR_fchownat)
    case TARGET_NR_fchownat:
        if (!(p = lock_user_string(arg2))) 
            goto efault;
        ret = get_errno(fchownat(arg1, p, low2highuid(arg3),
                                 low2highgid(arg4), arg5));
        unlock_user(p, arg2, 0);
        break;
#endif
#ifdef TARGET_NR_setresuid
    case TARGET_NR_setresuid:
        ret = get_errno(sys_setresuid(low2highuid(arg1),
                                      low2highuid(arg2),
                                      low2highuid(arg3)));
        break;
#endif
#ifdef TARGET_NR_getresuid
    case TARGET_NR_getresuid:
        {
            uid_t ruid, euid, suid;
            ret = get_errno(getresuid(&ruid, &euid, &suid));
            if (!is_error(ret)) {
                if (put_user_id(high2lowuid(ruid), arg1)
                    || put_user_id(high2lowuid(euid), arg2)
                    || put_user_id(high2lowuid(suid), arg3))
                    goto efault;
            }
        }
        break;
#endif
#ifdef TARGET_NR_getresgid
    case TARGET_NR_setresgid:
        ret = get_errno(sys_setresgid(low2highgid(arg1),
                                      low2highgid(arg2),
                                      low2highgid(arg3)));
        break;
#endif
#ifdef TARGET_NR_getresgid
    case TARGET_NR_getresgid:
        {
            gid_t rgid, egid, sgid;
            ret = get_errno(getresgid(&rgid, &egid, &sgid));
            if (!is_error(ret)) {
                if (put_user_id(high2lowgid(rgid), arg1)
                    || put_user_id(high2lowgid(egid), arg2)
                    || put_user_id(high2lowgid(sgid), arg3))
                    goto efault;
            }
        }
        break;
#endif
#ifdef TARGET_NR_chown
    case TARGET_NR_chown:
        if (!(p = lock_user_string(arg1)))
            goto efault;
        ret = get_errno(chown(p, low2highuid(arg2), low2highgid(arg3)));
        unlock_user(p, arg1, 0);
        break;
#endif
    case TARGET_NR_setuid:
        ret = get_errno(sys_setuid(low2highuid(arg1)));
        break;
    case TARGET_NR_setgid:
        ret = get_errno(sys_setgid(low2highgid(arg1)));
        break;
    case TARGET_NR_setfsuid:
        ret = get_errno(setfsuid(arg1));
        break;
    case TARGET_NR_setfsgid:
        ret = get_errno(setfsgid(arg1));
        break;

#ifdef TARGET_NR_lchown32
    case TARGET_NR_lchown32:
        if (!(p = lock_user_string(arg1)))
            goto efault;
        ret = get_errno(lchown(p, arg2, arg3));
        unlock_user(p, arg1, 0);
        break;
#endif
#ifdef TARGET_NR_getuid32
    case TARGET_NR_getuid32:
        ret = get_errno(getuid());
        break;
#endif

#if defined(TARGET_NR_getxuid) && defined(TARGET_ALPHA)
   /* Alpha specific */
    case TARGET_NR_getxuid:
         {
            uid_t euid;
            euid=geteuid();
            ((CPUAlphaState *)cpu_env)->ir[IR_A4]=euid;
         }
        ret = get_errno(getuid());
        break;
#endif
#if defined(TARGET_NR_getxgid) && defined(TARGET_ALPHA)
   /* Alpha specific */
    case TARGET_NR_getxgid:
         {
            uid_t egid;
            egid=getegid();
            ((CPUAlphaState *)cpu_env)->ir[IR_A4]=egid;
         }
        ret = get_errno(getgid());
        break;
#endif
#if defined(TARGET_NR_osf_getsysinfo) && defined(TARGET_ALPHA)
    /* Alpha specific */
    case TARGET_NR_osf_getsysinfo:
        ret = -TARGET_EOPNOTSUPP;
        switch (arg1) {
          case TARGET_GSI_IEEE_FP_CONTROL:
            {
                uint64_t swcr, fpcr = cpu_alpha_load_fpcr (cpu_env);

                /* Copied from linux ieee_fpcr_to_swcr.  */
                swcr = (fpcr >> 35) & SWCR_STATUS_MASK;
                swcr |= (fpcr >> 36) & SWCR_MAP_DMZ;
                swcr |= (~fpcr >> 48) & (SWCR_TRAP_ENABLE_INV
                                        | SWCR_TRAP_ENABLE_DZE
                                        | SWCR_TRAP_ENABLE_OVF);
                swcr |= (~fpcr >> 57) & (SWCR_TRAP_ENABLE_UNF
                                        | SWCR_TRAP_ENABLE_INE);
                swcr |= (fpcr >> 47) & SWCR_MAP_UMZ;
                swcr |= (~fpcr >> 41) & SWCR_TRAP_ENABLE_DNO;

                if (put_user_u64 (swcr, arg2))
                        goto efault;
                ret = 0;
            }
            break;

          /* case GSI_IEEE_STATE_AT_SIGNAL:
             -- Not implemented in linux kernel.
             case GSI_UACPROC:
             -- Retrieves current unaligned access state; not much used.
             case GSI_PROC_TYPE:
             -- Retrieves implver information; surely not used.
             case GSI_GET_HWRPB:
             -- Grabs a copy of the HWRPB; surely not used.
          */
        }
        break;
#endif
#if defined(TARGET_NR_osf_setsysinfo) && defined(TARGET_ALPHA)
    /* Alpha specific */
    case TARGET_NR_osf_setsysinfo:
        ret = -TARGET_EOPNOTSUPP;
        switch (arg1) {
          case TARGET_SSI_IEEE_FP_CONTROL:
            {
                uint64_t swcr, fpcr, orig_fpcr;

                if (get_user_u64 (swcr, arg2)) {
                    goto efault;
                }
                orig_fpcr = cpu_alpha_load_fpcr(cpu_env);
                fpcr = orig_fpcr & FPCR_DYN_MASK;

                /* Copied from linux ieee_swcr_to_fpcr.  */
                fpcr |= (swcr & SWCR_STATUS_MASK) << 35;
                fpcr |= (swcr & SWCR_MAP_DMZ) << 36;
                fpcr |= (~swcr & (SWCR_TRAP_ENABLE_INV
                                  | SWCR_TRAP_ENABLE_DZE
                                  | SWCR_TRAP_ENABLE_OVF)) << 48;
                fpcr |= (~swcr & (SWCR_TRAP_ENABLE_UNF
                                  | SWCR_TRAP_ENABLE_INE)) << 57;
                fpcr |= (swcr & SWCR_MAP_UMZ ? FPCR_UNDZ | FPCR_UNFD : 0);
                fpcr |= (~swcr & SWCR_TRAP_ENABLE_DNO) << 41;

                cpu_alpha_store_fpcr(cpu_env, fpcr);
                ret = 0;
            }
            break;

          case TARGET_SSI_IEEE_RAISE_EXCEPTION:
            {
                uint64_t exc, fpcr, orig_fpcr;
                int si_code;

                if (get_user_u64(exc, arg2)) {
                    goto efault;
                }

                orig_fpcr = cpu_alpha_load_fpcr(cpu_env);

                /* We only add to the exception status here.  */
                fpcr = orig_fpcr | ((exc & SWCR_STATUS_MASK) << 35);

                cpu_alpha_store_fpcr(cpu_env, fpcr);
                ret = 0;

                /* Old exceptions are not signaled.  */
                fpcr &= ~(orig_fpcr & FPCR_STATUS_MASK);

                /* If any exceptions set by this call,
                   and are unmasked, send a signal.  */
                si_code = 0;
                if ((fpcr & (FPCR_INE | FPCR_INED)) == FPCR_INE) {
                    si_code = TARGET_FPE_FLTRES;
                }
                if ((fpcr & (FPCR_UNF | FPCR_UNFD)) == FPCR_UNF) {
                    si_code = TARGET_FPE_FLTUND;
                }
                if ((fpcr & (FPCR_OVF | FPCR_OVFD)) == FPCR_OVF) {
                    si_code = TARGET_FPE_FLTOVF;
                }
                if ((fpcr & (FPCR_DZE | FPCR_DZED)) == FPCR_DZE) {
                    si_code = TARGET_FPE_FLTDIV;
                }
                if ((fpcr & (FPCR_INV | FPCR_INVD)) == FPCR_INV) {
                    si_code = TARGET_FPE_FLTINV;
                }
                if (si_code != 0) {
                    target_siginfo_t info;
                    info.si_signo = SIGFPE;
                    info.si_errno = 0;
                    info.si_code = si_code;
                    info._sifields._sigfault._addr
                        = ((CPUArchState *)cpu_env)->pc;
                    queue_signal((CPUArchState *)cpu_env, info.si_signo,
                                 QEMU_SI_FAULT, &info);
                }
            }
            break;

          /* case SSI_NVPAIRS:
             -- Used with SSIN_UACPROC to enable unaligned accesses.
             case SSI_IEEE_STATE_AT_SIGNAL:
             case SSI_IEEE_IGNORE_STATE_AT_SIGNAL:
             -- Not implemented in linux kernel
          */
        }
        break;
#endif
#ifdef TARGET_NR_osf_sigprocmask
    /* Alpha specific.  */
    case TARGET_NR_osf_sigprocmask:
        {
            abi_ulong mask;
            int how;
            sigset_t set, oldset;

            switch(arg1) {
            case TARGET_SIG_BLOCK:
                how = SIG_BLOCK;
                break;
            case TARGET_SIG_UNBLOCK:
                how = SIG_UNBLOCK;
                break;
            case TARGET_SIG_SETMASK:
                how = SIG_SETMASK;
                break;
            default:
                ret = -TARGET_EINVAL;
                goto fail;
            }
            mask = arg2;
            target_to_host_old_sigset(&set, &mask);
            ret = do_sigprocmask(how, &set, &oldset);
            if (!ret) {
                host_to_target_old_sigset(&mask, &oldset);
                ret = mask;
            }
        }
        break;
#endif

#ifdef TARGET_NR_getgid32
    case TARGET_NR_getgid32:
        ret = get_errno(getgid());
        break;
#endif
#ifdef TARGET_NR_geteuid32
    case TARGET_NR_geteuid32:
        ret = get_errno(geteuid());
        break;
#endif
#ifdef TARGET_NR_getegid32
    case TARGET_NR_getegid32:
        ret = get_errno(getegid());
        break;
#endif
#ifdef TARGET_NR_setreuid32
    case TARGET_NR_setreuid32:
        ret = get_errno(setreuid(arg1, arg2));
        break;
#endif
#ifdef TARGET_NR_setregid32
    case TARGET_NR_setregid32:
        ret = get_errno(setregid(arg1, arg2));
        break;
#endif
#ifdef TARGET_NR_getgroups32
    case TARGET_NR_getgroups32:
        {
            int gidsetsize = arg1;
            uint32_t *target_grouplist;
            gid_t *grouplist;
            int i;

            grouplist = alloca(gidsetsize * sizeof(gid_t));
            ret = get_errno(getgroups(gidsetsize, grouplist));
            if (gidsetsize == 0)
                break;
            if (!is_error(ret)) {
                target_grouplist = lock_user(VERIFY_WRITE, arg2, gidsetsize * 4, 0);
                if (!target_grouplist) {
                    ret = -TARGET_EFAULT;
                    goto fail;
                }
                for(i = 0;i < ret; i++)
                    target_grouplist[i] = tswap32(grouplist[i]);
                unlock_user(target_grouplist, arg2, gidsetsize * 4);
            }
        }
        break;
#endif
#ifdef TARGET_NR_setgroups32
    case TARGET_NR_setgroups32:
        {
            int gidsetsize = arg1;
            uint32_t *target_grouplist;
            gid_t *grouplist;
            int i;

            grouplist = alloca(gidsetsize * sizeof(gid_t));
            target_grouplist = lock_user(VERIFY_READ, arg2, gidsetsize * 4, 1);
            if (!target_grouplist) {
                ret = -TARGET_EFAULT;
                goto fail;
            }
            for(i = 0;i < gidsetsize; i++)
                grouplist[i] = tswap32(target_grouplist[i]);
            unlock_user(target_grouplist, arg2, 0);
            ret = get_errno(setgroups(gidsetsize, grouplist));
        }
        break;
#endif
#ifdef TARGET_NR_fchown32
    case TARGET_NR_fchown32:
        ret = get_errno(fchown(arg1, arg2, arg3));
        break;
#endif
#ifdef TARGET_NR_setresuid32
    case TARGET_NR_setresuid32:
        ret = get_errno(sys_setresuid(arg1, arg2, arg3));
        break;
#endif
#ifdef TARGET_NR_getresuid32
    case TARGET_NR_getresuid32:
        {
            uid_t ruid, euid, suid;
            ret = get_errno(getresuid(&ruid, &euid, &suid));
            if (!is_error(ret)) {
                if (put_user_u32(ruid, arg1)
                    || put_user_u32(euid, arg2)
                    || put_user_u32(suid, arg3))
                    goto efault;
            }
        }
        break;
#endif
#ifdef TARGET_NR_setresgid32
    case TARGET_NR_setresgid32:
        ret = get_errno(sys_setresgid(arg1, arg2, arg3));
        break;
#endif
#ifdef TARGET_NR_getresgid32
    case TARGET_NR_getresgid32:
        {
            gid_t rgid, egid, sgid;
            ret = get_errno(getresgid(&rgid, &egid, &sgid));
            if (!is_error(ret)) {
                if (put_user_u32(rgid, arg1)
                    || put_user_u32(egid, arg2)
                    || put_user_u32(sgid, arg3))
                    goto efault;
            }
        }
        break;
#endif
#ifdef TARGET_NR_chown32
    case TARGET_NR_chown32:
        if (!(p = lock_user_string(arg1)))
            goto efault;
        ret = get_errno(chown(p, arg2, arg3));
        unlock_user(p, arg1, 0);
        break;
#endif
#ifdef TARGET_NR_setuid32
    case TARGET_NR_setuid32:
        ret = get_errno(sys_setuid(arg1));
        break;
#endif
#ifdef TARGET_NR_setgid32
    case TARGET_NR_setgid32:
        ret = get_errno(sys_setgid(arg1));
        break;
#endif
#ifdef TARGET_NR_setfsuid32
    case TARGET_NR_setfsuid32:
        ret = get_errno(setfsuid(arg1));
        break;
#endif
#ifdef TARGET_NR_setfsgid32
    case TARGET_NR_setfsgid32:
        ret = get_errno(setfsgid(arg1));
        break;
#endif

    case TARGET_NR_pivot_root:
        goto unimplemented;
#ifdef TARGET_NR_mincore
    case TARGET_NR_mincore:
        {
            void *a;
            ret = -TARGET_ENOMEM;
            a = lock_user(VERIFY_READ, arg1, arg2, 0);
            if (!a) {
                goto fail;
            }
            ret = -TARGET_EFAULT;
            p = lock_user_string(arg3);
            if (!p) {
                goto mincore_fail;
            }
            ret = get_errno(mincore(a, arg2, p));
            unlock_user(p, arg3, ret);
            mincore_fail:
            unlock_user(a, arg1, 0);
        }
        break;
#endif
#ifdef TARGET_NR_arm_fadvise64_64
    case TARGET_NR_arm_fadvise64_64:
        /* arm_fadvise64_64 looks like fadvise64_64 but
         * with different argument order: fd, advice, offset, len
         * rather than the usual fd, offset, len, advice.
         * Note that offset and len are both 64-bit so appear as
         * pairs of 32-bit registers.
         */
        ret = posix_fadvise(arg1, target_offset64(arg3, arg4),
                            target_offset64(arg5, arg6), arg2);
        ret = -host_to_target_errno(ret);
        break;
#endif

#if TARGET_ABI_BITS == 32

#ifdef TARGET_NR_fadvise64_64
    case TARGET_NR_fadvise64_64:
#if defined(TARGET_PPC)
        /* 6 args: fd, advice, offset (high, low), len (high, low) */
        ret = arg2;
        arg2 = arg3;
        arg3 = arg4;
        arg4 = arg5;
        arg5 = arg6;
        arg6 = ret;
#else
        /* 6 args: fd, offset (high, low), len (high, low), advice */
        if (regpairs_aligned(cpu_env, num)) {
            /* offset is in (3,4), len in (5,6) and advice in 7 */
            arg2 = arg3;
            arg3 = arg4;
            arg4 = arg5;
            arg5 = arg6;
            arg6 = arg7;
        }
#endif
        ret = -host_to_target_errno(posix_fadvise(arg1,
                                                  target_offset64(arg2, arg3),
                                                  target_offset64(arg4, arg5),
                                                  arg6));
        break;
#endif

#ifdef TARGET_NR_fadvise64
    case TARGET_NR_fadvise64:
        /* 5 args: fd, offset (high, low), len, advice */
        if (regpairs_aligned(cpu_env, num)) {
            /* offset is in (3,4), len in 5 and advice in 6 */
            arg2 = arg3;
            arg3 = arg4;
            arg4 = arg5;
            arg5 = arg6;
        }
        ret = -host_to_target_errno(posix_fadvise(arg1,
                                                  target_offset64(arg2, arg3),
                                                  arg4, arg5));
        break;
#endif

#else /* not a 32-bit ABI */
#if defined(TARGET_NR_fadvise64_64) || defined(TARGET_NR_fadvise64)
#ifdef TARGET_NR_fadvise64_64
    case TARGET_NR_fadvise64_64:
#endif
#ifdef TARGET_NR_fadvise64
    case TARGET_NR_fadvise64:
#endif
#ifdef TARGET_S390X
        switch (arg4) {
        case 4: arg4 = POSIX_FADV_NOREUSE + 1; break; /* make sure it's an invalid value */
        case 5: arg4 = POSIX_FADV_NOREUSE + 2; break; /* ditto */
        case 6: arg4 = POSIX_FADV_DONTNEED; break;
        case 7: arg4 = POSIX_FADV_NOREUSE; break;
        default: break;
        }
#endif
        ret = -host_to_target_errno(posix_fadvise(arg1, arg2, arg3, arg4));
        break;
#endif
#endif /* end of 64-bit ABI fadvise handling */

#ifdef TARGET_NR_madvise
    case TARGET_NR_madvise:
        /* A straight passthrough may not be safe because qemu sometimes
           turns private file-backed mappings into anonymous mappings.
           This will break MADV_DONTNEED.
           This is a hint, so ignoring and returning success is ok.  */
        ret = get_errno(0);
        break;
#endif
#if TARGET_ABI_BITS == 32
    case TARGET_NR_fcntl64:
    {
	int cmd;
	struct flock64 fl;
        from_flock64_fn *copyfrom = copy_from_user_flock64;
        to_flock64_fn *copyto = copy_to_user_flock64;

#ifdef TARGET_ARM
        if (((CPUARMState *)cpu_env)->eabi) {
            copyfrom = copy_from_user_eabi_flock64;
            copyto = copy_to_user_eabi_flock64;
        }
#endif

	cmd = target_to_host_fcntl_cmd(arg2);
        if (cmd == -TARGET_EINVAL) {
            ret = cmd;
            break;
        }

        switch(arg2) {
        case TARGET_F_GETLK64:
            ret = copyfrom(&fl, arg3);
            if (ret) {
                break;
            }
            ret = get_errno(fcntl(arg1, cmd, &fl));
            if (ret == 0) {
                ret = copyto(arg3, &fl);
            }
	    break;

        case TARGET_F_SETLK64:
        case TARGET_F_SETLKW64:
            ret = copyfrom(&fl, arg3);
            if (ret) {
                break;
            }
            ret = get_errno(safe_fcntl(arg1, cmd, &fl));
	    break;
        default:
            ret = do_fcntl(arg1, arg2, arg3);
            break;
        }
	break;
    }
#endif
#ifdef TARGET_NR_cacheflush
    case TARGET_NR_cacheflush:
        /* self-modifying code is handled automatically, so nothing needed */
        ret = 0;
        break;
#endif
#ifdef TARGET_NR_security
    case TARGET_NR_security:
        goto unimplemented;
#endif
#ifdef TARGET_NR_getpagesize
    case TARGET_NR_getpagesize:
        ret = TARGET_PAGE_SIZE;
        break;
#endif
    case TARGET_NR_gettid:
        ret = get_errno(gettid());
        break;
#ifdef TARGET_NR_readahead
    case TARGET_NR_readahead:
#if TARGET_ABI_BITS == 32
        if (regpairs_aligned(cpu_env, num)) {
            arg2 = arg3;
            arg3 = arg4;
            arg4 = arg5;
        }
        ret = get_errno(readahead(arg1, target_offset64(arg2, arg3) , arg4));
#else
        ret = get_errno(readahead(arg1, arg2, arg3));
#endif
        break;
#endif
#ifdef CONFIG_ATTR
#ifdef TARGET_NR_setxattr
    case TARGET_NR_listxattr:
    case TARGET_NR_llistxattr:
    {
        void *p, *b = 0;
        if (arg2) {
            b = lock_user(VERIFY_WRITE, arg2, arg3, 0);
            if (!b) {
                ret = -TARGET_EFAULT;
                break;
            }
        }
        p = lock_user_string(arg1);
        if (p) {
            if (num == TARGET_NR_listxattr) {
                ret = get_errno(listxattr(p, b, arg3));
            } else {
                ret = get_errno(llistxattr(p, b, arg3));
            }
        } else {
            ret = -TARGET_EFAULT;
        }
        unlock_user(p, arg1, 0);
        unlock_user(b, arg2, arg3);
        break;
    }
    case TARGET_NR_flistxattr:
    {
        void *b = 0;
        if (arg2) {
            b = lock_user(VERIFY_WRITE, arg2, arg3, 0);
            if (!b) {
                ret = -TARGET_EFAULT;
                break;
            }
        }
        ret = get_errno(flistxattr(arg1, b, arg3));
        unlock_user(b, arg2, arg3);
        break;
    }
    case TARGET_NR_setxattr:
    case TARGET_NR_lsetxattr:
        {
            void *p, *n, *v = 0;
            if (arg3) {
                v = lock_user(VERIFY_READ, arg3, arg4, 1);
                if (!v) {
                    ret = -TARGET_EFAULT;
                    break;
                }
            }
            p = lock_user_string(arg1);
            n = lock_user_string(arg2);
            if (p && n) {
                if (num == TARGET_NR_setxattr) {
                    ret = get_errno(setxattr(p, n, v, arg4, arg5));
                } else {
                    ret = get_errno(lsetxattr(p, n, v, arg4, arg5));
                }
            } else {
                ret = -TARGET_EFAULT;
            }
            unlock_user(p, arg1, 0);
            unlock_user(n, arg2, 0);
            unlock_user(v, arg3, 0);
        }
        break;
    case TARGET_NR_fsetxattr:
        {
            void *n, *v = 0;
            if (arg3) {
                v = lock_user(VERIFY_READ, arg3, arg4, 1);
                if (!v) {
                    ret = -TARGET_EFAULT;
                    break;
                }
            }
            n = lock_user_string(arg2);
            if (n) {
                ret = get_errno(fsetxattr(arg1, n, v, arg4, arg5));
            } else {
                ret = -TARGET_EFAULT;
            }
            unlock_user(n, arg2, 0);
            unlock_user(v, arg3, 0);
        }
        break;
    case TARGET_NR_getxattr:
    case TARGET_NR_lgetxattr:
        {
            void *p, *n, *v = 0;
            if (arg3) {
                v = lock_user(VERIFY_WRITE, arg3, arg4, 0);
                if (!v) {
                    ret = -TARGET_EFAULT;
                    break;
                }
            }
            p = lock_user_string(arg1);
            n = lock_user_string(arg2);
            if (p && n) {
                if (num == TARGET_NR_getxattr) {
                    ret = get_errno(getxattr(p, n, v, arg4));
                } else {
                    ret = get_errno(lgetxattr(p, n, v, arg4));
                }
            } else {
                ret = -TARGET_EFAULT;
            }
            unlock_user(p, arg1, 0);
            unlock_user(n, arg2, 0);
            unlock_user(v, arg3, arg4);
        }
        break;
    case TARGET_NR_fgetxattr:
        {
            void *n, *v = 0;
            if (arg3) {
                v = lock_user(VERIFY_WRITE, arg3, arg4, 0);
                if (!v) {
                    ret = -TARGET_EFAULT;
                    break;
                }
            }
            n = lock_user_string(arg2);
            if (n) {
                ret = get_errno(fgetxattr(arg1, n, v, arg4));
            } else {
                ret = -TARGET_EFAULT;
            }
            unlock_user(n, arg2, 0);
            unlock_user(v, arg3, arg4);
        }
        break;
    case TARGET_NR_removexattr:
    case TARGET_NR_lremovexattr:
        {
            void *p, *n;
            p = lock_user_string(arg1);
            n = lock_user_string(arg2);
            if (p && n) {
                if (num == TARGET_NR_removexattr) {
                    ret = get_errno(removexattr(p, n));
                } else {
                    ret = get_errno(lremovexattr(p, n));
                }
            } else {
                ret = -TARGET_EFAULT;
            }
            unlock_user(p, arg1, 0);
            unlock_user(n, arg2, 0);
        }
        break;
    case TARGET_NR_fremovexattr:
        {
            void *n;
            n = lock_user_string(arg2);
            if (n) {
                ret = get_errno(fremovexattr(arg1, n));
            } else {
                ret = -TARGET_EFAULT;
            }
            unlock_user(n, arg2, 0);
        }
        break;
#endif
#endif /* CONFIG_ATTR */
#ifdef TARGET_NR_set_thread_area
    case TARGET_NR_set_thread_area:
#if defined(TARGET_MIPS)
      ((CPUMIPSState *) cpu_env)->active_tc.CP0_UserLocal = arg1;
      ret = 0;
      break;
#elif defined(TARGET_CRIS)
      if (arg1 & 0xff)
          ret = -TARGET_EINVAL;
      else {
          ((CPUCRISState *) cpu_env)->pregs[PR_PID] = arg1;
          ret = 0;
      }
      break;
#elif defined(TARGET_I386) && defined(TARGET_ABI32)
      ret = do_set_thread_area(cpu_env, arg1);
      break;
#elif defined(TARGET_M68K)
      {
          TaskState *ts = cpu->opaque;
          ts->tp_value = arg1;
          ret = 0;
          break;
      }
#else
      goto unimplemented_nowarn;
#endif
#endif
#ifdef TARGET_NR_get_thread_area
    case TARGET_NR_get_thread_area:
#if defined(TARGET_I386) && defined(TARGET_ABI32)
        ret = do_get_thread_area(cpu_env, arg1);
        break;
#elif defined(TARGET_M68K)
        {
            TaskState *ts = cpu->opaque;
            ret = ts->tp_value;
            break;
        }
#else
        goto unimplemented_nowarn;
#endif
#endif
#ifdef TARGET_NR_getdomainname
    case TARGET_NR_getdomainname:
        goto unimplemented_nowarn;
#endif

#ifdef TARGET_NR_clock_gettime
    case TARGET_NR_clock_gettime:
    {
        struct timespec ts;
        ret = get_errno(clock_gettime(arg1, &ts));
        if (!is_error(ret)) {
            host_to_target_timespec(arg2, &ts);
        }
        break;
    }
#endif
#ifdef TARGET_NR_clock_getres
    case TARGET_NR_clock_getres:
    {
        struct timespec ts;
        ret = get_errno(clock_getres(arg1, &ts));
        if (!is_error(ret)) {
            host_to_target_timespec(arg2, &ts);
        }
        break;
    }
#endif
#ifdef TARGET_NR_clock_nanosleep
    case TARGET_NR_clock_nanosleep:
    {
        struct timespec ts;
        target_to_host_timespec(&ts, arg3);
        ret = get_errno(safe_clock_nanosleep(arg1, arg2,
                                             &ts, arg4 ? &ts : NULL));
        if (arg4)
            host_to_target_timespec(arg4, &ts);

#if defined(TARGET_PPC)
        /* clock_nanosleep is odd in that it returns positive errno values.
         * On PPC, CR0 bit 3 should be set in such a situation. */
        if (ret && ret != -TARGET_ERESTARTSYS) {
            ((CPUPPCState *)cpu_env)->crf[0] |= 1;
        }
#endif
        break;
    }
#endif

#if defined(TARGET_NR_set_tid_address) && defined(__NR_set_tid_address)
    case TARGET_NR_set_tid_address:
        ret = get_errno(set_tid_address((int *)g2h(arg1)));
        break;
#endif

    case TARGET_NR_tkill:
        ret = get_errno(safe_tkill((int)arg1, target_to_host_signal(arg2)));
        break;

    case TARGET_NR_tgkill:
        ret = get_errno(safe_tgkill((int)arg1, (int)arg2,
                        target_to_host_signal(arg3)));
        break;

#ifdef TARGET_NR_set_robust_list
    case TARGET_NR_set_robust_list:
    case TARGET_NR_get_robust_list:
        /* The ABI for supporting robust futexes has userspace pass
         * the kernel a pointer to a linked list which is updated by
         * userspace after the syscall; the list is walked by the kernel
         * when the thread exits. Since the linked list in QEMU guest
         * memory isn't a valid linked list for the host and we have
         * no way to reliably intercept the thread-death event, we can't
         * support these. Silently return ENOSYS so that guest userspace
         * falls back to a non-robust futex implementation (which should
         * be OK except in the corner case of the guest crashing while
         * holding a mutex that is shared with another process via
         * shared memory).
         */
        goto unimplemented_nowarn;
#endif

#if defined(TARGET_NR_utimensat)
    case TARGET_NR_utimensat:
        {
            struct timespec *tsp, ts[2];
            if (!arg3) {
                tsp = NULL;
            } else {
                target_to_host_timespec(ts, arg3);
                target_to_host_timespec(ts+1, arg3+sizeof(struct target_timespec));
                tsp = ts;
            }
            if (!arg2)
                ret = get_errno(sys_utimensat(arg1, NULL, tsp, arg4));
            else {
                if (!(p = lock_user_string(arg2))) {
                    ret = -TARGET_EFAULT;
                    goto fail;
                }
                ret = get_errno(sys_utimensat(arg1, path(p), tsp, arg4));
                unlock_user(p, arg2, 0);
            }
        }
	break;
#endif
    case TARGET_NR_futex:
        ret = do_futex(arg1, arg2, arg3, arg4, arg5, arg6);
        break;
#if defined(TARGET_NR_inotify_init) && defined(__NR_inotify_init)
    case TARGET_NR_inotify_init:
        ret = get_errno(sys_inotify_init());
        if (ret >= 0) {
            fd_trans_register(ret, &target_inotify_trans);
        }
        break;
#endif
#ifdef CONFIG_INOTIFY1
#if defined(TARGET_NR_inotify_init1) && defined(__NR_inotify_init1)
    case TARGET_NR_inotify_init1:
        ret = get_errno(sys_inotify_init1(target_to_host_bitmask(arg1,
                                          fcntl_flags_tbl)));
        if (ret >= 0) {
            fd_trans_register(ret, &target_inotify_trans);
        }
        break;
#endif
#endif
#if defined(TARGET_NR_inotify_add_watch) && defined(__NR_inotify_add_watch)
    case TARGET_NR_inotify_add_watch:
        p = lock_user_string(arg2);
        ret = get_errno(sys_inotify_add_watch(arg1, path(p), arg3));
        unlock_user(p, arg2, 0);
        break;
#endif
#if defined(TARGET_NR_inotify_rm_watch) && defined(__NR_inotify_rm_watch)
    case TARGET_NR_inotify_rm_watch:
        ret = get_errno(sys_inotify_rm_watch(arg1, arg2));
        break;
#endif

#if defined(TARGET_NR_mq_open) && defined(__NR_mq_open)
    case TARGET_NR_mq_open:
        {
            struct mq_attr posix_mq_attr;
            struct mq_attr *pposix_mq_attr;
            int host_flags;

            host_flags = target_to_host_bitmask(arg2, fcntl_flags_tbl);
            pposix_mq_attr = NULL;
            if (arg4) {
                if (copy_from_user_mq_attr(&posix_mq_attr, arg4) != 0) {
                    goto efault;
                }
                pposix_mq_attr = &posix_mq_attr;
            }
            p = lock_user_string(arg1 - 1);
            if (!p) {
                goto efault;
            }
            ret = get_errno(mq_open(p, host_flags, arg3, pposix_mq_attr));
            unlock_user (p, arg1, 0);
        }
        break;

    case TARGET_NR_mq_unlink:
        p = lock_user_string(arg1 - 1);
        if (!p) {
            ret = -TARGET_EFAULT;
            break;
        }
        ret = get_errno(mq_unlink(p));
        unlock_user (p, arg1, 0);
        break;

    case TARGET_NR_mq_timedsend:
        {
            struct timespec ts;

            p = lock_user (VERIFY_READ, arg2, arg3, 1);
            if (arg5 != 0) {
                target_to_host_timespec(&ts, arg5);
                ret = get_errno(safe_mq_timedsend(arg1, p, arg3, arg4, &ts));
                host_to_target_timespec(arg5, &ts);
            } else {
                ret = get_errno(safe_mq_timedsend(arg1, p, arg3, arg4, NULL));
            }
            unlock_user (p, arg2, arg3);
        }
        break;

    case TARGET_NR_mq_timedreceive:
        {
            struct timespec ts;
            unsigned int prio;

            p = lock_user (VERIFY_READ, arg2, arg3, 1);
            if (arg5 != 0) {
                target_to_host_timespec(&ts, arg5);
                ret = get_errno(safe_mq_timedreceive(arg1, p, arg3,
                                                     &prio, &ts));
                host_to_target_timespec(arg5, &ts);
            } else {
                ret = get_errno(safe_mq_timedreceive(arg1, p, arg3,
                                                     &prio, NULL));
            }
            unlock_user (p, arg2, arg3);
            if (arg4 != 0)
                put_user_u32(prio, arg4);
        }
        break;

    /* Not implemented for now... */
/*     case TARGET_NR_mq_notify: */
/*         break; */

    case TARGET_NR_mq_getsetattr:
        {
            struct mq_attr posix_mq_attr_in, posix_mq_attr_out;
            ret = 0;
            if (arg3 != 0) {
                ret = mq_getattr(arg1, &posix_mq_attr_out);
                copy_to_user_mq_attr(arg3, &posix_mq_attr_out);
            }
            if (arg2 != 0) {
                copy_from_user_mq_attr(&posix_mq_attr_in, arg2);
                ret |= mq_setattr(arg1, &posix_mq_attr_in, &posix_mq_attr_out);
            }

        }
        break;
#endif

#ifdef CONFIG_SPLICE
#ifdef TARGET_NR_tee
    case TARGET_NR_tee:
        {
            ret = get_errno(tee(arg1,arg2,arg3,arg4));
        }
        break;
#endif
#ifdef TARGET_NR_splice
    case TARGET_NR_splice:
        {
            loff_t loff_in, loff_out;
            loff_t *ploff_in = NULL, *ploff_out = NULL;
            if (arg2) {
                if (get_user_u64(loff_in, arg2)) {
                    goto efault;
                }
                ploff_in = &loff_in;
            }
            if (arg4) {
                if (get_user_u64(loff_out, arg4)) {
                    goto efault;
                }
                ploff_out = &loff_out;
            }
            ret = get_errno(splice(arg1, ploff_in, arg3, ploff_out, arg5, arg6));
            if (arg2) {
                if (put_user_u64(loff_in, arg2)) {
                    goto efault;
                }
            }
            if (arg4) {
                if (put_user_u64(loff_out, arg4)) {
                    goto efault;
                }
            }
        }
        break;
#endif
#ifdef TARGET_NR_vmsplice
	case TARGET_NR_vmsplice:
        {
            struct iovec *vec = lock_iovec(VERIFY_READ, arg2, arg3, 1);
            if (vec != NULL) {
                ret = get_errno(vmsplice(arg1, vec, arg3, arg4));
                unlock_iovec(vec, arg2, arg3, 0);
            } else {
                ret = -host_to_target_errno(errno);
            }
        }
        break;
#endif
#endif /* CONFIG_SPLICE */
#ifdef CONFIG_EVENTFD
#if defined(TARGET_NR_eventfd)
    case TARGET_NR_eventfd:
        ret = get_errno(eventfd(arg1, 0));
        if (ret >= 0) {
            fd_trans_register(ret, &target_eventfd_trans);
        }
        break;
#endif
#if defined(TARGET_NR_eventfd2)
    case TARGET_NR_eventfd2:
    {
        int host_flags = arg2 & (~(TARGET_O_NONBLOCK | TARGET_O_CLOEXEC));
        if (arg2 & TARGET_O_NONBLOCK) {
            host_flags |= O_NONBLOCK;
        }
        if (arg2 & TARGET_O_CLOEXEC) {
            host_flags |= O_CLOEXEC;
        }
        ret = get_errno(eventfd(arg1, host_flags));
        if (ret >= 0) {
            fd_trans_register(ret, &target_eventfd_trans);
        }
        break;
    }
#endif
#endif /* CONFIG_EVENTFD  */
#if defined(CONFIG_FALLOCATE) && defined(TARGET_NR_fallocate)
    case TARGET_NR_fallocate:
#if TARGET_ABI_BITS == 32
        ret = get_errno(fallocate(arg1, arg2, target_offset64(arg3, arg4),
                                  target_offset64(arg5, arg6)));
#else
        ret = get_errno(fallocate(arg1, arg2, arg3, arg4));
#endif
        break;
#endif
#if defined(CONFIG_SYNC_FILE_RANGE)
#if defined(TARGET_NR_sync_file_range)
    case TARGET_NR_sync_file_range:
#if TARGET_ABI_BITS == 32
#if defined(TARGET_MIPS)
        ret = get_errno(sync_file_range(arg1, target_offset64(arg3, arg4),
                                        target_offset64(arg5, arg6), arg7));
#else
        ret = get_errno(sync_file_range(arg1, target_offset64(arg2, arg3),
                                        target_offset64(arg4, arg5), arg6));
#endif /* !TARGET_MIPS */
#else
        ret = get_errno(sync_file_range(arg1, arg2, arg3, arg4));
#endif
        break;
#endif
#if defined(TARGET_NR_sync_file_range2)
    case TARGET_NR_sync_file_range2:
        /* This is like sync_file_range but the arguments are reordered */
#if TARGET_ABI_BITS == 32
        ret = get_errno(sync_file_range(arg1, target_offset64(arg3, arg4),
                                        target_offset64(arg5, arg6), arg2));
#else
        ret = get_errno(sync_file_range(arg1, arg3, arg4, arg2));
#endif
        break;
#endif
#endif
#if defined(TARGET_NR_signalfd4)
    case TARGET_NR_signalfd4:
        ret = do_signalfd4(arg1, arg2, arg4);
        break;
#endif
#if defined(TARGET_NR_signalfd)
    case TARGET_NR_signalfd:
        ret = do_signalfd4(arg1, arg2, 0);
        break;
#endif
#if defined(CONFIG_EPOLL)
#if defined(TARGET_NR_epoll_create)
    case TARGET_NR_epoll_create:
        ret = get_errno(epoll_create(arg1));
        break;
#endif
#if defined(TARGET_NR_epoll_create1) && defined(CONFIG_EPOLL_CREATE1)
    case TARGET_NR_epoll_create1:
        ret = get_errno(epoll_create1(arg1));
        break;
#endif
#if defined(TARGET_NR_epoll_ctl)
    case TARGET_NR_epoll_ctl:
    {
        struct epoll_event ep;
        struct epoll_event *epp = 0;
        if (arg4) {
            struct target_epoll_event *target_ep;
            if (!lock_user_struct(VERIFY_READ, target_ep, arg4, 1)) {
                goto efault;
            }
            ep.events = tswap32(target_ep->events);
            /* The epoll_data_t union is just opaque data to the kernel,
             * so we transfer all 64 bits across and need not worry what
             * actual data type it is.
             */
            ep.data.u64 = tswap64(target_ep->data.u64);
            unlock_user_struct(target_ep, arg4, 0);
            epp = &ep;
        }
        ret = get_errno(epoll_ctl(arg1, arg2, arg3, epp));
        break;
    }
#endif

#if defined(TARGET_NR_epoll_wait) || defined(TARGET_NR_epoll_pwait)
#if defined(TARGET_NR_epoll_wait)
    case TARGET_NR_epoll_wait:
#endif
#if defined(TARGET_NR_epoll_pwait)
    case TARGET_NR_epoll_pwait:
#endif
    {
        struct target_epoll_event *target_ep;
        struct epoll_event *ep;
        int epfd = arg1;
        int maxevents = arg3;
        int timeout = arg4;

        if (maxevents <= 0 || maxevents > TARGET_EP_MAX_EVENTS) {
            ret = -TARGET_EINVAL;
            break;
        }

        target_ep = lock_user(VERIFY_WRITE, arg2,
                              maxevents * sizeof(struct target_epoll_event), 1);
        if (!target_ep) {
            goto efault;
        }

        ep = g_try_new(struct epoll_event, maxevents);
        if (!ep) {
            unlock_user(target_ep, arg2, 0);
            ret = -TARGET_ENOMEM;
            break;
        }

        switch (num) {
#if defined(TARGET_NR_epoll_pwait)
        case TARGET_NR_epoll_pwait:
        {
            target_sigset_t *target_set;
            sigset_t _set, *set = &_set;

            if (arg5) {
                if (arg6 != sizeof(target_sigset_t)) {
                    ret = -TARGET_EINVAL;
                    break;
                }

                target_set = lock_user(VERIFY_READ, arg5,
                                       sizeof(target_sigset_t), 1);
                if (!target_set) {
                    ret = -TARGET_EFAULT;
                    break;
                }
                target_to_host_sigset(set, target_set);
                unlock_user(target_set, arg5, 0);
            } else {
                set = NULL;
            }

            ret = get_errno(safe_epoll_pwait(epfd, ep, maxevents, timeout,
                                             set, SIGSET_T_SIZE));
            break;
        }
#endif
#if defined(TARGET_NR_epoll_wait)
        case TARGET_NR_epoll_wait:
            ret = get_errno(safe_epoll_pwait(epfd, ep, maxevents, timeout,
                                             NULL, 0));
            break;
#endif
        default:
            ret = -TARGET_ENOSYS;
        }
        if (!is_error(ret)) {
            int i;
            for (i = 0; i < ret; i++) {
                target_ep[i].events = tswap32(ep[i].events);
                target_ep[i].data.u64 = tswap64(ep[i].data.u64);
            }
            unlock_user(target_ep, arg2,
                        ret * sizeof(struct target_epoll_event));
        } else {
            unlock_user(target_ep, arg2, 0);
        }
        g_free(ep);
        break;
    }
#endif
#endif
#ifdef TARGET_NR_prlimit64
    case TARGET_NR_prlimit64:
    {
        /* args: pid, resource number, ptr to new rlimit, ptr to old rlimit */
        struct target_rlimit64 *target_rnew, *target_rold;
        struct host_rlimit64 rnew, rold, *rnewp = 0;
        int resource = target_to_host_resource(arg2);
        if (arg3) {
            if (!lock_user_struct(VERIFY_READ, target_rnew, arg3, 1)) {
                goto efault;
            }
            rnew.rlim_cur = tswap64(target_rnew->rlim_cur);
            rnew.rlim_max = tswap64(target_rnew->rlim_max);
            unlock_user_struct(target_rnew, arg3, 0);
            rnewp = &rnew;
        }

        ret = get_errno(sys_prlimit64(arg1, resource, rnewp, arg4 ? &rold : 0));
        if (!is_error(ret) && arg4) {
            if (!lock_user_struct(VERIFY_WRITE, target_rold, arg4, 1)) {
                goto efault;
            }
            target_rold->rlim_cur = tswap64(rold.rlim_cur);
            target_rold->rlim_max = tswap64(rold.rlim_max);
            unlock_user_struct(target_rold, arg4, 1);
        }
        break;
    }
#endif
#ifdef TARGET_NR_gethostname
    case TARGET_NR_gethostname:
    {
        char *name = lock_user(VERIFY_WRITE, arg1, arg2, 0);
        if (name) {
            ret = get_errno(gethostname(name, arg2));
            unlock_user(name, arg1, arg2);
        } else {
            ret = -TARGET_EFAULT;
        }
        break;
    }
#endif
#ifdef TARGET_NR_atomic_cmpxchg_32
    case TARGET_NR_atomic_cmpxchg_32:
    {
        /* should use start_exclusive from main.c */
        abi_ulong mem_value;
        if (get_user_u32(mem_value, arg6)) {
            target_siginfo_t info;
            info.si_signo = SIGSEGV;
            info.si_errno = 0;
            info.si_code = TARGET_SEGV_MAPERR;
            info._sifields._sigfault._addr = arg6;
            queue_signal((CPUArchState *)cpu_env, info.si_signo,
                         QEMU_SI_FAULT, &info);
            ret = 0xdeadbeef;

        }
        if (mem_value == arg2)
            put_user_u32(arg1, arg6);
        ret = mem_value;
        break;
    }
#endif
#ifdef TARGET_NR_atomic_barrier
    case TARGET_NR_atomic_barrier:
    {
        /* Like the kernel implementation and the qemu arm barrier, no-op this? */
        ret = 0;
        break;
    }
#endif

#ifdef TARGET_NR_timer_create
    case TARGET_NR_timer_create:
    {
        /* args: clockid_t clockid, struct sigevent *sevp, timer_t *timerid */

        struct sigevent host_sevp = { {0}, }, *phost_sevp = NULL;

        int clkid = arg1;
        int timer_index = next_free_host_timer();

        if (timer_index < 0) {
            ret = -TARGET_EAGAIN;
        } else {
            timer_t *phtimer = g_posix_timers  + timer_index;

            if (arg2) {
                phost_sevp = &host_sevp;
                ret = target_to_host_sigevent(phost_sevp, arg2);
                if (ret != 0) {
                    break;
                }
            }

            ret = get_errno(timer_create(clkid, phost_sevp, phtimer));
            if (ret) {
                phtimer = NULL;
            } else {
                if (put_user(TIMER_MAGIC | timer_index, arg3, target_timer_t)) {
                    goto efault;
                }
            }
        }
        break;
    }
#endif

#ifdef TARGET_NR_timer_settime
    case TARGET_NR_timer_settime:
    {
        /* args: timer_t timerid, int flags, const struct itimerspec *new_value,
         * struct itimerspec * old_value */
        target_timer_t timerid = get_timer_id(arg1);

        if (timerid < 0) {
            ret = timerid;
        } else if (arg3 == 0) {
            ret = -TARGET_EINVAL;
        } else {
            timer_t htimer = g_posix_timers[timerid];
            struct itimerspec hspec_new = {{0},}, hspec_old = {{0},};

            if (target_to_host_itimerspec(&hspec_new, arg3)) {
                goto efault;
            }
            ret = get_errno(
                          timer_settime(htimer, arg2, &hspec_new, &hspec_old));
            if (arg4 && host_to_target_itimerspec(arg4, &hspec_old)) {
                goto efault;
            }
        }
        break;
    }
#endif

#ifdef TARGET_NR_timer_gettime
    case TARGET_NR_timer_gettime:
    {
        /* args: timer_t timerid, struct itimerspec *curr_value */
        target_timer_t timerid = get_timer_id(arg1);

        if (timerid < 0) {
            ret = timerid;
        } else if (!arg2) {
            ret = -TARGET_EFAULT;
        } else {
            timer_t htimer = g_posix_timers[timerid];
            struct itimerspec hspec;
            ret = get_errno(timer_gettime(htimer, &hspec));

            if (host_to_target_itimerspec(arg2, &hspec)) {
                ret = -TARGET_EFAULT;
            }
        }
        break;
    }
#endif

#ifdef TARGET_NR_timer_getoverrun
    case TARGET_NR_timer_getoverrun:
    {
        /* args: timer_t timerid */
        target_timer_t timerid = get_timer_id(arg1);

        if (timerid < 0) {
            ret = timerid;
        } else {
            timer_t htimer = g_posix_timers[timerid];
            ret = get_errno(timer_getoverrun(htimer));
        }
        fd_trans_unregister(ret);
        break;
    }
#endif

#ifdef TARGET_NR_timer_delete
    case TARGET_NR_timer_delete:
    {
        /* args: timer_t timerid */
        target_timer_t timerid = get_timer_id(arg1);

        if (timerid < 0) {
            ret = timerid;
        } else {
            timer_t htimer = g_posix_timers[timerid];
            ret = get_errno(timer_delete(htimer));
            g_posix_timers[timerid] = 0;
        }
        break;
    }
#endif

#if defined(TARGET_NR_timerfd_create) && defined(CONFIG_TIMERFD)
    case TARGET_NR_timerfd_create:
        ret = get_errno(timerfd_create(arg1,
                target_to_host_bitmask(arg2, fcntl_flags_tbl)));
        break;
#endif

#if defined(TARGET_NR_timerfd_gettime) && defined(CONFIG_TIMERFD)
    case TARGET_NR_timerfd_gettime:
        {
            struct itimerspec its_curr;

            ret = get_errno(timerfd_gettime(arg1, &its_curr));

            if (arg2 && host_to_target_itimerspec(arg2, &its_curr)) {
                goto efault;
            }
        }
        break;
#endif

#if defined(TARGET_NR_timerfd_settime) && defined(CONFIG_TIMERFD)
    case TARGET_NR_timerfd_settime:
        {
            struct itimerspec its_new, its_old, *p_new;

            if (arg3) {
                if (target_to_host_itimerspec(&its_new, arg3)) {
                    goto efault;
                }
                p_new = &its_new;
            } else {
                p_new = NULL;
            }

            ret = get_errno(timerfd_settime(arg1, arg2, p_new, &its_old));

            if (arg4 && host_to_target_itimerspec(arg4, &its_old)) {
                goto efault;
            }
        }
        break;
#endif

#if defined(TARGET_NR_ioprio_get) && defined(__NR_ioprio_get)
    case TARGET_NR_ioprio_get:
        ret = get_errno(ioprio_get(arg1, arg2));
        break;
#endif

#if defined(TARGET_NR_ioprio_set) && defined(__NR_ioprio_set)
    case TARGET_NR_ioprio_set:
        ret = get_errno(ioprio_set(arg1, arg2, arg3));
        break;
#endif

#if defined(TARGET_NR_setns) && defined(CONFIG_SETNS)
    case TARGET_NR_setns:
        ret = get_errno(setns(arg1, arg2));
        break;
#endif
#if defined(TARGET_NR_unshare) && defined(CONFIG_SETNS)
    case TARGET_NR_unshare:
        ret = get_errno(unshare(arg1));
        break;
#endif
#if defined(TARGET_NR_kcmp) && defined(__NR_kcmp)
    case TARGET_NR_kcmp:
        ret = get_errno(kcmp(arg1, arg2, arg3, arg4, arg5));
        break;
#endif

    default:
    unimplemented:
        gemu_log("qemu: Unsupported syscall: %d\n", num);
#if defined(TARGET_NR_setxattr) || defined(TARGET_NR_get_thread_area) || defined(TARGET_NR_getdomainname) || defined(TARGET_NR_set_robust_list)
    unimplemented_nowarn:
#endif
        ret = -TARGET_ENOSYS;
        break;
    }
fail:
#ifdef DEBUG
    gemu_log(" = " TARGET_ABI_FMT_ld "\n", ret);
#endif
    if(do_strace)
        print_syscall_ret(num, ret);
    trace_guest_user_syscall_ret(cpu, num, ret);
    return ret;
efault:
    ret = -TARGET_EFAULT;
    goto fail;
}<|MERGE_RESOLUTION|>--- conflicted
+++ resolved
@@ -4961,15 +4961,9 @@
         }
     }
     rv = get_errno(shmdt(g2h(shmaddr)));
-<<<<<<< HEAD
 
     mmap_unlock();
 
-=======
-
-    mmap_unlock();
-
->>>>>>> b8105d21
     return rv;
 }
 
